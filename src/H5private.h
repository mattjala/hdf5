--- conflicted
+++ resolved
@@ -217,11 +217,7 @@
 #define MPE_LOG_VARS                                                    \
     static int eventa(FUNC) = -1;                                       \
     static int eventb(FUNC) = -1;                                       \
-<<<<<<< HEAD
-    char p_event_start[100];
-=======
     char p_event_start[128];
->>>>>>> f634105b
 
 /* Hardwire the color to "red", since that's what all the routines are using
  * now.  In the future, if we want to change that color for a given routine,
