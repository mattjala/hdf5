/* * * * * * * * * * * * * * * * * * * * * * * * * * * * * * * * * * * * * * *
 * Copyright by The HDF Group.                                               *
 * Copyright by the Board of Trustees of the University of Illinois.         *
 * All rights reserved.                                                      *
 *                                                                           *
 * This file is part of HDF5.  The full HDF5 copyright notice, including     *
 * terms governing use, modification, and redistribution, is contained in    *
 * the COPYING file, which can be found at the root of the source code       *
 * distribution tree, or in https://support.hdfgroup.org/ftp/HDF5/releases.  *
 * If you do not have access to either file, you may request a copy from     *
 * help@hdfgroup.org.                                                        *
 * * * * * * * * * * * * * * * * * * * * * * * * * * * * * * * * * * * * * * */

/****************/
/* Module Setup */
/****************/

#include "H5Fmodule.h"          /* This source code file is part of the H5F module */


/***********/
/* Headers */
/***********/
#include "H5private.h"          /* Generic Functions                    */
#include "H5ACprivate.h"        /* Metadata cache                       */
#include "H5CXprivate.h"        /* API Contexts                         */
#include "H5Eprivate.h"         /* Error handling                       */
#include "H5Fpkg.h"             /* File access                          */
#include "H5FDprivate.h"        /* File drivers                         */
#include "H5Iprivate.h"         /* IDs                                  */
#include "H5MFprivate.h"        /* File memory management               */
#include "H5MMprivate.h"        /* Memory management                    */
#include "H5Pprivate.h"         /* Property lists                       */
#include "H5SMprivate.h"        /* Shared Object Header Messages        */


/****************/
/* Local Macros */
/****************/


/******************/
/* Local Typedefs */
/******************/


/********************/
/* Package Typedefs */
/********************/


/********************/
/* Local Prototypes */
/********************/
static herr_t H5F__super_ext_create(H5F_t *f, H5O_loc_t *ext_ptr);
static herr_t H5F__update_super_ext_driver_msg(H5F_t *f);
static herr_t H5F__fsinfo_set_version(const H5F_t *f, H5O_fsinfo_t *fsinfo);


/*********************/
/* Package Variables */
/*********************/

/*****************************/
/* Library Private Variables */
/*****************************/

/* Declare a free list to manage the H5F_super_t struct */
H5FL_DEFINE(H5F_super_t);


/*******************/
/* Local Variables */
/*******************/

/* Format version bounds for superblock */
static const unsigned HDF5_superblock_ver_bounds[] = {
    HDF5_SUPERBLOCK_VERSION_DEF,    /* H5F_LIBVER_EARLIEST */
    HDF5_SUPERBLOCK_VERSION_2,      /* H5F_LIBVER_V18 */
    HDF5_SUPERBLOCK_VERSION_3,      /* H5F_LIBVER_V110 */
    HDF5_SUPERBLOCK_VERSION_LATEST  /* H5F_LIBVER_LATEST */
};


/*-------------------------------------------------------------------------
 * Function:    H5F__super_ext_create
 *
 * Purpose:     Create the superblock extension
 *
 * Return:      Success:        non-negative on success
 *              Failure:        Negative
 *
 * Programmer:  Vailin Choi; Feb 2009
 *
 *-------------------------------------------------------------------------
 */
static herr_t
H5F__super_ext_create(H5F_t *f, H5O_loc_t *ext_ptr)
{
    herr_t ret_value = SUCCEED;         /* Return value */

    FUNC_ENTER_STATIC

    /* Sanity check */
    HDassert(f);
    HDassert(f->shared);
    HDassert(f->shared->sblock);
    HDassert(!H5F_addr_defined(f->shared->sblock->ext_addr));
    HDassert(ext_ptr);

    /* Check for older version of superblock format that can't support superblock extensions */
    if(f->shared->sblock->super_vers < HDF5_SUPERBLOCK_VERSION_2)
        HGOTO_ERROR(H5E_FILE, H5E_CANTCREATE, FAIL, "superblock extension not permitted with version %u of superblock", f->shared->sblock->super_vers)
    else if(H5F_addr_defined(f->shared->sblock->ext_addr))
        HGOTO_ERROR(H5E_FILE, H5E_CANTCREATE, FAIL, "superblock extension already exists?!?!")
    else {
        /* The superblock extension isn't actually a group, but the
         * default group creation list should work fine.
         * If we don't supply a size for the object header, HDF5 will
         * allocate H5O_MIN_SIZE by default.  This is currently
         * big enough to hold the biggest possible extension, but should
         * be tuned if more information is added to the superblock
         * extension.
         */
        H5O_loc_reset(ext_ptr);
        if(H5O_create(f, (size_t)0, (size_t)1, H5P_GROUP_CREATE_DEFAULT, ext_ptr) < 0)
            HGOTO_ERROR(H5E_OHDR, H5E_CANTCREATE, FAIL, "unable to create superblock extension")

        /* Record the address of the superblock extension */
        f->shared->sblock->ext_addr = ext_ptr->addr;
    } /* end else */

done:
    FUNC_LEAVE_NOAPI(ret_value)
} /* H5F__super_ext_create() */


/*-------------------------------------------------------------------------
 * Function:    H5F__super_ext_open
 *
 * Purpose:     Open an existing superblock extension
 *
 * Return:      Success:        non-negative on success
 *              Failure:        Negative
 *
 * Programmer:  Vailin Choi; Feb 2009
 *
 *-------------------------------------------------------------------------
 */
herr_t
H5F__super_ext_open(H5F_t *f, haddr_t ext_addr, H5O_loc_t *ext_ptr)
{
    herr_t ret_value = SUCCEED;         /* Return value */

    FUNC_ENTER_PACKAGE

    /* Sanity check */
    HDassert(f);
    HDassert(H5F_addr_defined(ext_addr));
    HDassert(ext_ptr);

    /* Set up "fake" object location for superblock extension */
    H5O_loc_reset(ext_ptr);
    ext_ptr->file = f;
    ext_ptr->addr = ext_addr;

    /* Open the superblock extension object header */
    if(H5O_open(ext_ptr) < 0)
        HGOTO_ERROR(H5E_OHDR, H5E_CANTOPENOBJ, FAIL, "unable to open superblock extension")

done:
    FUNC_LEAVE_NOAPI(ret_value)
} /* H5F__super_ext_open() */


/*-------------------------------------------------------------------------
 * Function:   H5F__super_ext_close
 *
 * Purpose:    Close superblock extension
 *
 * Return:     Success:        non-negative on success
 *             Failure:        Negative
 *
 * Programmer:  Vailin Choi; Feb 2009
 *
 *-------------------------------------------------------------------------
 */
herr_t
H5F__super_ext_close(H5F_t *f, H5O_loc_t *ext_ptr, hbool_t was_created)
{
    H5AC_ring_t orig_ring = H5AC_RING_INV;      /* Original ring value */
    herr_t ret_value = SUCCEED;         /* Return value */

    FUNC_ENTER_PACKAGE

    /* Sanity check */
    HDassert(f);
    HDassert(ext_ptr);

    /* Check if extension was created */
    if(was_created) {
        /* Set the ring type in the API context */
        H5AC_set_ring(H5AC_RING_SBE, &orig_ring);

        /* Increment link count on superblock extension's object header */
        if(H5O_link(ext_ptr, 1) < 0)
            HGOTO_ERROR(H5E_FILE, H5E_LINKCOUNT, FAIL, "unable to increment hard link count")

        /* Decrement refcount on superblock extension's object header in memory */
        if(H5O_dec_rc_by_loc(ext_ptr) < 0)
            HGOTO_ERROR(H5E_FILE, H5E_CANTDEC, FAIL, "unable to decrement refcount on superblock extension");
    } /* end if */

    /* Twiddle the number of open objects to avoid closing the file. */
    f->nopen_objs++;
    if(H5O_close(ext_ptr, NULL) < 0)
        HGOTO_ERROR(H5E_FILE, H5E_CANTCLOSEOBJ, FAIL, "unable to close superblock extension")
    f->nopen_objs--;

done:
    /* Reset the ring in the API context */
    if(orig_ring != H5AC_RING_INV)
        H5AC_set_ring(orig_ring, NULL);

    FUNC_LEAVE_NOAPI(ret_value)
} /* H5F__super_ext_close() */


/*-------------------------------------------------------------------------
 * Function:    H5F__update_super_ext_driver_msg
 *
 * Purpose:     Update the superblock extension file driver info message if 
 *              we are using a V 2 superblock.  Observe that the function
 *              is a NO-OP if the file driver info message does not exist.
 *              This is necessary, as the function is called whenever the 
 *              EOA is updated, and were it to create the file driver info
 *              message, it would find itself in an infinite recursion.
 *
 * Return:      Success:        SUCCEED
 *              Failure:        FAIL
 *
 * Programmer:  John Mainzer
 *              11/10/15
 *
 *-------------------------------------------------------------------------
 */
static herr_t
H5F__update_super_ext_driver_msg(H5F_t *f)
{
    H5F_super_t *sblock;        /* Pointer to the super block */
    herr_t ret_value = SUCCEED; /* Return value */

    FUNC_ENTER_STATIC

    /* Sanity check */
    HDassert(f);
    HDassert(f->shared);
    sblock = f->shared->sblock;
    HDassert(sblock);
    HDassert(sblock->cache_info.magic == H5C__H5C_CACHE_ENTRY_T_MAGIC);
    HDassert(sblock->cache_info.type == H5AC_SUPERBLOCK);

    /* Update the driver information message in the superblock extension
     * if appropriate.
     */
    if(sblock->super_vers >= HDF5_SUPERBLOCK_VERSION_2) {
        if(H5F_addr_defined(sblock->ext_addr)) {
            /* Check for ignoring the driver info for this file */
            if(!H5F_HAS_FEATURE(f, H5FD_FEAT_IGNORE_DRVRINFO)) {
                size_t     driver_size;    /* Size of driver info block (bytes)*/

                /* Check for driver info */
                H5_CHECKED_ASSIGN(driver_size, size_t, H5FD_sb_size(f->shared->lf), hsize_t);

                /* Nothing to do unless there is both driver info and 
                 * the driver info superblock extension message has 
                 * already been created.
                 */
                if(driver_size > 0) {
                    H5O_drvinfo_t drvinfo;      /* Driver info */
                    uint8_t dbuf[H5F_MAX_DRVINFOBLOCK_SIZE];  /* Driver info block encoding buffer */

                    /* Sanity check */
                    HDassert(driver_size <= H5F_MAX_DRVINFOBLOCK_SIZE);

                    /* Encode driver-specific data */
                    if(H5FD_sb_encode(f->shared->lf, drvinfo.name, dbuf) < 0)
                        HGOTO_ERROR(H5E_FILE, H5E_CANTINIT, FAIL, "unable to encode driver information")

                    /* Write the message to the superblock extension.
                     *
                     * Note that the superblock extension and the 
                     * file driver info message must already exist.
                     */
                    drvinfo.len = driver_size;
                    drvinfo.buf = dbuf;
                    if(H5F__super_ext_write_msg(f, H5O_DRVINFO_ID, &drvinfo, FALSE, H5O_MSG_NO_FLAGS_SET) < 0)
                        HGOTO_ERROR(H5E_FILE, H5E_WRITEERROR, FAIL, "unable to update driver info header message")
                } /* end if driver_size > 0 */
            } /* end if !H5F_HAS_FEATURE(f, H5FD_FEAT_IGNORE_DRVRINFO) */
        } /* end if superblock extension exists */
    } /* end if sblock->super_vers >= HDF5_SUPERBLOCK_VERSION_2 */

done:
    FUNC_LEAVE_NOAPI(ret_value)
} /* end H5F__update_super_ext_driver_msg() */


/*-------------------------------------------------------------------------
 * Function:    H5F__super_read
 *
 * Purpose:     Reads the superblock from the file or from the BUF. If
 *              ADDR is a valid address, then it reads it from the file.
 *              If not, then BUF must be non-NULL for it to read from the
 *              BUF.
 *
 * Return:      Success:        SUCCEED
 *              Failure:        FAIL
 *
 * Programmer:  Bill Wendling
 *              wendling@ncsa.uiuc.edu
 *              Sept 12, 2003
 *
 *-------------------------------------------------------------------------
 */
herr_t
H5F__super_read(H5F_t *f, H5P_genplist_t *fa_plist, hbool_t initial_read)
{
    H5AC_ring_t         orig_ring = H5AC_RING_INV;
    H5F_super_t *       sblock = NULL;      /* Superblock structure */
    H5F_superblock_cache_ud_t udata;        /* User data for cache callbacks */
    H5P_genplist_t     *c_plist;            /* File creation property list  */
    H5FD_t              *file;              /* File driver pointer */
    unsigned            sblock_flags = H5AC__NO_FLAGS_SET;       /* flags used in superblock unprotect call      */
    haddr_t             super_addr;         /* Absolute address of superblock */
    haddr_t             eof;                /* End of file address */
    unsigned            rw_flags;           /* Read/write permissions for file */
    hbool_t             skip_eof_check = FALSE; /* Whether to skip checking the EOF value */
#ifdef H5_HAVE_PARALLEL
    int                 mpi_size = 1;
#endif /* H5_HAVE_PARALLEL */
    herr_t              ret_value = SUCCEED;    /* Return value */

    FUNC_ENTER_PACKAGE_TAG(H5AC__SUPERBLOCK_TAG)

    /* initialize the drvinfo to NULL -- we will overwrite this if there
     * is a driver information block 
     */
    f->shared->drvinfo = NULL;

    /* Set up file driver I/O info */
    file = f->shared->lf;

    /* Find the superblock */
#ifdef H5_HAVE_PARALLEL
    if(H5F_HAS_FEATURE(f, H5FD_FEAT_HAS_MPI))
        if((mpi_size = H5F_mpi_get_size(f)) < 0)
            HGOTO_ERROR(H5E_FILE, H5E_CANTGET, FAIL, "can't retrieve MPI communicator size")

    /* If we are an MPI application with at least two processes, the
     * following superblock signature location optimization is applicable.
     *
     * Note:: For parallel applications which don't setup for using the
     * HDF5 MPIO driver, we will arrive here with mpi_size == 1.
     * This occurs because of the variable initialization (above) and the
     * fact that we have skipped actually calling MPI functions to determine
     * our MPI rank and size.
     */
    if(mpi_size > 1) {
        MPI_Comm this_comm;
        int mpi_rank;
        int mpi_result;

        /* Sanity check */
        HDassert(H5F_HAS_FEATURE(f, H5FD_FEAT_HAS_MPI));

        /* Set up MPI info */
        if((mpi_rank = H5F_mpi_get_rank(f)) < 0)
            HGOTO_ERROR(H5E_FILE, H5E_CANTGET, FAIL, "Can't get MPI rank")
        if(MPI_COMM_NULL == (this_comm = H5F_mpi_get_comm(f)))
            HGOTO_ERROR(H5E_FILE, H5E_CANTGET, FAIL, "can't get MPI communicator")

        /* Search for the file's signature only with rank 0 process */
        if(0 == mpi_rank) {
            herr_t status;

            /* Try detecting file's siganture */
            /* (Don't leave before Bcast, to avoid hang on error) */
            H5E_BEGIN_TRY {
                status = H5FD_locate_signature(file, &super_addr);
            } H5E_END_TRY;

            /* Set superblock address to undefined on error */
            if(status < 0)
                super_addr = HADDR_UNDEF;
        } /* end if */

        /* Broadcast superblock address to other processes */
        if(MPI_SUCCESS != (mpi_result = MPI_Bcast(&super_addr, sizeof(super_addr), MPI_BYTE, 0, this_comm)))
            HMPI_GOTO_ERROR(FAIL, "MPI_Bcast failed", mpi_result)
    } /* end if */
    else {
        /* Locate the signature as per per the serial library */
#endif /* H5_HAVE_PARALLEL */

        if(H5FD_locate_signature(file, &super_addr) < 0)
            HGOTO_ERROR(H5E_FILE, H5E_NOTHDF5, FAIL, "unable to locate file signature")

#ifdef H5_HAVE_PARALLEL
    } /* end else */
#endif /* H5_HAVE_PARALLEL */
    if(!H5F_addr_defined(super_addr))
        HGOTO_ERROR(H5E_FILE, H5E_NOTHDF5, FAIL, "file signature not found")

    /* Check for userblock present */
    if(H5F_addr_gt(super_addr, 0)) {
        /* Set the base address for the file in the VFD now */
        if(H5F__set_base_addr(f, super_addr) < 0)
            HGOTO_ERROR(H5E_FILE, H5E_CANTSET, FAIL, "failed to set base address for file driver")
    } /* end if */

    /* Determine file intent for superblock protect */

    /* Must tell cache at protect time that the super block is to be
     * flushed last (and collectively in the parallel case).
     */
    rw_flags = H5AC__FLUSH_LAST_FLAG;
#ifdef H5_HAVE_PARALLEL
    rw_flags |= H5C__FLUSH_COLLECTIVELY_FLAG;
#endif /* H5_HAVE_PARALLEL */
    if(!(H5F_INTENT(f) & H5F_ACC_RDWR))
        rw_flags |= H5AC__READ_ONLY_FLAG;

    /* Get the shared file creation property list */
    if(NULL == (c_plist = (H5P_genplist_t *)H5I_object(f->shared->fcpl_id)))
        HGOTO_ERROR(H5E_FILE, H5E_BADTYPE, FAIL, "can't get property list")

    /* Make certain we can read the fixed-size portion of the superblock */
    if(H5F__set_eoa(f, H5FD_MEM_SUPER, 
              (haddr_t)(H5F_SUPERBLOCK_FIXED_SIZE + H5F_SUPERBLOCK_MINIMAL_VARLEN_SIZE)) < 0)
        HGOTO_ERROR(H5E_FILE, H5E_CANTSET, FAIL, "set end of space allocation request failed")

    /* Set up the user data for cache callbacks */
    udata.f = f;
    udata.ignore_drvrinfo = H5F_HAS_FEATURE(f, H5FD_FEAT_IGNORE_DRVRINFO);
    udata.sym_leaf_k = 0;
    if(H5P_get(c_plist, H5F_CRT_BTREE_RANK_NAME, udata.btree_k) < 0)
        HGOTO_ERROR(H5E_FILE, H5E_CANTGET, FAIL, "unable to get rank for btree internal nodes")
    udata.stored_eof = HADDR_UNDEF;
    udata.drvrinfo_removed = FALSE;

    /* Set the ring type in the API context */
    H5AC_set_ring(H5AC_RING_SB, &orig_ring);

    /* Look up the superblock */
    if(NULL == (sblock = (H5F_super_t *)H5AC_protect(f, H5AC_SUPERBLOCK, (haddr_t)0, &udata, rw_flags)))
        HGOTO_ERROR(H5E_FILE, H5E_CANTPROTECT, FAIL, "unable to load superblock")

    /* 
     * When opening a file with SWMR-write access, the library will first
     * check to ensure that superblock version 3 is used.  Otherwise fail 
     * file open.
     *
     * Then the library will upgrade the file's low_bound depending on 
     * superblock version as follows:
     *      --version 0 or 1: no change to low_bound
     *      --version 2: upgrade low_bound to at least V18
     *      --version 3: upgrade low_bound to at least V110
     *
     * Upgrading low_bound will give the best format versions available for
     * that superblock version.  Due to the possible upgrade, the fapl returned
     * from H5Fget_access_plist() might indicate a low_bound higher than what
     * the user originally set.
     *
     * After upgrading low_bound, the library will check to ensure that the
     * superblock version does not exceed the version allowed by high_bound.
     * Otherise fail file open.
     *
     * For details, please see RFC:Setting Bounds for Object Creation in HDF5 1.10.0.
     */

    /* Check to ensure that superblock version 3 is used for SWMR-write access */
    if(H5F_INTENT(f) & H5F_ACC_SWMR_WRITE) {
        if(sblock->super_vers  < HDF5_SUPERBLOCK_VERSION_3)
            HGOTO_ERROR(H5E_FILE, H5E_BADVALUE, FAIL, "superblock version for SWMR is less than 3")
    }

    /* Upgrade low_bound to at least V18 when encountering version 2 superblock */
    if(sblock->super_vers == HDF5_SUPERBLOCK_VERSION_2)
        f->shared->low_bound = MAX(H5F_LIBVER_V18, f->shared->low_bound);

    /* Upgrade low_bound to at least V110 when encountering version 3 superblock */
    if(sblock->super_vers >= HDF5_SUPERBLOCK_VERSION_3)
        f->shared->low_bound = MAX(H5F_LIBVER_V110, f->shared->low_bound);

    /* Version bounds check */
    if(sblock->super_vers > HDF5_superblock_ver_bounds[f->shared->high_bound])
        HGOTO_ERROR(H5E_FILE, H5E_BADVALUE, FAIL, "superblock version exceeds high bound")

    /* Pin the superblock in the cache */
    if(H5AC_pin_protected_entry(sblock) < 0)
        HGOTO_ERROR(H5E_FILE, H5E_CANTPIN, FAIL, "unable to pin superblock")

    /* Mark the superblock dirty if it was modified during loading */
    if(((rw_flags & H5AC__READ_ONLY_FLAG) == 0) && udata.ignore_drvrinfo && udata.drvrinfo_removed) {
        HDassert(sblock->super_vers < HDF5_SUPERBLOCK_VERSION_2);
        sblock_flags |= H5AC__DIRTIED_FLAG;
    } /* end if */

    /* The superblock must be flushed last (and collectively in parallel) */
    sblock_flags |= H5AC__FLUSH_LAST_FLAG;
#ifdef H5_HAVE_PARALLEL
    sblock_flags |= H5AC__FLUSH_COLLECTIVELY_FLAG;
#endif /* H5_HAVE_PARALLEL */

    /* Check if superblock address is different from base address and adjust
     * base address and "end of file" address if so.
     */
    if(!H5F_addr_eq(super_addr, sblock->base_addr)) {
        /* If the superblock moved in the file, adjust the EOF */
        /* (Handles moving earlier & later) */
        udata.stored_eof -= (sblock->base_addr - super_addr);

        /* Adjust base address for offsets of the HDF5 data in the file */
        sblock->base_addr = super_addr;

        /* Set the base address for the file in the VFD now */
        if(H5F__set_base_addr(f, sblock->base_addr) < 0)
            HGOTO_ERROR(H5E_FILE, H5E_CANTSET, FAIL, "failed to set base address for file driver")

        /* Indicate that the superblock should be marked dirty */
        if((rw_flags & H5AC__READ_ONLY_FLAG) == 0)
            sblock_flags |= H5AC__DIRTIED_FLAG;
    } /* end if */

    /* Set information in the file's creation property list */
    if(H5P_set(c_plist, H5F_CRT_SUPER_VERS_NAME, &sblock->super_vers) < 0)
        HGOTO_ERROR(H5E_FILE, H5E_CANTSET, FAIL, "unable to set superblock version")
    if(H5P_set(c_plist, H5F_CRT_ADDR_BYTE_NUM_NAME, &sblock->sizeof_addr) < 0)
        HGOTO_ERROR(H5E_FILE, H5E_CANTSET, FAIL, "unable to set byte number in an address")
    if(H5P_set(c_plist, H5F_CRT_OBJ_BYTE_NUM_NAME, &sblock->sizeof_size) < 0)
        HGOTO_ERROR(H5E_FILE, H5E_CANTSET, FAIL, "unable to set byte number for object size")

    /* Handle the B-tree 'K' values */
    if(sblock->super_vers < HDF5_SUPERBLOCK_VERSION_2) {
        /* Sanity check */
        HDassert(udata.sym_leaf_k != 0);

        /* Set the symbol table internal node 'K' value */
        if(H5P_set(c_plist, H5F_CRT_SYM_LEAF_NAME, &udata.sym_leaf_k) < 0)
            HGOTO_ERROR(H5E_FILE, H5E_CANTSET, FAIL, "unable to set rank for symbol table leaf nodes")
        sblock->sym_leaf_k = udata.sym_leaf_k;

        /* Set the B-tree internal node values, etc */
        if(H5P_set(c_plist, H5F_CRT_BTREE_RANK_NAME, udata.btree_k) < 0)
            HGOTO_ERROR(H5E_FILE, H5E_CANTSET, FAIL, "unable to set rank for btree internal nodes")
        H5MM_memcpy(sblock->btree_k, udata.btree_k, sizeof(unsigned) * (size_t)H5B_NUM_BTREE_ID);
    } /* end if */
    else {
        /* Get the (default) B-tree internal node values, etc */
        /* (Note: these may be reset in a superblock extension) */
        if(H5P_get(c_plist, H5F_CRT_BTREE_RANK_NAME, sblock->btree_k) < 0)
            HGOTO_ERROR(H5E_FILE, H5E_CANTGET, FAIL, "unable to get rank for btree internal nodes")
        if(H5P_get(c_plist, H5F_CRT_SYM_LEAF_NAME, &sblock->sym_leaf_k) < 0)
            HGOTO_ERROR(H5E_FILE, H5E_CANTGET, FAIL, "unable to get rank for btree internal nodes")
    } /* end else */

    /*
     * The user-defined data is the area of the file before the base
     * address.
     */
    if(H5P_set(c_plist, H5F_CRT_USER_BLOCK_NAME, &sblock->base_addr) < 0)
        HGOTO_ERROR(H5E_FILE, H5E_CANTSET, FAIL, "unable to set userblock size")

    /*
     * Make sure that the data is not truncated. One case where this is
     * possible is if the first file of a family of files was opened
     * individually.
     */
    /* Can skip this test when it is not the initial file open--
     * H5F__super_read() call from H5F_evict_tagged_metadata() for
     * refreshing object.
     * When flushing file buffers and fractal heap is involved,
     * the library will allocate actual space for tmp addresses
     * via the file layer.  The aggregator allocates a block,
     * thus the eoa might be greater than eof.
     * Note: the aggregator is changed again after being reset
     * earlier before H5AC_flush due to allocation of tmp addresses.
     */
    /* The EOF check must be skipped when the file is opened for SWMR read,
     * as the file can appear truncated if only part of it has been
     * been flushed to disk by the SWMR writer process.
     */
    /* The EOF check is also skipped when the private property 
     * H5F_ACS_SKIP_EOF_CHECK_NAME exists in the fapl.  
     * This property is enabled by the tool h5clear with these
     * two options: (1) --filesize (2) --increment
     */

    /* Check if this private property exists in fapl */
    if(H5P_exist_plist(fa_plist, H5F_ACS_SKIP_EOF_CHECK_NAME) > 0)
        if(H5P_get(fa_plist, H5F_ACS_SKIP_EOF_CHECK_NAME, &skip_eof_check) < 0)
            HGOTO_ERROR(H5E_PLIST, H5E_CANTGET, FAIL, "can't get skip EOF check value")

    if(H5F_INTENT(f) & H5F_ACC_SWMR_READ) {
        /* 
         * When the file is opened for SWMR read access, skip the check if:
         * --the file is already marked for SWMR writing and
         * --the file has version 3 superblock for SWMR support
         */
        if((sblock->status_flags & H5F_SUPER_SWMR_WRITE_ACCESS) &&
               (sblock->status_flags & H5F_SUPER_WRITE_ACCESS) &&
                sblock->super_vers >= HDF5_SUPERBLOCK_VERSION_3)
            skip_eof_check = TRUE;
    } /* end if */
    if(!skip_eof_check && initial_read) {
        if(HADDR_UNDEF == (eof = H5FD_get_eof(f->shared->lf, H5FD_MEM_DEFAULT)))
            HGOTO_ERROR(H5E_FILE, H5E_CANTGET, FAIL, "unable to determine file size")

        /* (Account for the stored EOA being absolute offset -QAK) */
        if((eof + sblock->base_addr) < udata.stored_eof)
            HGOTO_ERROR(H5E_FILE, H5E_TRUNCATED, FAIL, "truncated file: eof = %llu, sblock->base_addr = %llu, stored_eof = %llu", (unsigned long long)eof, (unsigned long long)sblock->base_addr, (unsigned long long)udata.stored_eof)
    } /* end if */

    /*
     * Tell the file driver how much address space has already been
     * allocated so that it knows how to allocate additional memory.
     */

    /* Set the ring type in the API context */
    H5AC_set_ring(H5AC_RING_SBE, NULL);

    /* Decode the optional driver information block */
    if(H5F_addr_defined(sblock->driver_addr)) {
        H5O_drvinfo_t *drvinfo;         /* Driver info */
        H5F_drvrinfo_cache_ud_t drvrinfo_udata;  /* User data for metadata callbacks */
        unsigned drvinfo_flags = H5AC__NO_FLAGS_SET;    /* Flags used in driver info block unprotect call */

        /* Sanity check - driver info block should only be defined for
         *      superblock version < 2.
         */
        HDassert(sblock->super_vers < HDF5_SUPERBLOCK_VERSION_2);

        /* Set up user data */
        drvrinfo_udata.f           = f;
        drvrinfo_udata.driver_addr = sblock->driver_addr;

        /* extend EOA so we can read at least the fixed sized 
         * portion of the driver info block 
         */
        if(H5FD_set_eoa(f->shared->lf, H5FD_MEM_SUPER, sblock->driver_addr + H5F_DRVINFOBLOCK_HDR_SIZE) < 0) /* will extend eoa later if required */ 
            HGOTO_ERROR(H5E_FILE, H5E_CANTINIT, FAIL, "set end of space allocation request failed")

        /* Look up the driver info block */
        if(NULL == (drvinfo = (H5O_drvinfo_t *)H5AC_protect(f, H5AC_DRVRINFO, sblock->driver_addr, &drvrinfo_udata, rw_flags)))
            HGOTO_ERROR(H5E_FILE, H5E_CANTPROTECT, FAIL, "unable to load driver info block")

        /* Loading the driver info block is enough to set up the right info */

        /* Check if we need to rewrite the driver info block info */
        if(((rw_flags & H5AC__READ_ONLY_FLAG) == 0) && H5F_HAS_FEATURE(f, H5FD_FEAT_DIRTY_DRVRINFO_LOAD))
            drvinfo_flags |= H5AC__DIRTIED_FLAG;

        /* set the pin entry flag so that the driver information block 
         * cache entry will be pinned in the cache.
         */
        drvinfo_flags |= H5AC__PIN_ENTRY_FLAG;

        /* Release the driver info block */
        if(H5AC_unprotect(f, H5AC_DRVRINFO, sblock->driver_addr, drvinfo, drvinfo_flags) < 0)
            HGOTO_ERROR(H5E_FILE, H5E_CANTUNPROTECT, FAIL, "unable to release driver info block")

        /* save a pointer to the driver information cache entry */
        f->shared->drvinfo = drvinfo;
    } /* end if */

    /* (Account for the stored EOA being absolute offset -NAF) */
    if(H5F__set_eoa(f, H5FD_MEM_DEFAULT, udata.stored_eof - sblock->base_addr) < 0)
        HGOTO_ERROR(H5E_FILE, H5E_CANTSET, FAIL, "unable to set end-of-address marker for file")

    /* Decode the optional superblock extension info */
    if(H5F_addr_defined(sblock->ext_addr)) {
        H5O_loc_t ext_loc;      /* "Object location" for superblock extension */
        H5O_btreek_t btreek;    /* v1 B-tree 'K' value message from superblock extension */
        H5O_drvinfo_t drvinfo;  /* Driver info message from superblock extension */
        size_t u;               /* Local index variable */
        htri_t status;          /* Status for message existing */

        /* Sanity check - superblock extension should only be defined for
         *      superblock version >= 2.
         */
        HDassert(sblock->super_vers >= HDF5_SUPERBLOCK_VERSION_2);

        /* Check for superblock extension being located "outside" the stored
         *      'eoa' value, which can occur with the split/multi VFD.
         */
        if(H5F_addr_gt(sblock->ext_addr, udata.stored_eof)) {
            /* Set the 'eoa' for the object header memory type large enough
             *  to give some room for a reasonably sized superblock extension.
             *  (This is _rather_ a kludge -QAK)
             */
            if(H5F__set_eoa(f, H5FD_MEM_OHDR, (haddr_t)(sblock->ext_addr + 1024)) < 0)
                HGOTO_ERROR(H5E_FILE, H5E_CANTSET, FAIL, "unable to set end-of-address marker for file")
        } /* end if */

        /* Open the superblock extension */
        if(H5F__super_ext_open(f, sblock->ext_addr, &ext_loc) < 0)
            HGOTO_ERROR(H5E_FILE, H5E_CANTOPENOBJ, FAIL, "unable to open file's superblock extension")

        /* Check for the extension having a 'driver info' message */
        if((status = H5O_msg_exists(&ext_loc, H5O_DRVINFO_ID)) < 0)
            HGOTO_ERROR(H5E_FILE, H5E_EXISTS, FAIL, "unable to read object header")
        if(status) {
            /* Check for ignoring the driver info for this file */
            if(!udata.ignore_drvrinfo) {

                /* Retrieve the 'driver info' structure */
                if(NULL == H5O_msg_read(&ext_loc, H5O_DRVINFO_ID, &drvinfo))
                    HGOTO_ERROR(H5E_FILE, H5E_CANTGET, FAIL, "driver info message not present")

                /* Validate and decode driver information */
                if(H5FD_sb_load(f->shared->lf, drvinfo.name, drvinfo.buf) < 0) {
                    H5O_msg_reset(H5O_DRVINFO_ID, &drvinfo);
                    HGOTO_ERROR(H5E_FILE, H5E_CANTDECODE, FAIL, "unable to decode driver information")
                } /* end if */

                /* Reset driver info message */
                H5O_msg_reset(H5O_DRVINFO_ID, &drvinfo);

                HDassert(FALSE == f->shared->drvinfo_sb_msg_exists);
                f->shared->drvinfo_sb_msg_exists = TRUE;
            } /* end else */
        } /* end if */

        /* Read in the shared OH message information if there is any */
        if(H5SM_get_info(&ext_loc, c_plist) < 0)
            HGOTO_ERROR(H5E_FILE, H5E_CANTGET, FAIL, "unable to read SOHM table information")

        /* Check for the extension having a 'v1 B-tree "K"' message */
        if((status = H5O_msg_exists(&ext_loc, H5O_BTREEK_ID)) < 0)
            HGOTO_ERROR(H5E_FILE, H5E_EXISTS, FAIL, "unable to read object header")
        if(status) {
            /* Retrieve the 'v1 B-tree "K"' structure */
            if(NULL == H5O_msg_read(&ext_loc, H5O_BTREEK_ID, &btreek))
                HGOTO_ERROR(H5E_FILE, H5E_CANTGET, FAIL, "v1 B-tree 'K' info message not present")

            /* Set non-default v1 B-tree 'K' value info from file */
            sblock->btree_k[H5B_CHUNK_ID] = btreek.btree_k[H5B_CHUNK_ID];
            sblock->btree_k[H5B_SNODE_ID] = btreek.btree_k[H5B_SNODE_ID];
            sblock->sym_leaf_k = btreek.sym_leaf_k;

            /* Set non-default v1 B-tree 'K' values in the property list */
            if(H5P_set(c_plist, H5F_CRT_BTREE_RANK_NAME, btreek.btree_k) < 0)
                HGOTO_ERROR(H5E_FILE, H5E_CANTSET, FAIL, "unable to set rank for btree internal nodes")
            if(H5P_set(c_plist, H5F_CRT_SYM_LEAF_NAME, &btreek.sym_leaf_k) < 0)
                HGOTO_ERROR(H5E_FILE, H5E_CANTSET, FAIL, "unable to set rank for symbol table leaf nodes")
        } /* end if */

        /* Check for the extension having a 'free-space manager info' message */
        if((status = H5O_msg_exists(&ext_loc, H5O_FSINFO_ID)) < 0)
            HGOTO_ERROR(H5E_FILE, H5E_EXISTS, FAIL, "unable to read object header")
        if(status) {
            uint8_t flags;          /* Message flags */

            /* Get message flags */
            if(H5O_msg_get_flags(&ext_loc, H5O_FSINFO_ID, &flags) < 0)
                HGOTO_ERROR(H5E_FILE, H5E_CANTGET, FAIL, "unable to message flags for free-space manager info message")

            /* If message is NOT marked "unknown"--set up file space info  */
            if(!(flags & H5O_MSG_FLAG_WAS_UNKNOWN)) {
                H5O_fsinfo_t fsinfo;   /* File space info message from superblock extension */

                /* f->shared->null_fsm_addr: Whether to drop free-space to the floor */
                /* The h5clear tool uses this property to tell the library
                 * to drop free-space to the floor
                 */
                if(H5P_exist_plist(fa_plist, H5F_ACS_NULL_FSM_ADDR_NAME) > 0)
                    if(H5P_get(fa_plist, H5F_ACS_NULL_FSM_ADDR_NAME, &f->shared->null_fsm_addr) < 0)
                        HGOTO_ERROR(H5E_PLIST, H5E_CANTGET, FAIL, "can't get clearance for persisting fsm addr")

                /* Retrieve the 'file space info' structure */
                if(NULL == H5O_msg_read(&ext_loc, H5O_FSINFO_ID, &fsinfo))
                    HGOTO_ERROR(H5E_FILE, H5E_CANTGET, FAIL, "unable to get free-space manager info message")

                /* Version bounds check */
                if(H5O_fsinfo_check_version(H5F_HIGH_BOUND(f), &fsinfo) < 0)
                    HGOTO_ERROR(H5E_FILE, H5E_BADRANGE, FAIL, "File space info message's version out of bounds")

                /* Update changed values */
                if(f->shared->fs_version != fsinfo.version)
                    f->shared->fs_version = fsinfo.version;
                if(f->shared->fs_strategy != fsinfo.strategy) {
                    f->shared->fs_strategy = fsinfo.strategy;

                    /* Set non-default strategy in the property list */
                    if(H5P_set(c_plist, H5F_CRT_FILE_SPACE_STRATEGY_NAME, &fsinfo.strategy) < 0)
                        HGOTO_ERROR(H5E_FILE, H5E_CANTSET, FAIL, "unable to set file space strategy")
                } /* end if */
                if(f->shared->fs_persist != fsinfo.persist) {
                    f->shared->fs_persist = fsinfo.persist;

                    /* Set non-default strategy in the property list */
                    if(H5P_set(c_plist, H5F_CRT_FREE_SPACE_PERSIST_NAME, &fsinfo.persist) < 0)
                        HGOTO_ERROR(H5E_FILE, H5E_CANTSET, FAIL, "unable to set file space strategy")
                } /* end if */
                if(f->shared->fs_threshold != fsinfo.threshold) {
                    f->shared->fs_threshold = fsinfo.threshold;

                    /* Set non-default threshold in the property list */
                    if(H5P_set(c_plist, H5F_CRT_FREE_SPACE_THRESHOLD_NAME, &fsinfo.threshold) < 0)
                        HGOTO_ERROR(H5E_FILE, H5E_CANTSET, FAIL, "unable to set file space strategy")
                } /* end if */

                HDassert(f->shared->fs_page_size >= H5F_FILE_SPACE_PAGE_SIZE_MIN);
                HDassert(fsinfo.page_size >= H5F_FILE_SPACE_PAGE_SIZE_MIN);
                if(f->shared->fs_page_size != fsinfo.page_size) {
                    f->shared->fs_page_size = fsinfo.page_size;

                    /* Set file space page size in the property list */
                    if(H5P_set(c_plist, H5F_CRT_FILE_SPACE_PAGE_SIZE_NAME, &fsinfo.page_size) < 0)
                        HGOTO_ERROR(H5E_FILE, H5E_CANTSET, FAIL, "unable to set file space page size")
                } /* end if */
                if(f->shared->pgend_meta_thres != fsinfo.pgend_meta_thres)
                    /* Initialize page end meta threshold */
                    f->shared->pgend_meta_thres = fsinfo.pgend_meta_thres;

                if(f->shared->eoa_fsm_fsalloc != fsinfo.eoa_pre_fsm_fsalloc)
                    f->shared->eoa_fsm_fsalloc = fsinfo.eoa_pre_fsm_fsalloc;

                /* 
                 * If the following two conditions are true:
                 *       (1) skipping EOF check (skip_eof_check)
                 *       (2) dropping free-space to the floor (f->shared->null_fsm_addr)
                 *  skip the asserts as "eoa_fsm_fsalloc" may be undefined
                 *  for a crashed file with persistent free space managers.
                 *  The above two conditions are enabled when the tool h5clear --increment
                 *  option is used.
                 */
                if(!skip_eof_check && !f->shared->null_fsm_addr)
                     HDassert((!f->shared->fs_persist) || (f->shared->eoa_fsm_fsalloc != HADDR_UNDEF));

                /* 
                 * A crashed file with persistent free-space managers may have
                 * undefined f->shared->eoa_fsm_fsalloc.  
                 * eoa_fsm_fsalloc is the final eoa which is saved in the free-space
                 * info message's eoa_pre_fsm_fsalloc field for backward compatibility.
                 * If the tool h5clear sets to dropping free-space to the floor
                 * as indicated by f->shared->null_fsm_addr, we are not going to
                 * perform actions to settle things on file close in the routines
                 * H5MF_settle_meta_data_fsm() and H5MF_settle_raw_data_fsm().
                 *
                 * We remove the following check:
                 *   if((f->shared->eoa_pre_fsm_fsalloc != HADDR_UNDEF || null_fsm_addr) &&
                 *       (H5F_INTENT(f) & H5F_ACC_RDWR))
                 *      f->shared->first_alloc_dealloc = TRUE;
                 *
                 * Because:
                 * --there is no more f->shared->eoa_pre_fsm_fsalloc and
                 *   f->shared->first_alloc_dealloc
                 * --the check for null_fsm_addr is directly done in H5MF_settle_meta_data_fsm() 
                 *   and H5MF_settle_raw_data_fsm()
                 */

                f->shared->fs_addr[0] = HADDR_UNDEF;
                for(u = 1; u < NELMTS(f->shared->fs_addr); u++)
                    f->shared->fs_addr[u] = fsinfo.fs_addr[u - 1];

                /* If the following two conditions are true:
                 *      (1) file is persisting free-space 
                 *      (2) dropping free-space to the floor (f->shared->null_fsm_addr)
                 * nullify the addresses of the FSMs 
                 */
                if(f->shared->fs_persist && f->shared->null_fsm_addr)
                    for(u = 0; u < NELMTS(fsinfo.fs_addr); u++)
                        f->shared->fs_addr[u] = fsinfo.fs_addr[u] = HADDR_UNDEF;

                /* For fsinfo.mapped: remove the FSINFO message from the superblock extension
                   and write a new message to the extension */
                /* For f->shared->null_fsm_addr: just update FSINFO message in the superblock extension */
                if(((fsinfo.mapped || f->shared->null_fsm_addr) && (rw_flags & H5AC__READ_ONLY_FLAG) == 0)) {

                    /* Do the same kluge until we know for sure.  VC */
#if 1 /* bug fix test code -- tidy this up if all goes well */ /* JRM */
                    /* KLUGE ALERT!!
                     *
                     * H5F__super_ext_write_msg() expects f->shared->sblock to 
                     * be set -- verify that it is NULL, and then set it.
                     * Set it back to NULL when we are done.
                     */
                     HDassert(f->shared->sblock == NULL);
                     f->shared->sblock = sblock;
#endif /* JRM */

                    if(f->shared->null_fsm_addr) {
                        if(H5F__super_ext_write_msg(f, H5O_FSINFO_ID, &fsinfo, FALSE, H5O_MSG_FLAG_MARK_IF_UNKNOWN) < 0)
                            HGOTO_ERROR(H5E_FILE, H5E_WRITEERROR, FAIL, "error in writing fsinfo message to superblock extension")
                    }
                    else {
                        if(H5F__super_ext_remove_msg(f, H5O_FSINFO_ID) < 0)
                            HGOTO_ERROR(H5E_FILE, H5E_CANTDELETE, FAIL,  "error in removing message from superblock extension")

                        if(H5F__super_ext_write_msg(f, H5O_FSINFO_ID, &fsinfo, TRUE, H5O_MSG_FLAG_MARK_IF_UNKNOWN) < 0)
                            HGOTO_ERROR(H5E_FILE, H5E_WRITEERROR, FAIL, "error in writing fsinfo message to superblock extension")
                    }
#if 1 /* bug fix test code -- tidy this up if all goes well */ /* JRM */
                    f->shared->sblock = NULL;
#endif /* JRM */

                } /* end if */
            } /* end if not marked "unknown" */
        } /* end if */

        /* Check for the extension having a 'metadata cache image' message */
        if((status = H5O_msg_exists(&ext_loc, H5O_MDCI_MSG_ID)) < 0)
            HGOTO_ERROR(H5E_FILE, H5E_EXISTS, FAIL, "unable to read object header")
        if(status) {
            hbool_t     rw = ((rw_flags & H5AC__READ_ONLY_FLAG) == 0);
            H5O_mdci_t  mdci_msg;

            /* if the metadata cache image superblock extension message exists,
             * read its contents and pass the data on to the metadata cache.
             * Given this data, the cache will load and decode the metadata
             * cache image block, decoded it and load its contents into the 
             * the cache on the test protect call.  
             *
             * Further, if the file is opened R/W, the metadata cache will 
             * delete the metadata cache image superblock extension and free
             * the cache image block.  Don't do this now as f->shared 
             * is not fully setup, which complicates matters.
             */

            /* Retrieve the 'metadata cache image message' structure */
            if(NULL == H5O_msg_read(&ext_loc, H5O_MDCI_MSG_ID, &mdci_msg))
                HGOTO_ERROR(H5E_FILE, H5E_CANTGET, FAIL, "unable to get metadata cache image message")

            /* Indicate to the cache that there's an image to load on first protect call */
            if(H5AC_load_cache_image_on_next_protect(f, mdci_msg.addr, mdci_msg.size, rw) < 0)
                HGOTO_ERROR(H5E_FILE, H5E_CANTLOAD, FAIL, "call to H5AC_load_cache_image_on_next_protect failed");
        } /* end if */

        /* Close superblock extension */
        if(H5F__super_ext_close(f, &ext_loc, FALSE) < 0)
            HGOTO_ERROR(H5E_FILE, H5E_CANTCLOSEOBJ, FAIL, "unable to close file's superblock extension")
    } /* end if */

    /* Update the driver info if VFD indicated to do so */
    /* (NOTE: only for later versions of superblock, earlier versions are handled
     *          earlier in this routine.
     */
    if(((rw_flags & H5AC__READ_ONLY_FLAG) == 0) &&
            sblock->super_vers >= HDF5_SUPERBLOCK_VERSION_2 &&
            H5F_addr_defined(sblock->ext_addr)) {
        /* Check for modifying the driver info when opening the file */
        if(H5F_HAS_FEATURE(f, H5FD_FEAT_DIRTY_DRVRINFO_LOAD)) {
            size_t          driver_size;    /* Size of driver info block (bytes) */

            /* Check for driver info message */
            H5_CHECKED_ASSIGN(driver_size, size_t, H5FD_sb_size(f->shared->lf), hsize_t);
            if(driver_size > 0) {
                H5O_drvinfo_t drvinfo;      /* Driver info */
                uint8_t dbuf[H5F_MAX_DRVINFOBLOCK_SIZE];  /* Driver info block encoding buffer */

                /* Sanity check */
                HDassert(driver_size <= H5F_MAX_DRVINFOBLOCK_SIZE);

                /* Encode driver-specific data */
                if(H5FD_sb_encode(f->shared->lf, drvinfo.name, dbuf) < 0)
                    HGOTO_ERROR(H5E_FILE, H5E_CANTINIT, FAIL, "unable to encode driver information")

                /* Set the driver info information for the superblock extension */
                drvinfo.len = driver_size;
                drvinfo.buf = dbuf;

                /* Write driver info information to the superblock extension */

#if 1 /* bug fix test code -- tidy this up if all goes well */ /* JRM */
                /* KLUGE ALERT!!
                 *
                 * H5F__super_ext_write_msg() expects f->shared->sblock to 
                 * be set -- verify that it is NULL, and then set it.
                 * Set it back to NULL when we are done.
                 */
                HDassert(f->shared->sblock == NULL);
                f->shared->sblock = sblock;
#endif /* JRM */
                if(H5F__super_ext_write_msg(f, H5O_DRVINFO_ID, &drvinfo, FALSE, H5O_MSG_NO_FLAGS_SET) < 0)
                    HGOTO_ERROR(H5E_FILE, H5E_WRITEERROR, FAIL, "error in writing message to superblock extension")

#if 1 /* bug fix test code -- tidy this up if all goes well */ /* JRM */
                f->shared->sblock = NULL;
#endif /* JRM */

            } /* end if */
        } /* end if */
        /* Check for eliminating the driver info block */
        else if(H5F_HAS_FEATURE(f, H5FD_FEAT_IGNORE_DRVRINFO)) {
            /* Remove the driver info message from the superblock extension */
            if(H5F__super_ext_remove_msg(f, H5O_DRVINFO_ID) < 0)
                HGOTO_ERROR(H5E_FILE, H5E_CANTRELEASE, FAIL, "error in removing message from superblock extension")

            /* Check if the superblock extension was removed */
            if(!H5F_addr_defined(sblock->ext_addr))
                sblock_flags |= H5AC__DIRTIED_FLAG;
        } /* end if */
    } /* end if */

    /* Set the pointer to the pinned superblock */
    f->shared->sblock = sblock;

    /* Set the page aggregation mode */
    if(H5F__set_paged_aggr(f, (hbool_t)H5F_PAGED_AGGR(f)) < 0)
        HGOTO_ERROR(H5E_FILE, H5E_CANTSET, FAIL, "failed to set paged_aggr status for file driver")

done:
    /* Reset the ring in the API context */
    if(orig_ring != H5AC_RING_INV)
        H5AC_set_ring(orig_ring, NULL);

    /* Release the superblock */
    if(sblock && H5AC_unprotect(f, H5AC_SUPERBLOCK, (haddr_t)0, sblock, sblock_flags) < 0)
        HDONE_ERROR(H5E_FILE, H5E_CANTUNPROTECT, FAIL, "unable to close superblock")

    /* If we have failed, make sure no entries are left in the 
     * metadata cache, so that it can be shut down and discarded.
     */
    if(ret_value < 0) { 
        /* Unpin and discard drvinfo cache entry */
        if(f->shared->drvinfo) {
            if(H5AC_unpin_entry(f->shared->drvinfo) < 0)
                HDONE_ERROR(H5E_FILE, H5E_CANTUNPIN, FAIL, "unable to unpin driver info")

            /* Evict the driver info block from the cache */
            if(H5AC_expunge_entry(f, H5AC_DRVRINFO, sblock->driver_addr, H5AC__NO_FLAGS_SET) < 0)
                HDONE_ERROR(H5E_FILE, H5E_CANTEXPUNGE, FAIL, "unable to expunge driver info block")
        } /* end if */

        /* Unpin & discard superblock */
        if(sblock) {
            /* Unpin superblock in cache */
            if(H5AC_unpin_entry(sblock) < 0)
                HDONE_ERROR(H5E_FILE, H5E_CANTUNPIN, FAIL, "unable to unpin superblock")

            /* Evict the superblock from the cache */
            if(H5AC_expunge_entry(f, H5AC_SUPERBLOCK, (haddr_t)0, H5AC__NO_FLAGS_SET) < 0)
                HDONE_ERROR(H5E_FILE, H5E_CANTEXPUNGE, FAIL, "unable to expunge superblock")
        } /* end if */
    } /* end if */

    FUNC_LEAVE_NOAPI_TAG(ret_value)
} /* end H5F__super_read() */


/*-------------------------------------------------------------------------
 * Function:    H5F__super_init
 *
 * Purpose:     Allocates the superblock for the file and initializes
 *              information about the superblock in memory.  Writes extension
 *              messages if any are needed.
 *
 * Return:      Success:        SUCCEED
 *              Failure:        FAIL
 *
 * Programmer:  Quincey Koziol
 *              koziol@ncsa.uiuc.edu
 *              Sept 15, 2003
 *
 *-------------------------------------------------------------------------
 */
herr_t
H5F__super_init(H5F_t *f)
{
    H5F_super_t    *sblock = NULL;      /* Superblock cache structure                 */
    hbool_t         sblock_in_cache = FALSE;    /* Whether the superblock has been inserted into the metadata cache */
    H5O_drvinfo_t  *drvinfo = NULL;     /* Driver info */
    hbool_t         drvinfo_in_cache = FALSE;   /* Whether the driver info block has been inserted into the metadata cache */
    H5P_genplist_t *plist;              /* File creation property list                */
    H5AC_ring_t orig_ring = H5AC_RING_INV;
    hsize_t         userblock_size;     /* Size of userblock, in bytes                */
    hsize_t         superblock_size;    /* Size of superblock, in bytes               */
    size_t          driver_size;        /* Size of driver info block (bytes)          */
    unsigned super_vers = HDF5_SUPERBLOCK_VERSION_DEF; /* Superblock version for file */
    H5O_loc_t       ext_loc;            /* Superblock extension object location */
    hbool_t         need_ext;           /* Whether the superblock extension is needed */
    hbool_t         ext_created = FALSE; /* Whether the extension has been created */
    hbool_t         non_default_fs_settings = FALSE;    /* Whether the file has non-default free-space settings */
    herr_t          ret_value = SUCCEED; /* Return Value                              */

    FUNC_ENTER_PACKAGE_TAG(H5AC__SUPERBLOCK_TAG)

    /* Allocate space for the superblock */
    if(NULL == (sblock = H5FL_CALLOC(H5F_super_t)))
        HGOTO_ERROR(H5E_RESOURCE, H5E_NOSPACE, FAIL, "memory allocation failed")

    /* Initialize various address information */
    sblock->base_addr = HADDR_UNDEF;
    sblock->ext_addr = HADDR_UNDEF;
    sblock->driver_addr = HADDR_UNDEF;
    sblock->root_addr = HADDR_UNDEF;

    /* Get the shared file creation property list */
    if(NULL == (plist = (H5P_genplist_t *)H5I_object(f->shared->fcpl_id)))
        HGOTO_ERROR(H5E_ARGS, H5E_BADTYPE, FAIL, "not a property list")

    /* Initialize sym_leaf_k */
    if(H5P_get(plist, H5F_CRT_SYM_LEAF_NAME, &sblock->sym_leaf_k) < 0)
        HGOTO_ERROR(H5E_PLIST, H5E_CANTGET, FAIL, "can't get byte number for object size")

    /* Initialize btree_k */
    if(H5P_get(plist, H5F_CRT_BTREE_RANK_NAME, &sblock->btree_k[0]) < 0)
        HGOTO_ERROR(H5E_PLIST, H5E_CANTGET, FAIL, "unable to get rank for btree internal nodes")

    /* Check for non-default free-space settings */
    if(!(f->shared->fs_strategy == H5F_FILE_SPACE_STRATEGY_DEF &&
            f->shared->fs_persist == H5F_FREE_SPACE_PERSIST_DEF &&
            f->shared->fs_threshold == H5F_FREE_SPACE_THRESHOLD_DEF &&
	    f->shared->fs_page_size == H5F_FILE_SPACE_PAGE_SIZE_DEF))
        non_default_fs_settings = TRUE;

    /* 
     * When creating a file with write access, the library will:
     *      -- set superblock version to 0, 1 or 2 based on feature enabled
     *      -- no change to low_bound
     * When creating a file with SWMR-write access, the library will:
     * (See explanation (#) below.)
     *      -- set superblock version to 3
     *      -- upgrade low_bound to at least V110
     *
     * Then the library will finalize superblock version to that allowed by 
     * low_bound if that is higher.
     * Lastly, the library will check to ensure the superblock version does not 
     * exceed the version allowed by high_bound. Otherwise fail file open.
     *
     * For details, please see RFC:Setting Bounds for Object Creation in HDF5 1.10.0.
     *
     * (#)
     * Version 3 superblock is introduced in 1.10 for SWMR due to the problem of
     * the status_flags field in the superblock. The problem is discussed in
     * jira issue SWMR-79 and also in the RFC: File Format Changes in HDF5 1.10.0.
     * The file's low_bound is upgraded for SWMR so that the library will
     * use the best format versions available in 1.10.  
     * Due to the possible upgrade, the fapl returned from H5Fget_access_plist() 
     * might indicate a low_bound higher than what the user originally set.
     */

    /* 
     * Creating a file with SWMR-write access will
     * upgrade superblock version and low_bound
     */
    if(H5F_INTENT(f) & H5F_ACC_SWMR_WRITE) {
        super_vers = HDF5_SUPERBLOCK_VERSION_3;
        f->shared->low_bound = MAX(H5F_LIBVER_V110, f->shared->low_bound);

    /* Bump superblock version to create superblock extension for SOHM info */
    } else if(f->shared->sohm_nindexes > 0)
        super_vers = HDF5_SUPERBLOCK_VERSION_2;
    /* 
     *	Bump superblock version to create superblock extension for:
     * 	-- non-default file space strategy or 
     * 	-- non-default persisting free-space or 
     *  -- non-default free-space threshold or
     *  -- non-default page_size
     */
    else if(non_default_fs_settings)
        super_vers = HDF5_SUPERBLOCK_VERSION_2;
    /* Check for non-default indexed storage B-tree internal 'K' value
     * and set the version # of the superblock to 1 if it is a non-default
     * value.
     */
    else if(sblock->btree_k[H5B_CHUNK_ID] != HDF5_BTREE_CHUNK_IK_DEF)
        super_vers = HDF5_SUPERBLOCK_VERSION_1;

    /* Finalize superblock version to that allowed by the file's low bound if higher */
    super_vers = MAX(super_vers, HDF5_superblock_ver_bounds[f->shared->low_bound]);

    /* Version bounds check */
    if(super_vers > HDF5_superblock_ver_bounds[f->shared->high_bound])
        HGOTO_ERROR(H5E_FILE, H5E_BADVALUE, FAIL, "superblock version out of bounds")

    /* If a newer superblock version is required, set it here */
    if(super_vers != HDF5_SUPERBLOCK_VERSION_DEF) {
        H5P_genplist_t *c_plist;              /* Property list */

        if(NULL == (c_plist = (H5P_genplist_t *)H5I_object(f->shared->fcpl_id)))
            HGOTO_ERROR(H5E_ARGS, H5E_BADTYPE, FAIL, "not property list")
        if(H5P_set(c_plist, H5F_CRT_SUPER_VERS_NAME, &super_vers) < 0)
            HGOTO_ERROR(H5E_PLIST, H5E_CANTSET, FAIL, "unable to set superblock version")
    } /* end if */

    if(H5FD_set_paged_aggr(f->shared->lf, (hbool_t)H5F_PAGED_AGGR(f)) < 0)
        HGOTO_ERROR(H5E_FILE, H5E_CANTINIT, FAIL, "failed to set paged_aggr status for file driver")

    /*
     * The superblock starts immediately after the user-defined
     * header, which we have already insured is a proper size. The
     * base address is set to the same thing as the superblock for
     * now.
     */
    if(H5P_get(plist, H5F_CRT_USER_BLOCK_NAME, &userblock_size) < 0)
        HGOTO_ERROR(H5E_FILE, H5E_CANTGET, FAIL, "unable to get userblock size")

    /* Sanity check the userblock size vs. the file's allocation alignment */
    if(userblock_size > 0) {
        /* Set up the alignment to use for page or aggr fs */
        hsize_t alignment = H5F_PAGED_AGGR(f) ? f->shared->fs_page_size : f->shared->alignment;

        if(userblock_size < alignment)
            HGOTO_ERROR(H5E_FILE, H5E_BADVALUE, FAIL, "userblock size must be > file object alignment")
        if(0 != (userblock_size % alignment))
            HGOTO_ERROR(H5E_FILE, H5E_BADVALUE, FAIL, "userblock size must be an integral multiple of file object alignment")
    } /* end if */

    sblock->base_addr = userblock_size;
    sblock->status_flags = 0;

    /* Reserve space for the userblock */
    if(H5F__set_eoa(f, H5FD_MEM_SUPER, userblock_size) < 0)
        HGOTO_ERROR(H5E_FILE, H5E_CANTINIT, FAIL, "unable to set EOA value for userblock")

    /* Set the base address for the file in the VFD now, after allocating
     *  space for userblock.
     */
    if(H5F__set_base_addr(f, sblock->base_addr) < 0)
        HGOTO_ERROR(H5E_FILE, H5E_CANTINIT, FAIL, "failed to set base address for file driver")

    /* Save a local copy of the superblock version number, size of addresses & offsets */
    sblock->super_vers = super_vers;
    sblock->sizeof_addr = f->shared->sizeof_addr;
    sblock->sizeof_size = f->shared->sizeof_size;

    /* Compute the size of the superblock */
    superblock_size = (hsize_t)H5F_SUPERBLOCK_SIZE(sblock);

    /* Compute the size of the driver information block */
    H5_CHECKED_ASSIGN(driver_size, size_t, H5FD_sb_size(f->shared->lf), hsize_t);

    /* The following code sets driver_size to the valued needed 
     * for the driver info block, and sets the driver info block
     * address regardless of the version of the superblock.
     */
    if(driver_size > 0) {
        /* Add in the driver info header, for older superblocks */
        /* Superblock versions >= 2 will put the driver info in a message
         *      and don't need the header -QAK, 1/4/2017
         */
        if(super_vers < HDF5_SUPERBLOCK_VERSION_2)
            driver_size += H5F_DRVINFOBLOCK_HDR_SIZE;

        /*
         * The file driver information block begins immediately after the
         * superblock. (relative to base address in file)
         */
        sblock->driver_addr = superblock_size;
    } /* end if */

    /*
     * Allocate space for the superblock & driver info block.
     * We do it with one allocation request because the superblock needs to be
     * at the beginning of the file and only the first allocation request is
     * required to return memory at format address zero.
     */
    if(super_vers < HDF5_SUPERBLOCK_VERSION_2)
        superblock_size += driver_size;

    /* Set the ring type in the API context */
    H5AC_set_ring(H5AC_RING_SB, &orig_ring);

    /* Insert superblock into cache, pinned */
    if(H5AC_insert_entry(f, H5AC_SUPERBLOCK, (haddr_t)0, sblock, H5AC__PIN_ENTRY_FLAG | H5AC__FLUSH_LAST_FLAG | H5AC__FLUSH_COLLECTIVELY_FLAG) < 0)
        HGOTO_ERROR(H5E_CACHE, H5E_CANTINS, FAIL, "can't add superblock to cache")
    sblock_in_cache = TRUE;

    /* Keep a copy of the superblock info */
    f->shared->sblock = sblock;

    /* Allocate space for the superblock */
    if(HADDR_UNDEF == H5MF_alloc(f, H5FD_MEM_SUPER, superblock_size))
	HGOTO_ERROR(H5E_RESOURCE, H5E_NOSPACE, FAIL, "file allocation failed for superblock")

    /* set the drvinfo filed to NULL -- will overwrite this later if needed */
    f->shared->drvinfo = NULL;

    /*
     * Determine if we will need a superblock extension
     */

    /* Files with SOHM indices always need the superblock extension */
    if(f->shared->sohm_nindexes > 0) {
        HDassert(super_vers >= HDF5_SUPERBLOCK_VERSION_2);
        need_ext = TRUE;
    } /* end if */
    /* Files with non-default free space settings always need the superblock extension */
    else if(non_default_fs_settings) {
        HDassert(super_vers >= HDF5_SUPERBLOCK_VERSION_2);
        need_ext = TRUE;
    } /* end if */
    /* If we're going to use a version of the superblock format which allows
     *  for the superblock extension, check for non-default values to store
     *  in it.
     */
    else if(super_vers >= HDF5_SUPERBLOCK_VERSION_2) {
        /* Check for non-default v1 B-tree 'K' values to store */
        if(sblock->btree_k[H5B_SNODE_ID] != HDF5_BTREE_SNODE_IK_DEF ||
                sblock->btree_k[H5B_CHUNK_ID] != HDF5_BTREE_CHUNK_IK_DEF ||
                sblock->sym_leaf_k != H5F_CRT_SYM_LEAF_DEF)
            need_ext = TRUE;
        /* Check for driver info to store */
        else if(driver_size > 0)
            need_ext = TRUE;
        else
            need_ext = FALSE;
    } /* end if */
    else
        need_ext = FALSE;

    /* Set the ring type in the API context */
    H5AC_set_ring(H5AC_RING_SBE, NULL);

    /* Create the superblock extension for "extra" superblock data, if necessary. */
    if(need_ext) {
        /* The superblock extension isn't actually a group, but the
         * default group creation list should work fine.
         * If we don't supply a size for the object header, HDF5 will
         * allocate H5O_MIN_SIZE by default.  This is currently
         * big enough to hold the biggest possible extension, but should
         * be tuned if more information is added to the superblock
         * extension.
         */
	if(H5F__super_ext_create(f, &ext_loc) < 0)
            HGOTO_ERROR(H5E_FILE, H5E_CANTCREATE, FAIL, "unable to create superblock extension")
        ext_created = TRUE;

        /* Create the Shared Object Header Message table and register it with
         *      the metadata cache, if this file supports shared messages.
         */
        if(f->shared->sohm_nindexes > 0) {
            /* Initialize the shared message code & write the SOHM message to the extension */
            if(H5SM_init(f, plist, &ext_loc) < 0)
                HGOTO_ERROR(H5E_FILE, H5E_CANTINIT, FAIL, "unable to create SOHM table")
        }

        /* Check for non-default v1 B-tree 'K' values to store */
        if(sblock->btree_k[H5B_SNODE_ID] != HDF5_BTREE_SNODE_IK_DEF ||
                sblock->btree_k[H5B_CHUNK_ID] != HDF5_BTREE_CHUNK_IK_DEF ||
                sblock->sym_leaf_k != H5F_CRT_SYM_LEAF_DEF) {
            H5O_btreek_t btreek;        /* v1 B-tree 'K' value message for superblock extension */

            /* Write v1 B-tree 'K' value information to the superblock extension */
            btreek.btree_k[H5B_CHUNK_ID] = sblock->btree_k[H5B_CHUNK_ID];
            btreek.btree_k[H5B_SNODE_ID] = sblock->btree_k[H5B_SNODE_ID];
            btreek.sym_leaf_k = sblock->sym_leaf_k;
            if(H5O_msg_create(&ext_loc, H5O_BTREEK_ID, H5O_MSG_FLAG_CONSTANT | H5O_MSG_FLAG_DONTSHARE, H5O_UPDATE_TIME, &btreek) < 0)
                HGOTO_ERROR(H5E_FILE, H5E_CANTINIT, FAIL, "unable to update v1 B-tree 'K' value header message")
        } /* end if */

        /* Check for driver info to store */
        if(driver_size > 0) {
            H5O_drvinfo_t info;      /* Driver info */
            uint8_t dbuf[H5F_MAX_DRVINFOBLOCK_SIZE];  /* Driver info block encoding buffer */

            /* Sanity check */
            HDassert(driver_size <= H5F_MAX_DRVINFOBLOCK_SIZE);

            /* Encode driver-specific data */
            HDmemset(dbuf, 0, sizeof(dbuf));
            if(H5FD_sb_encode(f->shared->lf, info.name, dbuf) < 0)
                HGOTO_ERROR(H5E_FILE, H5E_CANTINIT, FAIL, "unable to encode driver information")

            /* Write driver info information to the superblock extension */
            info.len = driver_size;
            info.buf = dbuf;
            if(H5O_msg_create(&ext_loc, H5O_DRVINFO_ID, H5O_MSG_FLAG_DONTSHARE, H5O_UPDATE_TIME, &info) < 0)
                HGOTO_ERROR(H5E_FILE, H5E_CANTINIT, FAIL, "unable to update driver info header message")

            HDassert(FALSE == f->shared->drvinfo_sb_msg_exists);
            f->shared->drvinfo_sb_msg_exists = TRUE;
        } /* end if */

        /* Check for non-default free-space info settings */
        if(non_default_fs_settings) {
            H5F_mem_page_t ptype;
            H5O_fsinfo_t fsinfo;    /* Free space manager info message */

            /* Write free-space manager info message to superblock extension object header if needed */
            fsinfo.strategy = f->shared->fs_strategy;
            fsinfo.persist = f->shared->fs_persist;
            fsinfo.threshold = f->shared->fs_threshold;
            fsinfo.page_size = f->shared->fs_page_size;
            fsinfo.pgend_meta_thres = f->shared->pgend_meta_thres;
            fsinfo.eoa_pre_fsm_fsalloc = HADDR_UNDEF;
            fsinfo.mapped = FALSE;

            /* Set the version for the fsinfo message */
<<<<<<< HEAD
            if(H5F__fsinfo_set_version(f, &fsinfo) < 0)
=======
            if(H5O_fsinfo_set_version(H5F_LOW_BOUND(f), H5F_HIGH_BOUND(f), &fsinfo) < 0)
>>>>>>> 13d951d3
                HGOTO_ERROR(H5E_FILE, H5E_CANTSET, FAIL, "can't set version of fsinfo")
            f->shared->fs_version = fsinfo.version;

            for(ptype = H5F_MEM_PAGE_SUPER; ptype < H5F_MEM_PAGE_NTYPES; H5_INC_ENUM(H5F_mem_page_t, ptype))
                fsinfo.fs_addr[ptype - 1] = HADDR_UNDEF;

            if(H5O_msg_create(&ext_loc, H5O_FSINFO_ID, H5O_MSG_FLAG_DONTSHARE | H5O_MSG_FLAG_MARK_IF_UNKNOWN, H5O_UPDATE_TIME, &fsinfo) < 0)
                HGOTO_ERROR(H5E_FILE, H5E_CANTINIT, FAIL, "unable to update free-space info header message")
	} /* end if */
    } /* end if */
    else {
        /* Check for creating an "old-style" driver info block */
        if(driver_size > 0) {
            /* Sanity check */
            HDassert(H5F_addr_defined(sblock->driver_addr));

            /* Allocate space for the driver info */
            if(NULL == (drvinfo = (H5O_drvinfo_t *)H5MM_calloc(sizeof(H5O_drvinfo_t))))
                HGOTO_ERROR(H5E_FILE, H5E_CANTALLOC, FAIL, "memory allocation failed for driver info message")

            /* Set up driver info message */
            /* (NOTE: All the actual information (name & driver information) is
             *          actually based on the VFD info in the file handle and
             *          will be encoded by the VFD's 'encode' callback, so it
             *          doesn't need to be set here. -QAK, 7/20/2013
             */
            H5_CHECKED_ASSIGN(drvinfo->len, size_t, H5FD_sb_size(f->shared->lf), hsize_t);

            /* Insert driver info block into cache */
            if(H5AC_insert_entry(f, H5AC_DRVRINFO, sblock->driver_addr, drvinfo, H5AC__PIN_ENTRY_FLAG | H5AC__FLUSH_LAST_FLAG | H5AC__FLUSH_COLLECTIVELY_FLAG) < 0)
                HGOTO_ERROR(H5E_FILE, H5E_CANTINS, FAIL, "can't add driver info block to cache")
            drvinfo_in_cache = TRUE;
            f->shared->drvinfo = drvinfo;
        } /* end if */
        else
            HDassert(!H5F_addr_defined(sblock->driver_addr));
    } /* end if */

done:
    /* Reset the ring in the API context */
    if(orig_ring != H5AC_RING_INV)
        H5AC_set_ring(orig_ring, NULL);

    /* Close superblock extension, if it was created */
    if(ext_created && H5F__super_ext_close(f, &ext_loc, ext_created) < 0)
        HDONE_ERROR(H5E_FILE, H5E_CANTRELEASE, FAIL, "unable to close file's superblock extension")

    /* Cleanup on failure */
    if(ret_value < 0) {
        /* Check if the driver info block has been allocated yet */
        if(drvinfo) {
            /* Check if we've cached it already */
            if(drvinfo_in_cache) {
                /* Unpin drvinfo in cache */
                if(H5AC_unpin_entry(drvinfo) < 0)
                    HDONE_ERROR(H5E_FILE, H5E_CANTUNPIN, FAIL, "unable to unpin driver info")

                /* Evict the driver info block from the cache */
                if(H5AC_expunge_entry(f, H5AC_DRVRINFO, sblock->driver_addr, H5AC__NO_FLAGS_SET) < 0)
                    HDONE_ERROR(H5E_FILE, H5E_CANTEXPUNGE, FAIL, "unable to expunge driver info block")
            } /* end if */
            else
                /* Free driver info block */
                H5MM_xfree(drvinfo);
        } /* end if */

        /* Check if the superblock has been allocated yet */
        if(sblock) {
            /* Check if we've cached it already */
            if(sblock_in_cache) {
                /* Unpin superblock in cache */
                if(H5AC_unpin_entry(sblock) < 0)
                    HDONE_ERROR(H5E_FILE, H5E_CANTUNPIN, FAIL, "unable to unpin superblock")

                /* Evict the superblock from the cache */
                if(H5AC_expunge_entry(f, H5AC_SUPERBLOCK, (haddr_t)0, H5AC__NO_FLAGS_SET) < 0)
                    HDONE_ERROR(H5E_FILE, H5E_CANTEXPUNGE, FAIL, "unable to expunge superblock")
            } /* end if */
            else
                /* Free superblock */
                if(H5F__super_free(sblock) < 0)
                    HDONE_ERROR(H5E_FILE, H5E_CANTFREE, FAIL, "unable to destroy superblock")

            /* Reset variables in file structure */
            f->shared->sblock = NULL;
        } /* end if */
    } /* end if */

    FUNC_LEAVE_NOAPI_TAG(ret_value)
} /* end H5F__super_init() */


/*-------------------------------------------------------------------------
 * Function:    H5F_eoa_dirty
 *
 * Purpose:     Mark the file's EOA info dirty
 *
 * Return:      Success:        non-negative on success
 *              Failure:        Negative
 *
 * Programmer:  Quincey Koziol
 *              January 4, 2017
 *
 *-------------------------------------------------------------------------
 */
herr_t
H5F_eoa_dirty(H5F_t *f)
{
    herr_t ret_value = SUCCEED;         /* Return value */

    FUNC_ENTER_NOAPI(FAIL)

    /* Sanity check */
    HDassert(f);
    HDassert(f->shared);
    HDassert(f->shared->sblock);

    /* Mark superblock dirty in cache, so change to EOA will get encoded */
    if(H5F_super_dirty(f) < 0)
        HGOTO_ERROR(H5E_FILE, H5E_CANTMARKDIRTY, FAIL, "unable to mark superblock as dirty")

    /* If the driver information block exists, mark it dirty as well 
     * so that the change in eoa will be reflected there as well if 
     * appropriate.
     */
    if(f->shared->drvinfo) {
        if(H5AC_mark_entry_dirty(f->shared->drvinfo) < 0)
            HGOTO_ERROR(H5E_FILE, H5E_CANTMARKDIRTY, FAIL, "unable to mark drvinfo as dirty")
    } /* end if */
    /* If the driver info is stored as a message, update that instead */
    else if(f->shared->drvinfo_sb_msg_exists) {
        if(H5F__update_super_ext_driver_msg(f) < 0)
            HGOTO_ERROR(H5E_FILE, H5E_CANTMARKDIRTY, FAIL, "unable to mark drvinfo message as dirty")
    }

done:
    FUNC_LEAVE_NOAPI(ret_value)
} /* H5F_eoa_dirty() */


/*-------------------------------------------------------------------------
 * Function:    H5F_super_dirty
 *
 * Purpose:     Mark the file's superblock dirty
 *
 * Return:      Success:        non-negative on success
 *              Failure:        Negative
 *
 * Programmer:  Quincey Koziol
 *              August 14, 2009
 *
 *-------------------------------------------------------------------------
 */
herr_t
H5F_super_dirty(H5F_t *f)
{
    herr_t ret_value = SUCCEED;         /* Return value */

    FUNC_ENTER_NOAPI(FAIL)

    /* Sanity check */
    HDassert(f);
    HDassert(f->shared);
    HDassert(f->shared->sblock);

    /* Mark superblock dirty in cache, so change to EOA will get encoded */
    if(H5AC_mark_entry_dirty(f->shared->sblock) < 0)
        HGOTO_ERROR(H5E_FILE, H5E_CANTMARKDIRTY, FAIL, "unable to mark superblock as dirty")

done:
    FUNC_LEAVE_NOAPI(ret_value)
} /* H5F_super_dirty() */


/*-------------------------------------------------------------------------
 * Function:    H5F__super_free
 *
 * Purpose:     Destroyer the file's superblock
 *
 * Return:      Success:        non-negative on success
 *              Failure:        Negative
 *
 * Programmer:  Quincey Koziol
 *              April 1, 2010
 *
 *-------------------------------------------------------------------------
 */
herr_t
H5F__super_free(H5F_super_t *sblock)
{
    FUNC_ENTER_PACKAGE_NOERR

    /* Sanity check */
    HDassert(sblock);

    /* Free root group symbol table entry, if any */
    sblock->root_ent = (H5G_entry_t *)H5MM_xfree(sblock->root_ent);

    /* Free superblock */
    sblock = (H5F_super_t *)H5FL_FREE(H5F_super_t, sblock);

    FUNC_LEAVE_NOAPI(SUCCEED)
} /* H5F__super_free() */


/*-------------------------------------------------------------------------
 * Function:    H5F__super_size
 *
 * Purpose:     Get storage size of the superblock and superblock extension
 *
 * Return:      Success:        non-negative on success
 *              Failure:        Negative
 *
 * Programmer:  Vailin Choi
 *              July 11, 2007
 *
 *-------------------------------------------------------------------------
 */
herr_t
H5F__super_size(H5F_t *f, hsize_t *super_size, hsize_t *super_ext_size)
{
    H5AC_ring_t orig_ring = H5AC_RING_INV;      /* Original ring value */
    herr_t ret_value = SUCCEED;         /* Return value */

    FUNC_ENTER_PACKAGE

    /* Sanity check */
    HDassert(f);
    HDassert(f->shared);
    HDassert(f->shared->sblock);

    /* Set the superblock size */
    if(super_size)
	*super_size = (hsize_t)H5F_SUPERBLOCK_SIZE(f->shared->sblock);

    /* Set the superblock extension size */
    if(super_ext_size) {
        if(H5F_addr_defined(f->shared->sblock->ext_addr)) {
            H5O_loc_t ext_loc;          /* "Object location" for superblock extension */
            H5O_hdr_info_t hdr_info;    /* Object info for superblock extension */

            /* Set up "fake" object location for superblock extension */
            H5O_loc_reset(&ext_loc);
            ext_loc.file = f;
            ext_loc.addr = f->shared->sblock->ext_addr;

            /* Set the ring type in the API context */
            H5AC_set_ring(H5AC_RING_SBE, &orig_ring);

            /* Get object header info for superblock extension */
            if(H5O_get_hdr_info(&ext_loc, &hdr_info) < 0)
                HGOTO_ERROR(H5E_FILE, H5E_CANTGET, FAIL, "unable to retrieve superblock extension info")

            /* Set the superblock extension size */
            *super_ext_size = hdr_info.space.total;
        } /* end if */
        else
            /* Set the superblock extension size to zero */
            *super_ext_size = (hsize_t)0;
    } /* end if */

done:
    /* Reset the ring in the API context */
    if(orig_ring != H5AC_RING_INV)
        H5AC_set_ring(orig_ring, NULL);

    FUNC_LEAVE_NOAPI(ret_value)
} /* H5F__super_size() */


/*-------------------------------------------------------------------------
 * Function:    H5F__super_ext_write_msg()
 *
 * Purpose:     Write the message with ID to the superblock extension
 *
 * Return:      Non-negative on success/Negative on failure
 *
 * Programmer:  Vailin Choi; Feb 2009
 *
 *-------------------------------------------------------------------------
 */
herr_t
H5F__super_ext_write_msg(H5F_t *f, unsigned id, void *mesg,
    hbool_t may_create, unsigned mesg_flags)
{
    H5AC_ring_t orig_ring = H5AC_RING_INV;      /* Original ring value */
    hbool_t     ext_created = FALSE;   /* Whether superblock extension was created */
    hbool_t     ext_opened = FALSE;    /* Whether superblock extension was opened */
    H5O_loc_t 	ext_loc; 	/* "Object location" for superblock extension */
    htri_t 	status;       	/* Indicate whether the message exists or not */
    herr_t 	ret_value = SUCCEED;         /* Return value */

    FUNC_ENTER_PACKAGE

    /* Sanity checks */
    HDassert(f);
    HDassert(f->shared);
    HDassert(f->shared->sblock);

    /* Set the ring type in the API context */
    H5AC_set_ring(H5AC_RING_SBE, &orig_ring);

    /* Open/create the superblock extension object header */
    if(H5F_addr_defined(f->shared->sblock->ext_addr)) {
        if(H5F__super_ext_open(f, f->shared->sblock->ext_addr, &ext_loc) < 0)
            HGOTO_ERROR(H5E_FILE, H5E_CANTOPENOBJ, FAIL, "unable to open file's superblock extension")
    } /* end if */
    else {
        HDassert(may_create);
        if(H5F__super_ext_create(f, &ext_loc) < 0)
            HGOTO_ERROR(H5E_FILE, H5E_CANTCREATE, FAIL, "unable to create file's superblock extension")
        ext_created = TRUE;
    } /* end else */
    HDassert(H5F_addr_defined(ext_loc.addr));
    ext_opened = TRUE;

    /* Check if message with ID does not exist in the object header */
    if((status = H5O_msg_exists(&ext_loc, id)) < 0)
        HGOTO_ERROR(H5E_FILE, H5E_CANTGET, FAIL, "unable to check object header for message or message exists")

    /* Check for creating vs. writing */
    if(may_create) {
        if(status)
            HGOTO_ERROR(H5E_OHDR, H5E_CANTGET, FAIL, "Message should not exist")

        /* Create the message with ID in the superblock extension */
        if(H5O_msg_create(&ext_loc, id, (mesg_flags | H5O_MSG_FLAG_DONTSHARE), H5O_UPDATE_TIME, mesg) < 0)
            HGOTO_ERROR(H5E_FILE, H5E_CANTGET, FAIL, "unable to create the message in object header")
    } /* end if */
    else {
        if(!status)
            HGOTO_ERROR(H5E_OHDR, H5E_CANTGET, FAIL, "Message should exist")

        /* Update the message with ID in the superblock extension */
        if(H5O_msg_write(&ext_loc, id, (mesg_flags | H5O_MSG_FLAG_DONTSHARE), H5O_UPDATE_TIME, mesg) < 0)
            HGOTO_ERROR(H5E_FILE, H5E_CANTGET, FAIL, "unable to write the message in object header")
    } /* end else */

done:
    /* Reset the ring in the API context */
    if(orig_ring != H5AC_RING_INV)
        H5AC_set_ring(orig_ring, NULL);

    /* Close the superblock extension, if it was opened */
    if(ext_opened && H5F__super_ext_close(f, &ext_loc, ext_created) < 0)
        HDONE_ERROR(H5E_FILE, H5E_CANTRELEASE, FAIL, "unable to close file's superblock extension")

    /* Mark superblock dirty in cache, if superblock extension was created */
    if(ext_created && H5AC_mark_entry_dirty(f->shared->sblock) < 0)
        HDONE_ERROR(H5E_FILE, H5E_CANTMARKDIRTY, FAIL, "unable to mark superblock as dirty")

    FUNC_LEAVE_NOAPI(ret_value)
} /* H5F__super_ext_write_msg() */


/*-------------------------------------------------------------------------
 * Function:    H5F__super_ext_remove_msg
 *
 * Purpose:     Remove the message with ID from the superblock extension
 *
 * Return:      Non-negative on success/Negative on failure
 *
 * Programmer:  Vailin Choi; Feb 2009
 *
 *-------------------------------------------------------------------------
 */
herr_t
H5F__super_ext_remove_msg(H5F_t *f, unsigned id)
{
    H5AC_ring_t orig_ring = H5AC_RING_INV;      /* Original ring value */
    H5O_loc_t 	ext_loc; 	/* "Object location" for superblock extension */
    hbool_t     ext_opened = FALSE;     /* Whether the superblock extension was opened */
    int		null_count = 0;	/* # of null messages */
    htri_t      status;         /* Indicate whether the message exists or not */
    herr_t 	ret_value = SUCCEED;         /* Return value */

    FUNC_ENTER_PACKAGE

    /* Make sure that the superblock extension object header exists */
    HDassert(H5F_addr_defined(f->shared->sblock->ext_addr));

    /* Set the ring type in the API context */
    H5AC_set_ring(H5AC_RING_SBE, &orig_ring);

    /* Open superblock extension object header */
    if(H5F__super_ext_open(f, f->shared->sblock->ext_addr, &ext_loc) < 0)
        HGOTO_ERROR(H5E_FILE, H5E_CANTRELEASE, FAIL, "error in starting file's superblock extension")
    ext_opened = TRUE;

    /* Check if message with ID exists in the object header */
    if((status = H5O_msg_exists(&ext_loc, id)) < 0)
        HGOTO_ERROR(H5E_OHDR, H5E_CANTGET, FAIL, "unable to check object header for message")
    else if(status) {
        /* message exists */
        H5O_hdr_info_t 	hdr_info;       /* Object header info for superblock extension */

        /* Remove the message */
        if(H5O_msg_remove(&ext_loc, id, H5O_ALL, TRUE) < 0)
            HGOTO_ERROR(H5E_OHDR, H5E_CANTDELETE, FAIL, "unable to delete free-space manager info message")

        /* Get info for the superblock extension's object header */
        if(H5O_get_hdr_info(&ext_loc, &hdr_info) < 0)
            HGOTO_ERROR(H5E_OHDR, H5E_CANTGET, FAIL, "unable to retrieve superblock extension info")

        /* If the object header is an empty base chunk, remove superblock extension */
        if(hdr_info.nchunks == 1) {
            if((null_count = H5O_msg_count(&ext_loc, H5O_NULL_ID)) < 0)
                HGOTO_ERROR(H5E_SYM, H5E_CANTCOUNT, FAIL, "unable to count messages")
            else if((unsigned)null_count == hdr_info.nmesgs) {
                HDassert(H5F_addr_defined(ext_loc.addr));
                if(H5O_delete(f, ext_loc.addr) < 0)
                    HGOTO_ERROR(H5E_SYM, H5E_CANTCOUNT, FAIL, "unable to count messages")
                f->shared->sblock->ext_addr = HADDR_UNDEF;
            } /* end else-if */
        } /* end if */
    } /* end if */

done:
    /* Reset the ring in the API context */
    if(orig_ring != H5AC_RING_INV)
        H5AC_set_ring(orig_ring, NULL);

    /* Close superblock extension object header, if opened */
    if(ext_opened && H5F__super_ext_close(f, &ext_loc, FALSE) < 0)
       HDONE_ERROR(H5E_FILE, H5E_CANTRELEASE, FAIL, "unable to close file's superblock extension")

    FUNC_LEAVE_NOAPI(ret_value)
} /* H5F__super_ext_remove_msg() */
<<<<<<< HEAD


/*-------------------------------------------------------------------------
 * Function:    H5F__fsinfo_set_version
 *
 * Purpose:     Set the version to encode the fsinfo message with.
 *
 * Return:      Non-negative on success/Negative on failure
 *
 * Programmer:  Vailin Choi; June 2019
 *
 *-------------------------------------------------------------------------
 */
static herr_t
H5F__fsinfo_set_version(const H5F_t *f, H5O_fsinfo_t *fsinfo)
{
    unsigned version;           /* Message version */
    herr_t ret_value = SUCCEED; /* Return value */

    FUNC_ENTER_STATIC

    /* Sanity check */
    HDassert(f);
    HDassert(fsinfo);

    version = H5O_FSINFO_VERSION_1;

    /* Upgrade to the version indicated by the file's low bound if higher */
    if(H5O_fsinfo_ver_bounds[H5F_LOW_BOUND(f)] != H5O_INVALID_VERSION)
        version = MAX(version, H5O_fsinfo_ver_bounds[H5F_LOW_BOUND(f)]);

    /* Version bounds check */
    if(H5O_fsinfo_ver_bounds[H5F_HIGH_BOUND(f)] == H5O_INVALID_VERSION ||
            version > H5O_fsinfo_ver_bounds[H5F_HIGH_BOUND(f)])
        HGOTO_ERROR(H5E_FILE, H5E_BADRANGE, FAIL, "File space info message's version out of bounds")

    /* Set the message version */
    fsinfo->version = version;

done:
    FUNC_LEAVE_NOAPI(ret_value)
} /* end H5F__fsinfo_set_version() */
=======
>>>>>>> 13d951d3
<|MERGE_RESOLUTION|>--- conflicted
+++ resolved
@@ -1396,11 +1396,7 @@
             fsinfo.mapped = FALSE;
 
             /* Set the version for the fsinfo message */
-<<<<<<< HEAD
-            if(H5F__fsinfo_set_version(f, &fsinfo) < 0)
-=======
             if(H5O_fsinfo_set_version(H5F_LOW_BOUND(f), H5F_HIGH_BOUND(f), &fsinfo) < 0)
->>>>>>> 13d951d3
                 HGOTO_ERROR(H5E_FILE, H5E_CANTSET, FAIL, "can't set version of fsinfo")
             f->shared->fs_version = fsinfo.version;
 
@@ -1835,49 +1831,3 @@
 
     FUNC_LEAVE_NOAPI(ret_value)
 } /* H5F__super_ext_remove_msg() */
-<<<<<<< HEAD
-
--
-/*-------------------------------------------------------------------------
- * Function:    H5F__fsinfo_set_version
- *
- * Purpose:     Set the version to encode the fsinfo message with.
- *
- * Return:      Non-negative on success/Negative on failure
- *
- * Programmer:  Vailin Choi; June 2019
- *
- *-------------------------------------------------------------------------
- */
-static herr_t
-H5F__fsinfo_set_version(const H5F_t *f, H5O_fsinfo_t *fsinfo)
-{
-    unsigned version;           /* Message version */
-    herr_t ret_value = SUCCEED; /* Return value */
-
-    FUNC_ENTER_STATIC
-
-    /* Sanity check */
-    HDassert(f);
-    HDassert(fsinfo);
-
-    version = H5O_FSINFO_VERSION_1;
-
-    /* Upgrade to the version indicated by the file's low bound if higher */
-    if(H5O_fsinfo_ver_bounds[H5F_LOW_BOUND(f)] != H5O_INVALID_VERSION)
-        version = MAX(version, H5O_fsinfo_ver_bounds[H5F_LOW_BOUND(f)]);
-
-    /* Version bounds check */
-    if(H5O_fsinfo_ver_bounds[H5F_HIGH_BOUND(f)] == H5O_INVALID_VERSION ||
-            version > H5O_fsinfo_ver_bounds[H5F_HIGH_BOUND(f)])
-        HGOTO_ERROR(H5E_FILE, H5E_BADRANGE, FAIL, "File space info message's version out of bounds")
-
-    /* Set the message version */
-    fsinfo->version = version;
-
-done:
-    FUNC_LEAVE_NOAPI(ret_value)
-} /* end H5F__fsinfo_set_version() */
-=======
->>>>>>> 13d951d3
