/* * * * * * * * * * * * * * * * * * * * * * * * * * * * * * * * * * * * * * *
 * Copyright by The HDF Group.                                               *
 * Copyright by the Board of Trustees of the University of Illinois.         *
 * All rights reserved.                                                      *
 *                                                                           *
 * This file is part of HDF5.  The full HDF5 copyright notice, including     *
 * terms governing use, modification, and redistribution, is contained in    *
 * the COPYING file, which can be found at the root of the source code       *
 * distribution tree, or in https://support.hdfgroup.org/ftp/HDF5/releases.  *
 * If you do not have access to either file, you may request a copy from     *
 * help@hdfgroup.org.                                                        *
 * * * * * * * * * * * * * * * * * * * * * * * * * * * * * * * * * * * * * * */

/*-------------------------------------------------------------------------
 *
 * Created:		H5Aint.c
 *			Dec 18 2006
 *			Quincey Koziol <koziol@hdfgroup.org>
 *
 * Purpose:		Internal routines for managing attributes.
 *
 *-------------------------------------------------------------------------
 */

/****************/
/* Module Setup */
/****************/

#include "H5Amodule.h"          /* This source code file is part of the H5A module */
#define H5O_FRIEND		/*suppress error about including H5Opkg	  */


/***********/
/* Headers */
/***********/
#include "H5private.h"          /* Generic Functions                        */
#include "H5Apkg.h"             /* Attributes                               */
#include "H5CXprivate.h"        /* API Contexts                             */
#include "H5Dprivate.h"         /* Datasets                                 */
#include "H5Eprivate.h"         /* Error handling                           */
#include "H5Iprivate.h"         /* IDs                                      */
#include "H5MMprivate.h"        /* Memory management                        */
#include "H5Opkg.h"             /* Object headers                           */
#include "H5SMprivate.h"        /* Shared Object Header Messages            */
#include "H5VLprivate.h"        /* Virtual Object Layer                     */
<<<<<<< HEAD
#include "H5VLnative.h"         /* Native VOL plugin                        */
=======
#include "H5VLnative_private.h" /* Native VOL driver                        */
>>>>>>> 47f30b47


/****************/
/* Local Macros */
/****************/


/******************/
/* Local Typedefs */
/******************/

/* Data exchange structure to use when building table of compact attributes for an object */
typedef struct {
    H5F_t       *f;             /* Pointer to file that fractal heap is in */
    H5A_attr_table_t *atable;   /* Pointer to attribute table to build */
    size_t curr_attr;           /* Current attribute to operate on */
    hbool_t bogus_crt_idx;      /* Whether bogus creation index values need to be set */
} H5A_compact_bt_ud_t;

/* Data exchange structure to use when building table of dense attributes for an object */
typedef struct {
    H5A_attr_table_t *atable;   /* Pointer to attribute table to build */
    size_t curr_attr;           /* Current attribute to operate on */
} H5A_dense_bt_ud_t;

/* Data exchange structure to use when copying an attribute from _SRC to _DST */
typedef struct {
    const H5O_ainfo_t *ainfo;   /* dense information    */
    H5F_t *file;                /* file                 */
    hbool_t *recompute_size;    /* Flag to indicate if size changed */
    H5O_copy_t *cpy_info;       /* Information on copying options   */
    const H5O_loc_t *oloc_src;
    H5O_loc_t *oloc_dst;
} H5A_dense_file_cp_ud_t;


/********************/
/* Package Typedefs */
/********************/


/********************/
/* Local Prototypes */
/********************/

static herr_t H5A__compact_build_table_cb(H5O_t *oh, H5O_mesg_t *mesg/*in,out*/,
    unsigned sequence, unsigned *oh_flags_ptr, void *_udata/*in,out*/);
static herr_t H5A__dense_build_table_cb(const H5A_t *attr, void *_udata);
static int H5A__attr_cmp_name_inc(const void *attr1, const void *attr2);
static int H5A__attr_cmp_name_dec(const void *attr1, const void *attr2);
static int H5A__attr_cmp_corder_inc(const void *attr1, const void *attr2);
static int H5A__attr_cmp_corder_dec(const void *attr1, const void *attr2);
static herr_t H5A__attr_sort_table(H5A_attr_table_t *atable, H5_index_t idx_type,
    H5_iter_order_t order);
static herr_t H5A__iterate_common(hid_t loc_id, H5_index_t idx_type,
    H5_iter_order_t order, hsize_t *idx, H5A_attr_iter_op_t *attr_op, void *op_data);

/*********************/
/* Package Variables */
/*********************/

/* Format version bounds for attribute */
const unsigned H5O_attr_ver_bounds[] = {
    H5O_ATTR_VERSION_1,         /* H5F_LIBVER_EARLIEST */
    H5O_ATTR_VERSION_3,         /* H5F_LIBVER_V18 */
    H5O_ATTR_VERSION_LATEST     /* H5F_LIBVER_LATEST */
};

/*****************************/
/* Library Private Variables */
/*****************************/


/*******************/
/* Local Variables */
/*******************/

typedef H5A_t*	H5A_t_ptr;
H5FL_SEQ_DEFINE(H5A_t_ptr);


/*-------------------------------------------------------------------------
 * Function:	H5A__create
 *
 * Purpose:     This is the guts of creating an attribute.
 *
 * Return:      Attribute structure on success, NULL on Failure.
 *
 * Programmer:	Quincey Koziol
 *		April 2, 1998
 *
 *-------------------------------------------------------------------------
 */
H5A_t *
H5A__create(const H5G_loc_t *loc, const char *attr_name, const H5T_t *type,
    const H5S_t *space, hid_t acpl_id)
{
    H5A_t	*attr = NULL;           /* Attribute created */
    hssize_t	snelmts;	        /* elements in attribute */
    size_t	nelmts;		        /* elements in attribute */
    htri_t      exists;                 /* Whether attribute exists */
    H5A_t	*ret_value = NULL;      /* Return value */

    FUNC_ENTER_PACKAGE_TAG(loc->oloc->addr)

    /* Check args */
    HDassert(loc);
    HDassert(attr_name);
    HDassert(type);
    HDassert(space);

    /* Check for existing attribute with same name */
    /* (technically, the "attribute create" operation will fail for a duplicated
     *  name, but it's going to be hard to unwind all the special cases on
     *  failure, so just check first, for now - QAK)
     */
    if((exists = H5O__attr_exists(loc->oloc, attr_name)) < 0)
        HGOTO_ERROR(H5E_ATTR, H5E_NOTFOUND, NULL, "error checking attributes")
    else if(exists > 0)
        HGOTO_ERROR(H5E_ATTR, H5E_ALREADYEXISTS, NULL, "attribute already exists")

    /* Check if the dataspace has an extent set (or is NULL) */
    if(!(H5S_has_extent(space)))
        HGOTO_ERROR(H5E_ATTR, H5E_BADVALUE, NULL, "dataspace extent has not been set")

    /* Check if the datatype is "sensible" for use in a dataset */
    if(H5T_is_sensible(type) != TRUE)
        HGOTO_ERROR(H5E_ATTR, H5E_BADTYPE, NULL, "datatype is not sensible")

    /* Build the attribute information */
    if(NULL == (attr = H5FL_CALLOC(H5A_t)))
        HGOTO_ERROR(H5E_ATTR, H5E_CANTALLOC, NULL, "memory allocation failed for attribute info")

    if(NULL == (attr->shared = H5FL_CALLOC(H5A_shared_t)))
        HGOTO_ERROR(H5E_ATTR, H5E_CANTALLOC, NULL, "can't allocate shared attr structure")

    /* If the creation property list is H5P_DEFAULT, use the default character encoding */
    if(acpl_id == H5P_DEFAULT)
        attr->shared->encoding = H5F_DEFAULT_CSET;
    else {
        H5P_genplist_t  *ac_plist;      /* ACPL Property list */

        /* Get a local copy of the attribute creation property list */
        if(NULL == (ac_plist = (H5P_genplist_t *)H5I_object(acpl_id)))
            HGOTO_ERROR(H5E_ARGS, H5E_BADTYPE, NULL, "not a property list")

        if(H5P_get(ac_plist, H5P_STRCRT_CHAR_ENCODING_NAME, &(attr->shared->encoding)) < 0)
            HGOTO_ERROR(H5E_PLIST, H5E_CANTGET, NULL, "can't get character encoding flag")
    } /* end else */

    /* Copy the attribute name */
    attr->shared->name = H5MM_xstrdup(attr_name);

    /* Copy datatype */
    if(NULL == (attr->shared->dt = H5T_copy(type, H5T_COPY_ALL)))
        HGOTO_ERROR(H5E_ATTR, H5E_CANTGET, NULL, "can't get shared datatype info")

    /* Convert a datatype (if committed) to a transient type if the committed datatype's file
       location is different from the file location where the attribute will be created */
    if(H5T_convert_committed_datatype(attr->shared->dt, loc->oloc->file) < 0)
        HGOTO_ERROR(H5E_ATTR, H5E_CANTGET, NULL, "can't get shared datatype info")

    /* Mark datatype as being on disk now */
    if(H5T_set_loc(attr->shared->dt, loc->oloc->file, H5T_LOC_DISK) < 0)
        HGOTO_ERROR(H5E_DATATYPE, H5E_CANTINIT, NULL, "invalid datatype location")

    /* Set the version for datatype */
    if(H5T_set_version(loc->oloc->file, attr->shared->dt) < 0)
        HGOTO_ERROR(H5E_DATASET, H5E_CANTSET, NULL, "can't set version of datatype")

    /* Copy the dataspace for the attribute */
    attr->shared->ds = H5S_copy(space, FALSE, TRUE);

    /* Set the version for dataspace */
    if(H5S_set_version(loc->oloc->file, attr->shared->ds) < 0)
        HGOTO_ERROR(H5E_DATASET, H5E_CANTSET, NULL, "can't set version of dataspace")

    /* Copy the object header information */
    if(H5O_loc_copy(&(attr->oloc), loc->oloc, H5_COPY_DEEP) < 0)
        HGOTO_ERROR(H5E_ATTR, H5E_CANTOPENOBJ, NULL, "unable to copy entry")

    /* Deep copy of the group hierarchy path */
    if(H5G_name_copy(&(attr->path), loc->path, H5_COPY_DEEP) < 0)
        HGOTO_ERROR(H5E_ATTR, H5E_CANTCOPY, NULL, "unable to copy path")

    /* Check if any of the pieces should be (or are already) shared in the
     * SOHM table
     */
    if(H5SM_try_share(attr->oloc.file, NULL, 0, H5O_DTYPE_ID, attr->shared->dt, NULL) < 0)
        HGOTO_ERROR(H5E_OHDR, H5E_BADMESG, NULL, "trying to share datatype failed")
    if(H5SM_try_share(attr->oloc.file, NULL, 0, H5O_SDSPACE_ID, attr->shared->ds, NULL) < 0)
        HGOTO_ERROR(H5E_OHDR, H5E_BADMESG, NULL, "trying to share dataspace failed")

    /* Check whether datatype is committed & increment ref count
     * (to maintain ref. count incr/decr similarity with "shared message"
     *      type of datatype sharing)
     */
    if(H5T_is_named(attr->shared->dt))
        /* Increment the reference count on the shared datatype */
        if(H5T_link(attr->shared->dt, 1) < 0)
            HGOTO_ERROR(H5E_OHDR, H5E_LINKCOUNT, NULL, "unable to adjust shared datatype link count")

    /* Compute the size of pieces on disk.  This is either the size of the
     * datatype and dataspace messages themselves, or the size of the "shared"
     * messages if either or both of them are shared.
     */
    attr->shared->dt_size = H5O_msg_raw_size(attr->oloc.file, H5O_DTYPE_ID, FALSE, attr->shared->dt);
    attr->shared->ds_size = H5O_msg_raw_size(attr->oloc.file, H5O_SDSPACE_ID, FALSE, attr->shared->ds);

    /* Get # of elements for attribute's dataspace */
    if((snelmts = H5S_GET_EXTENT_NPOINTS(attr->shared->ds)) < 0)
        HGOTO_ERROR(H5E_ATTR, H5E_CANTCOUNT, NULL, "dataspace is invalid")
    H5_CHECKED_ASSIGN(nelmts, size_t, snelmts, hssize_t);

    HDassert(attr->shared->dt_size > 0);
    HDassert(attr->shared->ds_size > 0);
    attr->shared->data_size = nelmts * H5T_GET_SIZE(attr->shared->dt);

    /* Hold the symbol table entry (and file) open */
    if(H5O_open(&(attr->oloc)) < 0)
        HGOTO_ERROR(H5E_ATTR, H5E_CANTOPENOBJ, NULL, "unable to open")
    attr->obj_opened = TRUE;

    /* Set the version to encode the attribute with */
    if(H5A__set_version(attr->oloc.file, attr) < 0)
        HGOTO_ERROR(H5E_ATTR, H5E_CANTSET, NULL, "unable to update attribute version")

    /* Insert the attribute into the object header */
    if(H5O__attr_create(&(attr->oloc), attr) < 0)
        HGOTO_ERROR(H5E_ATTR, H5E_CANTINSERT, NULL, "unable to create attribute in object header")

    /* Set return value */
    ret_value = attr;

done:
    /* Cleanup on failure */
    if(NULL == ret_value && attr && H5A__close(attr))
        HDONE_ERROR(H5E_ATTR, H5E_CANTFREE, NULL, "can't close attribute")

    FUNC_LEAVE_NOAPI_TAG(ret_value)
} /* H5A__create() */


/*-------------------------------------------------------------------------
 * Function:	H5A__create_by_name
 *
 * Purpose:	Create an attribute on object, according to it's name
 *
 * Return:	Non-negative on success/Negative on failure
 *
 * Programmer:	Quincey Koziol
 *		December 6, 2017
 *
 *-------------------------------------------------------------------------
 */
H5A_t *
H5A__create_by_name(const H5G_loc_t *loc, const char *obj_name, const char *attr_name,
    const H5T_t *type, const H5S_t *space, hid_t acpl_id)
{
    H5G_loc_t   obj_loc;                /* Location used to open group */
    H5G_name_t  obj_path;            	/* Opened object group hier. path */
    H5O_loc_t   obj_oloc;            	/* Opened object object location */
    hbool_t     loc_found = FALSE;      /* Entry at 'obj_name' found */
    H5A_t       *attr = NULL;           /* Attribute from object header */
    H5A_t       *ret_value = NULL;      /* Return value */

    FUNC_ENTER_PACKAGE

    /* check args */
    HDassert(loc);
    HDassert(obj_name);
    HDassert(attr_name);

    /* Set up opened group location to fill in */
    obj_loc.oloc = &obj_oloc;
    obj_loc.path = &obj_path;
    H5G_loc_reset(&obj_loc);

    /* Find the object's location */
    if(H5G_loc_find(loc, obj_name, &obj_loc/*out*/) < 0)
        HGOTO_ERROR(H5E_ATTR, H5E_NOTFOUND, NULL, "object not found")
    loc_found = TRUE;

    /* Go do the real work for attaching the attribute to the object */
    if(NULL == (attr = H5A__create(&obj_loc, attr_name, type, space, acpl_id)))
        HGOTO_ERROR(H5E_ATTR, H5E_CANTINIT, NULL, "unable to create attribute")

    /* Set return value */
    ret_value = attr;

done:
    /* Release resources */
    if(loc_found && H5G_loc_free(&obj_loc) < 0)
        HDONE_ERROR(H5E_ATTR, H5E_CANTRELEASE, NULL, "can't free location")

    /* Cleanup on failure */
    if(ret_value == NULL)
        if(attr && H5A__close(attr) < 0)
            HDONE_ERROR(H5E_ATTR, H5E_CANTFREE, NULL, "can't close attribute")

    FUNC_LEAVE_NOAPI(ret_value)
} /* H5A__create_by_name() */


/*-------------------------------------------------------------------------
 * Function:	H5A__open_common
 *
 * Purpose:
 *      Finishes initializing an attributes the open
 *
 * Usage:
 *  herr_t H5A__open_common(loc, name)
 *      const H5G_loc_t *loc;   IN: Pointer to group location for object
 *      H5A_t *attr;            IN/OUT: Pointer to attribute to initialize
 *
 * Return: Non-negative on success/Negative on failure
 *
 * Programmer:	Quincey Koziol
 *		December 18, 2006
 *
 *-------------------------------------------------------------------------
 */
herr_t
H5A__open_common(const H5G_loc_t *loc, H5A_t *attr)
{
    herr_t ret_value = SUCCEED;         /* Return value */

    FUNC_ENTER_PACKAGE

    /* check args */
    HDassert(loc);
    HDassert(attr);

#if defined(H5_USING_MEMCHECKER) || !defined(NDEBUG)
    /* Clear object location */
    if(H5O_loc_reset(&(attr->oloc)) < 0)
        HGOTO_ERROR(H5E_ATTR, H5E_CANTOPENOBJ, FAIL, "unable to reset location")
#endif /* H5_USING_MEMCHECKER */

    /* Free any previous group hier. path */
    if(H5G_name_free(&(attr->path)) < 0)
        HGOTO_ERROR(H5E_ATTR, H5E_CANTRELEASE, FAIL, "can't release group hier. path")

    /* Deep copy of the symbol table entry */
    if(H5O_loc_copy(&(attr->oloc), loc->oloc, H5_COPY_DEEP) < 0)
        HGOTO_ERROR(H5E_ATTR, H5E_CANTOPENOBJ, FAIL, "unable to copy entry")

    /* Deep copy of the group hier. path */
    if(H5G_name_copy(&(attr->path), loc->path, H5_COPY_DEEP) < 0)
        HGOTO_ERROR(H5E_ATTR, H5E_CANTCOPY, FAIL, "unable to copy entry")

    /* Hold the symbol table entry (and file) open */
    if(H5O_open(&(attr->oloc)) < 0)
        HGOTO_ERROR(H5E_ATTR, H5E_CANTOPENOBJ, FAIL, "unable to open")
    attr->obj_opened = TRUE;

done:
    FUNC_LEAVE_NOAPI(ret_value)
} /* H5A__open_common() */


/*-------------------------------------------------------------------------
 * Function:    H5A__open
 *
 * Purpose:     Open an attribute in an object header
 *
 * Return:      SUCCEED/FAIL
 *
 * Programmer:	Quincey Koziol
 *		December 9, 2017
 *
 *-------------------------------------------------------------------------
 */
H5A_t *
H5A__open(const H5G_loc_t *loc, const char *attr_name)
{
    H5A_t       *attr = NULL;           /* Attribute from object header */
    H5A_t       *ret_value = NULL;      /* Return value */

    FUNC_ENTER_PACKAGE

    /* check args */
    HDassert(loc);
    HDassert(attr_name);

    /* Read in attribute from object header */
    if(NULL == (attr = H5O__attr_open_by_name(loc->oloc, attr_name)))
        HGOTO_ERROR(H5E_ATTR, H5E_CANTOPENOBJ, NULL, "unable to load attribute info from object header for attribute: '%s'", attr_name)

    /* Finish initializing attribute */
    if(H5A__open_common(loc, attr) < 0)
        HGOTO_ERROR(H5E_ATTR, H5E_CANTINIT, NULL, "unable to initialize attribute")

    /* Set return value */
    ret_value = attr;

done:
    /* Cleanup on failure */
    if(ret_value == NULL)
        if(attr && H5A__close(attr) < 0)
            HDONE_ERROR(H5E_ATTR, H5E_CANTFREE, NULL, "can't close attribute")

    FUNC_LEAVE_NOAPI(ret_value)
} /* H5A__open() */


/*-------------------------------------------------------------------------
 * Function:	H5A__open_by_idx
 *
 * Purpose: 	Open an attribute according to its index order
 *
 * Return:	Non-negative on success/Negative on failure
 *
 * Programmer:	Quincey Koziol
 *		April 2, 1998
 *
 *-------------------------------------------------------------------------
 */
H5A_t *
H5A__open_by_idx(const H5G_loc_t *loc, const char *obj_name, H5_index_t idx_type,
    H5_iter_order_t order, hsize_t n)
{
    H5G_loc_t   obj_loc;                /* Location used to open group */
    H5G_name_t  obj_path;            	/* Opened object group hier. path */
    H5O_loc_t   obj_oloc;            	/* Opened object object location */
    hbool_t     loc_found = FALSE;      /* Entry at 'obj_name' found */
    H5A_t       *attr = NULL;           /* Attribute from object header */
    H5A_t       *ret_value = NULL;      /* Return value */

    FUNC_ENTER_PACKAGE

    /* check args */
    HDassert(loc);
    HDassert(obj_name);

    /* Set up opened group location to fill in */
    obj_loc.oloc = &obj_oloc;
    obj_loc.path = &obj_path;
    H5G_loc_reset(&obj_loc);

    /* Find the object's location */
    if(H5G_loc_find(loc, obj_name, &obj_loc/*out*/) < 0)
        HGOTO_ERROR(H5E_ATTR, H5E_NOTFOUND, NULL, "object not found")
    loc_found = TRUE;

    /* Read in attribute from object header */
    if(NULL == (attr = H5O__attr_open_by_idx(obj_loc.oloc, idx_type, order, n)))
        HGOTO_ERROR(H5E_ATTR, H5E_CANTOPENOBJ, NULL, "unable to load attribute info from object header")

    /* Finish initializing attribute */
    if(H5A__open_common(&obj_loc, attr) < 0)
        HGOTO_ERROR(H5E_ATTR, H5E_CANTINIT, NULL, "unable to initialize attribute")

    /* Set return value */
    ret_value = attr;

done:
    /* Release resources */
    if(loc_found && H5G_loc_free(&obj_loc) < 0)
        HDONE_ERROR(H5E_ATTR, H5E_CANTRELEASE, NULL, "can't free location")

    /* Cleanup on failure */
    if(ret_value == NULL)
        if(attr && H5A__close(attr) < 0)
            HDONE_ERROR(H5E_ATTR, H5E_CANTFREE, NULL, "can't close attribute")

    FUNC_LEAVE_NOAPI(ret_value)
} /* H5A__open_by_idx() */


/*-------------------------------------------------------------------------
 * Function:    H5A__open_by_name
 *
 * Purpose:     Open an attribute in an object header, according to it's name
 *
 * Return:      SUCCEED/FAIL
 *
 * Programmer:	Quincey Koziol
 *		December 11, 2006
 *
 *-------------------------------------------------------------------------
 */
H5A_t *
H5A__open_by_name(const H5G_loc_t *loc, const char *obj_name, const char *attr_name)
{
    H5G_loc_t   obj_loc;                /* Location used to open group */
    H5G_name_t  obj_path;            	/* Opened object group hier. path */
    H5O_loc_t   obj_oloc;            	/* Opened object object location */
    hbool_t     loc_found = FALSE;      /* Entry at 'obj_name' found */
    H5A_t       *attr = NULL;           /* Attribute from object header */
    H5A_t       *ret_value = NULL;      /* Return value */

    FUNC_ENTER_PACKAGE

    /* check args */
    HDassert(loc);
    HDassert(obj_name);
    HDassert(attr_name);

    /* Set up opened group location to fill in */
    obj_loc.oloc = &obj_oloc;
    obj_loc.path = &obj_path;
    H5G_loc_reset(&obj_loc);

    /* Find the object's location */
    if(H5G_loc_find(loc, obj_name, &obj_loc/*out*/) < 0)
        HGOTO_ERROR(H5E_ATTR, H5E_NOTFOUND, NULL, "object not found")
    loc_found = TRUE;

    /* Read in attribute from object header */
    if(NULL == (attr = H5O__attr_open_by_name(obj_loc.oloc, attr_name)))
        HGOTO_ERROR(H5E_ATTR, H5E_CANTINIT, NULL, "unable to load attribute info from object header")

    /* Finish initializing attribute */
    if(H5A__open_common(loc, attr) < 0)
        HGOTO_ERROR(H5E_ATTR, H5E_CANTINIT, NULL, "unable to initialize attribute")

    /* Set return value */
    ret_value = attr;

done:
    /* Release resources */
    if(loc_found && H5G_loc_free(&obj_loc) < 0)
        HDONE_ERROR(H5E_ATTR, H5E_CANTRELEASE, NULL, "can't free location")

    /* Cleanup on failure */
    if(ret_value == NULL)
        if(attr && H5A__close(attr) < 0)
            HDONE_ERROR(H5E_ATTR, H5E_CANTFREE, NULL, "can't close attribute")

    FUNC_LEAVE_NOAPI(ret_value)
} /* H5A__open_by_name() */


/*--------------------------------------------------------------------------
 NAME
    H5A__read
 PURPOSE
    Actually read in data from an attribute
 USAGE
    herr_t H5A__read (attr, mem_type, buf)
        H5A_t *attr;         IN: Attribute to read
        const H5T_t *mem_type;     IN: Memory datatype of buffer
        void *buf;           IN: Buffer for data to read
 RETURNS
    Non-negative on success/Negative on failure

 DESCRIPTION
    This function reads a complete attribute from disk.
--------------------------------------------------------------------------*/
herr_t
H5A__read(const H5A_t *attr, const H5T_t *mem_type, void *buf)
{
    uint8_t		*tconv_buf = NULL;	/* datatype conv buffer*/
    uint8_t		*bkg_buf = NULL;	/* background buffer */
    hssize_t		snelmts;		/* elements in attribute */
    size_t		nelmts;			/* elements in attribute*/
    H5T_path_t		*tpath = NULL;		/* type conversion info	*/
    hid_t		src_id = -1, dst_id = -1;/* temporary type atoms*/
    size_t		src_type_size;		/* size of source type 	*/
    size_t		dst_type_size;		/* size of destination type */
    size_t		buf_size;		/* desired buffer size	*/
    herr_t		ret_value = SUCCEED;

    FUNC_ENTER_PACKAGE_TAG(attr->oloc.addr)

    HDassert(attr);
    HDassert(mem_type);
    HDassert(buf);

    /* Create buffer for data to store on disk */
    if((snelmts = H5S_GET_EXTENT_NPOINTS(attr->shared->ds)) < 0)
        HGOTO_ERROR(H5E_ATTR, H5E_CANTCOUNT, FAIL, "dataspace is invalid")
    H5_CHECKED_ASSIGN(nelmts, size_t, snelmts, hssize_t);

    if(nelmts > 0) {
        /* Get the memory and file datatype sizes */
        src_type_size = H5T_GET_SIZE(attr->shared->dt);
        dst_type_size = H5T_GET_SIZE(mem_type);

        /* Check if the attribute has any data yet, if not, fill with zeroes */
        if(attr->obj_opened && !attr->shared->data)
            HDmemset(buf, 0, (dst_type_size * nelmts));
        else {  /* Attribute exists and has a value */
            /* Convert memory buffer into disk buffer */
            /* Set up type conversion function */
            if(NULL == (tpath = H5T_path_find(attr->shared->dt, mem_type)))
                HGOTO_ERROR(H5E_ATTR, H5E_UNSUPPORTED, FAIL, "unable to convert between src and dst datatypes")

            /* Check for type conversion required */
            if(!H5T_path_noop(tpath)) {
                if((src_id = H5I_register(H5I_DATATYPE, H5T_copy(attr->shared->dt, H5T_COPY_ALL), FALSE)) < 0 ||
                        (dst_id = H5I_register(H5I_DATATYPE, H5T_copy(mem_type, H5T_COPY_ALL), FALSE)) < 0)
                    HGOTO_ERROR(H5E_ATTR, H5E_CANTREGISTER, FAIL, "unable to register types for conversion")

                /* Get the maximum buffer size needed and allocate it */
                buf_size = nelmts * MAX(src_type_size, dst_type_size);
                if(NULL == (tconv_buf = H5FL_BLK_MALLOC(attr_buf, buf_size)))
                    HGOTO_ERROR(H5E_ATTR, H5E_NOSPACE, FAIL, "memory allocation failed")
                if(NULL == (bkg_buf = H5FL_BLK_CALLOC(attr_buf, buf_size)))
                    HGOTO_ERROR(H5E_ATTR, H5E_NOSPACE, FAIL, "memory allocation failed")

                /* Copy the attribute data into the buffer for conversion */
                HDmemcpy(tconv_buf, attr->shared->data, (src_type_size * nelmts));

                /* Perform datatype conversion.  */
                if(H5T_convert(tpath, src_id, dst_id, nelmts, (size_t)0, (size_t)0, tconv_buf, bkg_buf) < 0)
                    HGOTO_ERROR(H5E_ATTR, H5E_CANTENCODE, FAIL, "datatype conversion failed")

                /* Copy the converted data into the user's buffer */
                HDmemcpy(buf, tconv_buf, (dst_type_size * nelmts));
            } /* end if */
            /* No type conversion necessary */
            else {
                HDassert(dst_type_size == src_type_size);

                /* Copy the attribute data into the user's buffer */
                HDmemcpy(buf, attr->shared->data, (dst_type_size * nelmts));
            } /* end else */
        } /* end else */
    } /* end if */

done:
    /* Release resources */
    if(src_id >= 0 && H5I_dec_ref(src_id) < 0)
        HDONE_ERROR(H5E_ATTR, H5E_CANTDEC, FAIL, "unable to close temporary object")
    if(dst_id >= 0 && H5I_dec_ref(dst_id) < 0)
        HDONE_ERROR(H5E_ATTR, H5E_CANTDEC, FAIL, "unable to close temporary object")
    if(tconv_buf)
        tconv_buf = H5FL_BLK_FREE(attr_buf, tconv_buf);
    if(bkg_buf)
	bkg_buf = H5FL_BLK_FREE(attr_buf, bkg_buf);

    FUNC_LEAVE_NOAPI_TAG(ret_value)
} /* H5A__read() */


/*--------------------------------------------------------------------------
 NAME
    H5A__write
 PURPOSE
    Actually write out data to an attribute
 USAGE
    herr_t H5A__write (attr, mem_type, buf)
        H5A_t *attr;         IN: Attribute to write
        const H5T_t *mem_type;     IN: Memory datatype of buffer
        const void *buf;           IN: Buffer of data to write
 RETURNS
    Non-negative on success/Negative on failure

 DESCRIPTION
    This function writes a complete attribute to disk.
--------------------------------------------------------------------------*/
herr_t
H5A__write(H5A_t *attr, const H5T_t *mem_type, const void *buf)
{
    uint8_t		*tconv_buf = NULL;	/* datatype conv buffer */
    hbool_t             tconv_owned = FALSE;    /* Whether the datatype conv buffer is owned by attribute */
    uint8_t		*bkg_buf = NULL;	/* temp conversion buffer */
    hssize_t		snelmts;		/* elements in attribute */
    size_t		nelmts;		    	/* elements in attribute */
    H5T_path_t		*tpath = NULL;		/* conversion information*/
    hid_t		src_id = -1, dst_id = -1;/* temporary type atoms */
    size_t		src_type_size;		/* size of source type	*/
    size_t		dst_type_size;		/* size of destination type*/
    size_t		buf_size;		/* desired buffer size	*/
    herr_t		ret_value = SUCCEED;

    FUNC_ENTER_PACKAGE_TAG(attr->oloc.addr)

    HDassert(attr);
    HDassert(mem_type);
    HDassert(buf);

    /* Get # of elements for attribute's dataspace */
    if((snelmts = H5S_GET_EXTENT_NPOINTS(attr->shared->ds)) < 0)
        HGOTO_ERROR(H5E_ATTR, H5E_CANTCOUNT, FAIL, "dataspace is invalid")
    H5_CHECKED_ASSIGN(nelmts, size_t, snelmts, hssize_t);

    /* If there's actually data elements for the attribute, make a copy of the data passed in */
    if(nelmts > 0) {
        /* Get the memory and file datatype sizes */
        src_type_size = H5T_GET_SIZE(mem_type);
        dst_type_size = H5T_GET_SIZE(attr->shared->dt);

        /* Convert memory buffer into disk buffer */
        /* Set up type conversion function */
        if(NULL == (tpath = H5T_path_find(mem_type, attr->shared->dt)))
            HGOTO_ERROR(H5E_ATTR, H5E_UNSUPPORTED, FAIL, "unable to convert between src and dst datatypes")

        /* Check for type conversion required */
        if(!H5T_path_noop(tpath)) {
            if((src_id = H5I_register(H5I_DATATYPE, H5T_copy(mem_type, H5T_COPY_ALL), FALSE)) < 0 ||
                    (dst_id = H5I_register(H5I_DATATYPE, H5T_copy(attr->shared->dt, H5T_COPY_ALL), FALSE)) < 0)
                HGOTO_ERROR(H5E_ATTR, H5E_CANTREGISTER, FAIL, "unable to register types for conversion")

            /* Get the maximum buffer size needed and allocate it */
            buf_size = nelmts * MAX(src_type_size, dst_type_size);
            if(NULL == (tconv_buf = H5FL_BLK_MALLOC(attr_buf, buf_size)))
                HGOTO_ERROR(H5E_ATTR, H5E_CANTALLOC, FAIL, "memory allocation failed")
            if(NULL == (bkg_buf = H5FL_BLK_CALLOC(attr_buf, buf_size)))
                HGOTO_ERROR(H5E_ATTR, H5E_CANTALLOC, FAIL, "memory allocation failed")

            /* Copy the user's data into the buffer for conversion */
            HDmemcpy(tconv_buf, buf, (src_type_size * nelmts));

            /* Perform datatype conversion */
            if(H5T_convert(tpath, src_id, dst_id, nelmts, (size_t)0, (size_t)0, tconv_buf, bkg_buf) < 0)
                HGOTO_ERROR(H5E_ATTR, H5E_CANTENCODE, FAIL, "datatype conversion failed")

            /* Free the previous attribute data buffer, if there is one */
            if(attr->shared->data)
                attr->shared->data = H5FL_BLK_FREE(attr_buf, attr->shared->data);

            /* Set the pointer to the attribute data to the converted information */
            attr->shared->data = tconv_buf;
            tconv_owned = TRUE;
        } /* end if */
        /* No type conversion necessary */
        else {
            HDassert(dst_type_size == src_type_size);

            /* Allocate the attribute buffer, if there isn't one */
            if(attr->shared->data == NULL)
                if(NULL == (attr->shared->data = H5FL_BLK_MALLOC(attr_buf, dst_type_size * nelmts)))
                    HGOTO_ERROR(H5E_RESOURCE, H5E_NOSPACE, FAIL, "memory allocation failed")

            /* Copy the attribute data into the user's buffer */
            HDmemcpy(attr->shared->data, buf, (dst_type_size * nelmts));
        } /* end else */

        /* Modify the attribute in the object header */
        if(H5O__attr_write(&(attr->oloc), attr) < 0)
            HGOTO_ERROR(H5E_ATTR, H5E_CANTINIT, FAIL, "unable to modify attribute")
    } /* end if */

done:
    /* Release resources */
    if(src_id >= 0 && H5I_dec_ref(src_id) < 0)
        HDONE_ERROR(H5E_ATTR, H5E_CANTDEC, FAIL, "unable to close temporary object")
    if(dst_id >= 0 && H5I_dec_ref(dst_id) < 0)
        HDONE_ERROR(H5E_ATTR, H5E_CANTDEC, FAIL, "unable to close temporary object")
    if(tconv_buf && !tconv_owned)
        tconv_buf = H5FL_BLK_FREE(attr_buf, tconv_buf);
    if(bkg_buf)
        bkg_buf = H5FL_BLK_FREE(attr_buf, bkg_buf);

    FUNC_LEAVE_NOAPI_TAG(ret_value)
} /* H5A__write() */


/*--------------------------------------------------------------------------
 NAME
    H5A__get_name
 PURPOSE
    Private function for H5Aget_name.  Gets a copy of the name for an
    attribute
 RETURNS
    This function returns the length of the attribute's name (which may be
    longer than 'buf_size') on success or negative for failure.
 DESCRIPTION
        This function retrieves the name of an attribute for an attribute ID.
    Up to 'buf_size' characters are stored in 'buf' followed by a '\0' string
    terminator.  If the name of the attribute is longer than 'buf_size'-1,
    the string terminator is stored in the last position of the buffer to
    properly terminate the string.
--------------------------------------------------------------------------*/
ssize_t
H5A__get_name(H5A_t *attr, size_t buf_size, char *buf)
{
    size_t              copy_len, nbytes;
    ssize_t		ret_value = -1;         /* Return value */

    FUNC_ENTER_PACKAGE_NOERR

    /* get the real attribute length */
    nbytes = HDstrlen(attr->shared->name);
    HDassert((ssize_t)nbytes >= 0); /*overflow, pretty unlikely --rpm*/

    /* compute the string length which will fit into the user's buffer */
    copy_len = MIN(buf_size - 1, nbytes);

    /* Copy all/some of the name */
    if(buf && copy_len > 0) {
        HDmemcpy(buf, attr->shared->name, copy_len);

        /* Terminate the string */
        buf[copy_len]='\0';
    } /* end if */

    /* Set return value */
    ret_value = (ssize_t)nbytes;

    FUNC_LEAVE_NOAPI(ret_value)
} /* H5A__get_name() */


/*-------------------------------------------------------------------------
 * Function:    H5A_get_space
 *
 * Purpose:     Returns dataspace of the attribute.
 *
 * Return:      Success:    A valid ID for the dataspace of an attribute
 *
 *              Failure:    H5I_INVALID_ID
 *
 *-------------------------------------------------------------------------
 */
hid_t
H5A_get_space(H5A_t *attr)
{
    H5S_t      *ds = NULL;
    hid_t       ret_value = H5I_INVALID_HID;

    FUNC_ENTER_NOAPI_NOINIT

    HDassert(attr);

    /* Copy the attribute's dataspace */
    if (NULL == (ds = H5S_copy(attr->shared->ds, FALSE, TRUE)))
        HGOTO_ERROR(H5E_ATTR, H5E_CANTINIT, H5I_INVALID_HID, "unable to copy dataspace")

    /* Atomize */
    if ((ret_value = H5I_register(H5I_DATASPACE, ds, TRUE)) < 0)
        HGOTO_ERROR(H5E_ATOM, H5E_CANTREGISTER, H5I_INVALID_HID, "unable to register dataspace atom")

done:
    if (H5I_INVALID_HID == ret_value && ds && H5S_close(ds) < 0)
        HDONE_ERROR(H5E_ATTR, H5E_CLOSEERROR, H5I_INVALID_HID, "unable to release dataspace")

    FUNC_LEAVE_NOAPI(ret_value)
} /* end H5A_get_space() */


/*-------------------------------------------------------------------------
 * Function:    H5A__get_type
 *
 * Purpose:     Returns an ID for the datatype of an attribute
 *
 * Return:      Success:    A valid ID for the datatype of an attribute
 *
 *              Failure:	H5I_INVALID_HID
 *
 *-------------------------------------------------------------------------
 */
hid_t
H5A__get_type(H5A_t *attr)
{
    H5T_t *dt = NULL;
    hid_t ret_value = H5I_INVALID_HID;

    FUNC_ENTER_PACKAGE

    HDassert(attr);

    /* Patch the datatype's "top level" file pointer */
    if (H5T_patch_file(attr->shared->dt, attr->oloc.file) < 0)
        HGOTO_ERROR(H5E_ATTR, H5E_CANTINIT, H5I_INVALID_HID, "unable to patch datatype's file pointer")

    /* Copy the attribute's datatype.  If the type is a named type then
     * reopen the type before returning it to the user. Make the type
     * read-only.
     */
    if (NULL == (dt = H5T_copy(attr->shared->dt, H5T_COPY_REOPEN)))
        HGOTO_ERROR(H5E_ATTR, H5E_CANTINIT, H5I_INVALID_HID, "unable to copy datatype")

    /* Mark any datatypes as being in memory now */
    if (H5T_set_loc(dt, NULL, H5T_LOC_MEMORY) < 0)
        HGOTO_ERROR(H5E_DATATYPE, H5E_CANTINIT, H5I_INVALID_HID, "invalid datatype location")

    /* Lock copied type */
    if (H5T_lock(dt, FALSE) < 0)
        HGOTO_ERROR(H5E_DATATYPE, H5E_CANTINIT, H5I_INVALID_HID, "unable to lock transient datatype")

    /* Atomize */
    if (H5T_is_named(dt)) {
        /* If this is a committed datatype, we need to recreate the
         * two level IDs, where the VOL object is a copy of the
         * returned datatype
         */
{
void *vol_wrap_ctx = NULL;       /* Object wrapping context */

/* Retrieve the VOL object wrap context */
if(H5CX_get_vol_wrap_ctx((void **)&vol_wrap_ctx) < 0)
    HGOTO_ERROR(H5E_VOL, H5E_CANTGET, H5I_INVALID_HID, "can't get VOL object wrap context")
HDassert(vol_wrap_ctx);
}
        if ((ret_value = H5VL_wrap_register(H5I_DATATYPE, dt, TRUE)) < 0)
            HGOTO_ERROR(H5E_ATOM, H5E_CANTREGISTER, H5I_INVALID_HID, "unable to atomize file handle")
    }
    else {
        if ((ret_value = H5I_register(H5I_DATATYPE, dt, TRUE)) < 0)
            HGOTO_ERROR(H5E_ATOM, H5E_CANTREGISTER, H5I_INVALID_HID, "unable to register datatype")
    }

done:
    if(H5I_INVALID_HID == ret_value)
        if(dt && H5T_close(dt) < 0)
            HDONE_ERROR(H5E_ATTR, H5E_CLOSEERROR, H5I_INVALID_HID, "unable to release datatype")

    FUNC_LEAVE_NOAPI(ret_value)
} /* end H5A__get_type() */


/*--------------------------------------------------------------------------
 NAME
    H5A__get_create_plist
 PURPOSE
    private version of H5Aget_create_plist
 RETURNS
    This function returns the ID of a copy of the attribute's creation
    property list, or negative on failure.

 ERRORS

 DESCRIPTION
        This function returns a copy of the creation property list for
    an attribute.  The resulting ID must be closed with H5Pclose() or
    resource leaks will occur.
--------------------------------------------------------------------------*/
hid_t
H5A__get_create_plist(H5A_t* attr)
{
    H5P_genplist_t      *plist;              /* Default property list */
    hid_t               new_plist_id;        /* ID of ACPL to return */
    H5P_genplist_t      *new_plist;          /* ACPL to return */
    hid_t               ret_value = H5I_INVALID_HID;    /* Return value */

    FUNC_ENTER_PACKAGE

    if(NULL == (plist = (H5P_genplist_t *)H5I_object(H5P_LST_ATTRIBUTE_CREATE_ID_g)))
        HGOTO_ERROR(H5E_PLIST, H5E_BADTYPE, FAIL, "can't get default ACPL")

    /* Create the property list object to return */
    if((new_plist_id = H5P_copy_plist(plist, TRUE)) < 0)
	HGOTO_ERROR(H5E_PLIST, H5E_CANTINIT, FAIL, "unable to copy attribute creation properties")
    if(NULL == (new_plist = (H5P_genplist_t *)H5I_object(new_plist_id)))
        HGOTO_ERROR(H5E_PLIST, H5E_BADTYPE, FAIL, "can't get property list")

    /* Set the character encoding on the new property list */
    if(H5P_set(new_plist, H5P_STRCRT_CHAR_ENCODING_NAME, &(attr->shared->encoding)) < 0)
        HGOTO_ERROR(H5E_PLIST, H5E_CANTSET, FAIL, "can't set character encoding")

    ret_value = new_plist_id;

done:
    FUNC_LEAVE_NOAPI(ret_value)
} /* end H5A__get_create_plist() */


/*-------------------------------------------------------------------------
 * Function:	H5A__get_info
 *
 * Purpose:	Retrieve information about an attribute.
 *
 * Return:	Success:	Non-negative
 *		Failure:	Negative
 *
 * Programmer:	Quincey Koziol
 *              February  6, 2007
 *
 *-------------------------------------------------------------------------
 */
herr_t
H5A__get_info(const H5A_t *attr, H5A_info_t *ainfo)
{
    herr_t ret_value = SUCCEED;           /* Return value */

    FUNC_ENTER_NOAPI(FAIL)

    /* Check args */
    HDassert(attr);
    HDassert(ainfo);

    /* Set info for attribute */
    ainfo->cset = attr->shared->encoding;
    ainfo->data_size = attr->shared->data_size;
    if(attr->shared->crt_idx == H5O_MAX_CRT_ORDER_IDX) {
        ainfo->corder_valid = FALSE;
        ainfo->corder = 0;
    } /* end if */
    else {
        ainfo->corder_valid = TRUE;
        ainfo->corder = attr->shared->crt_idx;
    } /* end else */

done:
    FUNC_LEAVE_NOAPI(ret_value)
} /* end H5A__get_info() */


/*-------------------------------------------------------------------------
 * Function:    H5A__copy
 *
 * Purpose:     Copies attribute OLD_ATTR.
 *
 * Return:      Success:    Pointer to a new copy of the OLD_ATTR argument.
 *
 *              Failure:    NULL
 *
 * Programmer:	Robb Matzke
 *		Thursday, December  4, 1997
 *
 *-------------------------------------------------------------------------
 */
H5A_t *
H5A__copy(H5A_t *_new_attr, const H5A_t *old_attr)
{
    H5A_t	*new_attr = NULL;
    hbool_t     allocated_attr = FALSE;   /* Whether the attribute was allocated */
    H5A_t	*ret_value = NULL;        /* Return value */

    FUNC_ENTER_PACKAGE

    /* check args */
    HDassert(old_attr);

    /* Allocate attribute structure */
    if(_new_attr == NULL) {
        if(NULL == (new_attr = H5FL_CALLOC(H5A_t)))
            HGOTO_ERROR(H5E_RESOURCE, H5E_NOSPACE, NULL, "memory allocation failed")
        allocated_attr = TRUE;
    } /* end if */
    else
        new_attr = _new_attr;

    /* Copy the top level of the attribute */
    new_attr->sh_loc = old_attr->sh_loc;

    /* Deep copy of the group hierarchy path */
    if(H5G_name_copy(&(new_attr->path), &(old_attr->path), H5_COPY_DEEP) < 0)
        HGOTO_ERROR(H5E_ATTR, H5E_CANTCOPY, NULL, "unable to copy path")

    /* Share some attribute information */
    new_attr->shared = old_attr->shared;

    /* Increment reference count for shared object */
    new_attr->shared->nrefs++;

    /* Don't open the object header for a copy */
    new_attr->obj_opened = FALSE;

    /* Set the return value */
    ret_value = new_attr;

done:
    if(ret_value == NULL)
        if(allocated_attr && new_attr && H5A__close(new_attr) < 0)
            HDONE_ERROR(H5E_ATTR, H5E_CANTFREE, NULL, "can't close attribute")

    FUNC_LEAVE_NOAPI(ret_value)
} /* end H5A__copy() */


/*-------------------------------------------------------------------------
 * Function:    H5A__free
 *
 * Purpose:     Frees all memory associated with an attribute, but does not
 *              free the H5A_t structure (which should be done in H5T_close).
 *
 * Return:      SUCCEED/FAIL
 *
 * Programmer:	Quincey Koziol
 *		Monday, November 15, 2004
 *
 *-------------------------------------------------------------------------
 */
herr_t
H5A__free(H5A_t *attr)
{
    herr_t ret_value = SUCCEED;           /* Return value */

    FUNC_ENTER_PACKAGE

    HDassert(attr);

    /* Free dynamically allocated items */
    if(attr->shared->name) {
        H5MM_xfree(attr->shared->name);
        attr->shared->name = NULL;
    }
    if(attr->shared->dt) {
        if(H5T_close_real(attr->shared->dt) < 0)
            HGOTO_ERROR(H5E_ATTR, H5E_CANTRELEASE, FAIL, "can't release datatype info")
        attr->shared->dt = NULL;
    }
    if(attr->shared->ds) {
        if(H5S_close(attr->shared->ds) < 0)
            HGOTO_ERROR(H5E_ATTR, H5E_CANTRELEASE, FAIL, "can't release dataspace info")
        attr->shared->ds = NULL;
    }
    if(attr->shared->data)
        attr->shared->data = H5FL_BLK_FREE(attr_buf, attr->shared->data);

done:
    FUNC_LEAVE_NOAPI(ret_value)
} /* end H5A__free() */


/*-------------------------------------------------------------------------
 * Function:    H5A__close_cb
 *
 * Purpose:     Called when the ref count reaches zero on the attribute's ID
 *
 * Return:      SUCCEED/FAIL
 *
 *-------------------------------------------------------------------------
 */
herr_t
H5A__close_cb(H5VL_object_t *attr_vol_obj)
{
    herr_t          ret_value = SUCCEED;    /* Return value */

    FUNC_ENTER_PACKAGE

    /* Sanity check */
    HDassert(attr_vol_obj);

    /* Close the attribute */
    if((ret_value = H5VL_attr_close(attr_vol_obj->data, attr_vol_obj->plugin->cls, H5P_DATASET_XFER_DEFAULT, H5_REQUEST_NULL)) < 0)
        HGOTO_ERROR(H5E_ATTR, H5E_CLOSEERROR, FAIL, "problem closing attribute")

    /* Free the VOL object */
    if(H5VL_free_object(attr_vol_obj) < 0)
        HGOTO_ERROR(H5E_ATTR, H5E_CANTDEC, FAIL, "unable to free VOL object")

done:
    FUNC_LEAVE_NOAPI(ret_value)
} /* end H5A__close_cb() */


/*-------------------------------------------------------------------------
 * Function:    H5A__close
 *
 * Purpose:     Frees an attribute and all associated memory.
 *
 * Return:      SUCCEED/FAIL
 *
 * Programmer:	Robb Matzke
 *		Monday, December  8, 1997
 *
 *-------------------------------------------------------------------------
 */
herr_t
H5A__close(H5A_t *attr)
{
    herr_t ret_value = SUCCEED;           /* Return value */

    FUNC_ENTER_PACKAGE

    HDassert(attr);
    HDassert(attr->shared);

    /* Close the object's symbol-table entry */
    if(attr->obj_opened && (H5O_close(&(attr->oloc), NULL) < 0))
        HGOTO_ERROR(H5E_ATTR, H5E_CANTRELEASE, FAIL, "can't release object header info")

    /* Reference count can be 0.  It only happens when H5A__create fails. */
    if(attr->shared->nrefs <= 1) {
        /* Free dynamically allocated items */
        if(H5A__free(attr) < 0)
            HGOTO_ERROR(H5E_ATTR, H5E_CANTRELEASE, FAIL, "can't release attribute info")

        /* Destroy shared attribute struct */
        attr->shared = H5FL_FREE(H5A_shared_t, attr->shared);
    } /* end if */
    else {
        /* There are other references to the shared part of the attribute.
         * Only decrement the reference count. */
        --attr->shared->nrefs;
    } /* end else */

    /* Free group hierarchy path */
    if(H5G_name_free(&(attr->path)) < 0)
        HGOTO_ERROR(H5E_ATTR, H5E_CANTRELEASE, FAIL, "can't release group hier. path")

    attr->shared = NULL;
    attr = H5FL_FREE(H5A_t, attr);

done:
    FUNC_LEAVE_NOAPI(ret_value)
} /* end H5A__close() */


/*-------------------------------------------------------------------------
 * Function:	H5A_oloc
 *
 * Purpose:	Return the object location for an attribute.  It's the
 *		object location for the object to which the attribute
 *		belongs, not the attribute itself.
 *
 * Return:	Success:	Ptr to entry
 *		Failure:	NULL
 *
 * Programmer:	Robb Matzke
 *              Thursday, August  6, 1998
 *
 *-------------------------------------------------------------------------
 */
H5O_loc_t *
H5A_oloc(H5A_t *attr)
{
    H5O_loc_t *ret_value = NULL;   /* Return value */

    FUNC_ENTER_NOAPI(NULL)

    HDassert(attr);

    /* Set return value */
    ret_value = &(attr->oloc);

done:
    FUNC_LEAVE_NOAPI(ret_value)
} /* end H5A_oloc() */


/*-------------------------------------------------------------------------
 * Function:	H5A_nameof
 *
 * Purpose:	Return the group hier. path for an attribute.  It's the
 *		group hier. path for the object to which the attribute
 *		belongs, not the attribute itself.
 *
 * Return:	Success:	Ptr to entry
 *		Failure:	NULL
 *
 * Programmer:	Quincey Koziol
 *              Monday, September 12, 2005
 *
 *-------------------------------------------------------------------------
 */
H5G_name_t *
H5A_nameof(H5A_t *attr)
{
    H5G_name_t *ret_value = NULL;   /* Return value */

    FUNC_ENTER_NOAPI(NULL)

    HDassert(attr);

    /* Set return value */
    ret_value = &(attr->path);

done:
    FUNC_LEAVE_NOAPI(ret_value)
} /* end H5A_nameof() */


/*-------------------------------------------------------------------------
 * Function:    H5A_type
 *
 * Purpose:     Return the datatype for an attribute.
 *
 * Return:      Success:        Ptr to entry
 *              Failure:        NULL
 *
 * Programmer:  Neil Fortner
 *              Friday, November  11, 2011
 *
 *-------------------------------------------------------------------------
 */
H5T_t *
H5A_type(const H5A_t *attr)
{
    H5T_t *ret_value = NULL;   /* Return value */

    FUNC_ENTER_NOAPI(NULL)

    HDassert(attr);

    /* Set return value */
    ret_value = attr->shared->dt;

done:
    FUNC_LEAVE_NOAPI(ret_value)
} /* end H5A_type() */


/*-------------------------------------------------------------------------
 * Function:    H5A__exists_by_name
 *
 * Purpose:     Private version of H5Aexists_by_name
 *
 * Return:      TRUE/FALSE/FAIL
 *
 * Programmer:	Quincey Koziol
 *              Thursday, November 1, 2007
 *
 *-------------------------------------------------------------------------
 */
htri_t
H5A__exists_by_name(H5G_loc_t loc, const char *obj_name, const char *attr_name)
{
    H5G_loc_t   obj_loc;                /* Location used to open group */
    H5G_name_t  obj_path;            	/* Opened object group hier. path */
    H5O_loc_t   obj_oloc;            	/* Opened object object location */
    hbool_t     loc_found = FALSE;      /* Entry at 'obj_name' found */
    htri_t	ret_value = FAIL;       /* Return value */

    FUNC_ENTER_PACKAGE

    /* Set up opened group location to fill in */
    obj_loc.oloc = &obj_oloc;
    obj_loc.path = &obj_path;
    H5G_loc_reset(&obj_loc);

    /* Find the object's location */
    if(H5G_loc_find(&loc, obj_name, &obj_loc/*out*/) < 0)
        HGOTO_ERROR(H5E_ATTR, H5E_NOTFOUND, FAIL, "object not found")
    loc_found = TRUE;

    /* Check if the attribute exists */
    if((ret_value = H5O__attr_exists(obj_loc.oloc, attr_name)) < 0)
        HGOTO_ERROR(H5E_ATTR, H5E_CANTGET, FAIL, "unable to determine if attribute exists")

done:
    /* Release resources */
    if(loc_found && H5G_loc_free(&obj_loc) < 0)
        HDONE_ERROR(H5E_ATTR, H5E_CANTRELEASE, FAIL, "can't free location")

    FUNC_LEAVE_NOAPI(ret_value)
} /* H5A__exists_by_name() */


/*-------------------------------------------------------------------------
 * Function:	H5A__compact_build_table_cb
 *
 * Purpose:	Object header iterator callback routine to copy attribute
 *              into table.
 *
 * Return:	Non-negative on success/Negative on failure
 *
 * Programmer:	Quincey Koziol
 *		koziol@hdfgroup.org
 *		Dec 18 2006
 *
 * Modification:Raymond Lu
 *              24 June 2008
 *              Changed the table of attribute objects to be the table of
 *              pointers to attribute objects for the ease of operation.
 *-------------------------------------------------------------------------
 */
static herr_t
H5A__compact_build_table_cb(H5O_t H5_ATTR_UNUSED *oh, H5O_mesg_t *mesg/*in,out*/,
    unsigned sequence, unsigned H5_ATTR_UNUSED *oh_modified, void *_udata/*in,out*/)
{
    H5A_compact_bt_ud_t *udata = (H5A_compact_bt_ud_t *)_udata;   /* Operator user data */
    herr_t ret_value = H5_ITER_CONT;    /* Return value */

    FUNC_ENTER_STATIC

    /* check args */
    HDassert(mesg);

    /* Re-allocate the table if necessary */
    if(udata->curr_attr == udata->atable->nattrs) {
        H5A_t **new_table;          /* New table for attributes */
        size_t new_table_size;      /* Number of attributes in new table */

        /* Allocate larger table */
        new_table_size = MAX(1, 2 * udata->atable->nattrs);
        if(NULL == (new_table = (H5A_t **)H5FL_SEQ_REALLOC(H5A_t_ptr, udata->atable->attrs, new_table_size)))
            HGOTO_ERROR(H5E_RESOURCE, H5E_NOSPACE, H5_ITER_ERROR, "unable to extend attribute table")

        /* Update table information in user data */
        udata->atable->attrs = new_table;
        udata->atable->nattrs = new_table_size;
    } /* end if */

    /* Copy attribute into table */
    if(NULL == (udata->atable->attrs[udata->curr_attr] = H5A__copy(NULL, (const H5A_t *)mesg->native)))
        HGOTO_ERROR(H5E_ATTR, H5E_CANTCOPY, H5_ITER_ERROR, "can't copy attribute")

    /* Assign [somewhat arbitrary] creation order value, if requested */
    if(udata->bogus_crt_idx)
        ((udata->atable->attrs[udata->curr_attr])->shared)->crt_idx = sequence;

    /* Increment current attribute */
    udata->curr_attr++;

done:
    FUNC_LEAVE_NOAPI(ret_value)
} /* end H5A__compact_build_table_cb() */


/*-------------------------------------------------------------------------
 * Function:	H5A__compact_build_table
 *
 * Purpose:     Builds a table containing a sorted list of attributes for
 *              an object
 *
 * Note:        Used for building table of attributes in non-native iteration
 *              order for an index
 *
 * Return:      SUCCEED/FAIL
 *
 * Programmer:	Quincey Koziol
 *	        Dec 18, 2006
 *
 *-------------------------------------------------------------------------
 */
herr_t
H5A__compact_build_table(H5F_t *f, H5O_t *oh, H5_index_t idx_type,
    H5_iter_order_t order, H5A_attr_table_t *atable)
{
    H5A_compact_bt_ud_t udata;                  /* User data for iteration callback */
    H5O_mesg_operator_t op;             /* Wrapper for operator */
    herr_t ret_value = SUCCEED;         /* Return value */

    FUNC_ENTER_PACKAGE

    /* Sanity check */
    HDassert(f);
    HDassert(oh);
    HDassert(atable);

    /* Initialize table */
    atable->attrs = NULL;
    atable->nattrs = 0;

    /* Set up user data for iteration */
    udata.f = f;
    udata.atable = atable;
    udata.curr_attr = 0;
    udata.bogus_crt_idx = (hbool_t)((oh->version == H5O_VERSION_1 ||
            !(oh->flags & H5O_HDR_ATTR_CRT_ORDER_TRACKED)) ? TRUE : FALSE);

    /* Iterate over existing attributes, checking for attribute with same name */
    op.op_type = H5O_MESG_OP_LIB;
    op.u.lib_op = H5A__compact_build_table_cb;
    if(H5O__msg_iterate_real(f, oh, H5O_MSG_ATTR, &op, &udata) < 0)
        HGOTO_ERROR(H5E_ATTR, H5E_BADITER, FAIL, "error building attribute table")

    /* Correct # of attributes in table */
    atable->nattrs = udata.curr_attr;

    /* Don't sort an empty table. */
    if(atable->nattrs > 0) {
        /* Sort attribute table in correct iteration order */
        if(H5A__attr_sort_table(atable, idx_type, order) < 0)
            HGOTO_ERROR(H5E_ATTR, H5E_CANTSORT, FAIL, "error sorting attribute table")
    } /* end if */

done:
    FUNC_LEAVE_NOAPI(ret_value)
} /* end H5A__compact_build_table() */


/*-------------------------------------------------------------------------
 * Function:	H5A__dense_build_table_cb
 *
 * Purpose:	Callback routine for building table of attributes from dense
 *              attribute storage.
 *
 * Return:	Success:        Non-negative
 *		Failure:	Negative
 *
 * Programmer:	Quincey Koziol
 *		koziol@hdfgroup.org
 *		Dec 11 2006
 *
 *-------------------------------------------------------------------------
 */
static herr_t
H5A__dense_build_table_cb(const H5A_t *attr, void *_udata)
{
    H5A_dense_bt_ud_t *udata = (H5A_dense_bt_ud_t *)_udata;     /* 'User data' passed in */
    herr_t ret_value = H5_ITER_CONT;   /* Return value */

    FUNC_ENTER_STATIC

    /* check arguments */
    HDassert(attr);
    HDassert(udata);
    HDassert(udata->curr_attr < udata->atable->nattrs);

    /* Allocate attribute for entry in the table */
    if(NULL == (udata->atable->attrs[udata->curr_attr] = H5FL_CALLOC(H5A_t)))
        HGOTO_ERROR(H5E_ATTR, H5E_CANTALLOC, H5_ITER_ERROR, "can't allocate attribute")

    /* Copy attribute information.  Share the attribute object in copying. */
    if(NULL == H5A__copy(udata->atable->attrs[udata->curr_attr], attr))
        HGOTO_ERROR(H5E_ATTR, H5E_CANTCOPY, H5_ITER_ERROR, "can't copy attribute")

    /* Increment number of attributes stored */
    udata->curr_attr++;

done:
    FUNC_LEAVE_NOAPI(ret_value)
} /* end H5A__dense_build_table_cb() */


/*-------------------------------------------------------------------------
 * Function:    H5A__dense_build_table
 *
 * Purpose:     Builds a table containing a sorted list of attributes for
 *              an object
 *
 * Note:        Used for building table of attributes in non-native iteration
 *              order for an index.  Uses the "name" index to retrieve records,
 *              but the 'idx_type' index for sorting them.
 *
 * Return:      SUCCEED/FAIL
 *
 * Programmer:	Quincey Koziol
 *	        Dec 11, 2006
 *
 *-------------------------------------------------------------------------
 */
herr_t
H5A__dense_build_table(H5F_t *f, const H5O_ainfo_t *ainfo,
    H5_index_t idx_type, H5_iter_order_t order, H5A_attr_table_t *atable)
{
    H5B2_t *bt2_name = NULL;            /* v2 B-tree handle for name index */
    hsize_t nrec;                       /* # of records in v2 B-tree */
    herr_t ret_value = SUCCEED;         /* Return value */

    FUNC_ENTER_PACKAGE

    /* Sanity check */
    HDassert(f);
    HDassert(ainfo);
    HDassert(H5F_addr_defined(ainfo->fheap_addr));
    HDassert(H5F_addr_defined(ainfo->name_bt2_addr));
    HDassert(atable);

    /* Open the name index v2 B-tree */
    if(NULL == (bt2_name = H5B2_open(f, ainfo->name_bt2_addr, NULL)))
        HGOTO_ERROR(H5E_ATTR, H5E_CANTOPENOBJ, FAIL, "unable to open v2 B-tree for name index")

    /* Retrieve # of records in "name" B-tree */
    /* (should be same # of records in all indices) */
    if(H5B2_get_nrec(bt2_name, &nrec) < 0)
        HGOTO_ERROR(H5E_ATTR, H5E_CANTGET, FAIL, "can't retrieve # of records in index")

    /* Set size of table */
    H5_CHECK_OVERFLOW(nrec, /* From: */ hsize_t, /* To: */ size_t);
    atable->nattrs = (size_t)nrec;

    /* Allocate space for the table entries */
    if(atable->nattrs > 0) {
        H5A_dense_bt_ud_t udata;       /* User data for iteration callback */
        H5A_attr_iter_op_t attr_op;    /* Attribute operator */

        /* Allocate the table to store the attributes */
        if((atable->attrs = (H5A_t **)H5FL_SEQ_CALLOC(H5A_t_ptr, atable->nattrs)) == NULL)
            HGOTO_ERROR(H5E_RESOURCE, H5E_NOSPACE, FAIL, "memory allocation failed")

        /* Set up user data for iteration */
        udata.atable = atable;
        udata.curr_attr = 0;

        /* Build iterator operator */
        attr_op.op_type = H5A_ATTR_OP_LIB;
        attr_op.u.lib_op = H5A__dense_build_table_cb;

        /* Iterate over the links in the group, building a table of the link messages */
        if(H5A__dense_iterate(f, (hid_t)0, ainfo, H5_INDEX_NAME, H5_ITER_NATIVE,
                (hsize_t)0, NULL, &attr_op, &udata) < 0)
            HGOTO_ERROR(H5E_ATTR, H5E_CANTINIT, FAIL, "error building attribute table")

        /* Sort attribute table in correct iteration order */
        if(H5A__attr_sort_table(atable, idx_type, order) < 0)
            HGOTO_ERROR(H5E_ATTR, H5E_CANTSORT, FAIL, "error sorting attribute table")
    } /* end if */
    else
        atable->attrs = NULL;

done:
    /* Release resources */
    if(bt2_name && H5B2_close(bt2_name) < 0)
        HDONE_ERROR(H5E_ATTR, H5E_CLOSEERROR, FAIL, "can't close v2 B-tree for name index")

    FUNC_LEAVE_NOAPI(ret_value)
} /* end H5A__dense_build_table() */


/*-------------------------------------------------------------------------
 * Function:	H5A__attr_cmp_name_inc
 *
 * Purpose:	Callback routine for comparing two attribute names, in
 *              increasing alphabetic order
 *
 * Return:	An integer less than, equal to, or greater than zero if the
 *              first argument is considered to be respectively less than,
 *              equal to, or greater than the second.  If two members compare
 *              as equal, their order in the sorted array is undefined.
 *              (i.e. same as strcmp())
 *
 * Programmer:	Quincey Koziol
 *		koziol@hdfgroup.org
 *		Dec 11 2006
 *
 *-------------------------------------------------------------------------
 */
static int
H5A__attr_cmp_name_inc(const void *attr1, const void *attr2)
{
    FUNC_ENTER_STATIC_NOERR

    FUNC_LEAVE_NOAPI(HDstrcmp((*(const H5A_t * const *)attr1)->shared->name,
            (*(const H5A_t * const *)attr2)->shared->name))
} /* end H5A__attr_cmp_name_inc() */


/*-------------------------------------------------------------------------
 * Function:	H5A__attr_cmp_name_dec
 *
 * Purpose:	Callback routine for comparing two attribute names, in
 *              decreasing alphabetic order
 *
 * Return:	An integer less than, equal to, or greater than zero if the
 *              second argument is considered to be respectively less than,
 *              equal to, or greater than the first.  If two members compare
 *              as equal, their order in the sorted array is undefined.
 *              (i.e. opposite of strcmp())
 *
 * Programmer:	Quincey Koziol
 *		koziol@hdfgroup.org
 *		Feb  8 2007
 *
 *-------------------------------------------------------------------------
 */
static int
H5A__attr_cmp_name_dec(const void *attr1, const void *attr2)
{
    FUNC_ENTER_STATIC_NOERR

    FUNC_LEAVE_NOAPI(HDstrcmp((*(const H5A_t * const *)attr2)->shared->name,
            (*(const H5A_t * const *)attr1)->shared->name))
} /* end H5A__attr_cmp_name_dec() */


/*-------------------------------------------------------------------------
 * Function:	H5A__attr_cmp_corder_inc
 *
 * Purpose:	Callback routine for comparing two attributes, in
 *              increasing creation order
 *
 * Return:	An integer less than, equal to, or greater than zero if the
 *              first argument is considered to be respectively less than,
 *              equal to, or greater than the second.  If two members compare
 *              as equal, their order in the sorted array is undefined.
 *
 * Programmer:	Quincey Koziol
 *		koziol@hdfgroup.org
 *		Feb  8 2007
 *
 *-------------------------------------------------------------------------
 */
static int
H5A__attr_cmp_corder_inc(const void *attr1, const void *attr2)
{
    int ret_value = 0;          /* Return value */

    FUNC_ENTER_STATIC_NOERR

    if((*(const H5A_t * const *)attr1)->shared->crt_idx < (*(const H5A_t * const *)attr2)->shared->crt_idx)
        ret_value = -1;
    else if((*(const H5A_t * const *)attr1)->shared->crt_idx > (*(const H5A_t * const *)attr2)->shared->crt_idx)
        ret_value = 1;
    else
        ret_value = 0;

    FUNC_LEAVE_NOAPI(ret_value)
} /* end H5A__attr_cmp_corder_inc() */


/*-------------------------------------------------------------------------
 * Function:	H5A__attr_cmp_corder_dec
 *
 * Purpose:	Callback routine for comparing two attributes, in
 *              decreasing creation order
 *
 * Return:	An integer less than, equal to, or greater than zero if the
 *              second argument is considered to be respectively less than,
 *              equal to, or greater than the first.  If two members compare
 *              as equal, their order in the sorted array is undefined.
 *
 * Programmer:	Quincey Koziol
 *		koziol@hdfgroup.org
 *		Feb  8 2007
 *
 *-------------------------------------------------------------------------
 */
static int
H5A__attr_cmp_corder_dec(const void *attr1, const void *attr2)
{
    int ret_value = 0;              /* Return value */

    FUNC_ENTER_STATIC_NOERR

    if((*(const H5A_t * const *)attr1)->shared->crt_idx < (*(const H5A_t * const *)attr2)->shared->crt_idx)
        ret_value = 1;
    else if((*(const H5A_t * const *)attr1)->shared->crt_idx > (*(const H5A_t * const *)attr2)->shared->crt_idx)
        ret_value = -1;
    else
        ret_value = 0;

    FUNC_LEAVE_NOAPI(ret_value)
} /* end H5A__attr_cmp_corder_dec() */


/*-------------------------------------------------------------------------
 * Function:	H5A__attr_sort_table
 *
 * Purpose:     Sort table containing a list of attributes for an object
 *
 * Return:	Success:        Non-negative
 *		Failure:	Negative
 *
 * Programmer:	Quincey Koziol
 *	        Dec 11, 2006
 *
 *-------------------------------------------------------------------------
 */
static herr_t
H5A__attr_sort_table(H5A_attr_table_t *atable, H5_index_t idx_type,
    H5_iter_order_t order)
{
    FUNC_ENTER_STATIC_NOERR

    /* Sanity check */
    HDassert(atable);

    /* Pick appropriate comparison routine */
    if(idx_type == H5_INDEX_NAME) {
        if(order == H5_ITER_INC)
            HDqsort(atable->attrs, atable->nattrs, sizeof(H5A_t*), H5A__attr_cmp_name_inc);
        else if(order == H5_ITER_DEC)
            HDqsort(atable->attrs, atable->nattrs, sizeof(H5A_t*), H5A__attr_cmp_name_dec);
        else
            HDassert(order == H5_ITER_NATIVE);
    } /* end if */
    else {
        HDassert(idx_type == H5_INDEX_CRT_ORDER);
        if(order == H5_ITER_INC)
            HDqsort(atable->attrs, atable->nattrs, sizeof(H5A_t*), H5A__attr_cmp_corder_inc);
        else if(order == H5_ITER_DEC)
            HDqsort(atable->attrs, atable->nattrs, sizeof(H5A_t*), H5A__attr_cmp_corder_dec);
        else
            HDassert(order == H5_ITER_NATIVE);
    } /* end else */

    FUNC_LEAVE_NOAPI(SUCCEED)
} /* end H5A__attr_sort_table() */


/*-------------------------------------------------------------------------
 * Function:    H5A__attr_iterate_table
 *
 * Purpose:     Iterate over table containing a list of attributes for an object,
 *              making appropriate callbacks
 *
 * Return:      SUCCEED/FAIL
 *
 * Programmer:	Quincey Koziol
 *	        Dec 18, 2006
 *
 *-------------------------------------------------------------------------
 */
herr_t
H5A__attr_iterate_table(const H5A_attr_table_t *atable, hsize_t skip,
    hsize_t *last_attr, hid_t loc_id, const H5A_attr_iter_op_t *attr_op,
    void *op_data)
{
    size_t u;                           /* Local index variable */
    herr_t ret_value = H5_ITER_CONT;   /* Return value */

    FUNC_ENTER_PACKAGE

    /* Sanity check */
    HDassert(atable);
    HDassert(attr_op);

    /* Skip over attributes, if requested */
    if(last_attr)
        *last_attr = skip;

    /* Iterate over attribute messages */
    H5_CHECKED_ASSIGN(u, size_t, skip, hsize_t)
    for(; u < atable->nattrs && !ret_value; u++) {
        /* Check which type of callback to make */
        switch(attr_op->op_type) {
            case H5A_ATTR_OP_APP2:
            {
                H5A_info_t ainfo;               /* Info for attribute */

                /* Get the attribute information */
                if(H5A__get_info(atable->attrs[u], &ainfo) < 0)
                    HGOTO_ERROR(H5E_ATTR, H5E_CANTGET, H5_ITER_ERROR, "unable to get attribute info")

                /* Make the application callback */
                ret_value = (attr_op->u.app_op2)(loc_id, ((atable->attrs[u])->shared)->name, &ainfo, op_data);
                break;
            }

#ifndef H5_NO_DEPRECATED_SYMBOLS
            case H5A_ATTR_OP_APP:
                /* Make the application callback */
                ret_value = (attr_op->u.app_op)(loc_id, ((atable->attrs[u])->shared)->name, op_data);
                break;
#endif /* H5_NO_DEPRECATED_SYMBOLS */

            case H5A_ATTR_OP_LIB:
                /* Call the library's callback */
                ret_value = (attr_op->u.lib_op)((atable->attrs[u]), op_data);
                break;

            default:
                HDassert("unknown attribute op type" && 0);
#ifdef NDEBUG
                HGOTO_ERROR(H5E_ATTR, H5E_UNSUPPORTED, FAIL, "unsupported attribute op type")
#endif /* NDEBUG */
        } /* end switch */

        /* Increment the number of entries passed through */
        if(last_attr)
            (*last_attr)++;
    } /* end for */

    /* Check for callback failure and pass along return value */
    if(ret_value < 0)
        HERROR(H5E_ATTR, H5E_CANTNEXT, "iteration operator failed");

done:
    FUNC_LEAVE_NOAPI(ret_value)
} /* end H5A__attr_iterate_table() */


/*-------------------------------------------------------------------------
 * Function:    H5A__attr_release_table
 *
 * Purpose:     Release table containing a list of attributes for an object
 *
 * Return:      SUCCEED/FAIL
 *
 * Programmer:	  Quincey Koziol
 *	          Dec 11, 2006
 *
 *-------------------------------------------------------------------------
 */
herr_t
H5A__attr_release_table(H5A_attr_table_t *atable)
{
    herr_t	ret_value = SUCCEED;    /* Return value */

    FUNC_ENTER_PACKAGE

    /* Sanity check */
    HDassert(atable);

    /* Release attribute info, if any. */
    if(atable->nattrs > 0) {
        size_t      u;               /* Local index variable */

        /* Free attribute message information */
        for(u = 0; u < atable->nattrs; u++)
            if(atable->attrs[u] && H5A__close(atable->attrs[u]) < 0)
                HGOTO_ERROR(H5E_ATTR, H5E_CANTFREE, FAIL, "unable to release attribute")
    } /* end if */
    else
        HDassert(atable->attrs == NULL);

    atable->attrs = (H5A_t **)H5FL_SEQ_FREE(H5A_t_ptr, atable->attrs);

done:
    FUNC_LEAVE_NOAPI(ret_value)
} /* end H5A__attr_release_table() */


/*-------------------------------------------------------------------------
 * Function:    H5A__get_ainfo
 *
 * Purpose:     Retrieves the "attribute info" message for an object.  Also
 *              sets the number of attributes correctly, if it isn't set up yet.
 *
 * Return:      Success:    TRUE/FALSE whether message was found & retrieved
 *              Failure:    FAIL if error occurred
 *
 * Programmer:  Quincey Koziol
 *              koziol@hdfgroup.org
 *              Mar 11 2007
 *
 *-------------------------------------------------------------------------
 */
htri_t
H5A__get_ainfo(H5F_t *f, H5O_t *oh, H5O_ainfo_t *ainfo)
{
    H5B2_t *bt2_name = NULL;    /* v2 B-tree handle for name index */
    htri_t ret_value = FAIL;    /* Return value */

    FUNC_ENTER_NOAPI_TAG(oh->cache_info.addr, FAIL)

    /* check arguments */
    HDassert(f);
    HDassert(oh);
    HDassert(ainfo);

    /* Check if the "attribute info" message exists */
    if((ret_value = H5O_msg_exists_oh(oh, H5O_AINFO_ID)) < 0)
	HGOTO_ERROR(H5E_ATTR, H5E_NOTFOUND, FAIL, "unable to check object header")
    if(ret_value > 0) {
        /* Retrieve the "attribute info" structure */
        if(NULL == H5O_msg_read_oh(f, oh, H5O_AINFO_ID, ainfo))
	    HGOTO_ERROR(H5E_ATTR, H5E_CANTGET, FAIL, "can't read AINFO message")

        /* Check if we don't know how many attributes there are */
        if(ainfo->nattrs == HSIZET_MAX) {
            /* Check if we are using "dense" attribute storage */
            if(H5F_addr_defined(ainfo->fheap_addr)) {
                /* Open the name index v2 B-tree */
                if(NULL == (bt2_name = H5B2_open(f, ainfo->name_bt2_addr, NULL)))
                    HGOTO_ERROR(H5E_ATTR, H5E_CANTOPENOBJ, FAIL, "unable to open v2 B-tree for name index")

                /* Retrieve # of records in "name" B-tree */
                /* (should be same # of records in all indices) */
                if(H5B2_get_nrec(bt2_name, &ainfo->nattrs) < 0)
                    HGOTO_ERROR(H5E_ATTR, H5E_CANTGET, FAIL, "can't retrieve # of records in index")
            } /* end if */
            else
                /* Retrieve # of attributes from object header */
                ainfo->nattrs = oh->attr_msgs_seen;
        } /* end if */
    } /* end if */

done:
    /* Release resources */
    if(bt2_name && H5B2_close(bt2_name) < 0)
        HDONE_ERROR(H5E_ATTR, H5E_CLOSEERROR, FAIL, "can't close v2 B-tree for name index")

    FUNC_LEAVE_NOAPI_TAG(ret_value)
} /* end H5A__get_ainfo() */


/*-------------------------------------------------------------------------
 * Function:    H5A__set_version
 *
 * Purpose:     Sets the correct version to encode attribute with.
 *              Chooses the oldest version possible, unless the
 *              file's low bound indicates otherwise.
 *
 * Return:      SUCCEED/FAIL
 *
 * Programmer:  Quincey Koziol
 *              koziol@hdfgroup.org
 *              Jul 17 2007
 *
 *-------------------------------------------------------------------------
 */
herr_t
H5A__set_version(const H5F_t *f, H5A_t *attr)
{
    hbool_t type_shared, space_shared;  /* Flags to indicate that shared messages are used for this attribute */
    uint8_t version;                    /* Message version */
    herr_t ret_value = SUCCEED;         /* Return value */

    FUNC_ENTER_PACKAGE

    /* check arguments */
    HDassert(f);
    HDassert(attr);

    /* Check whether datatype and dataspace are shared */
    if(H5O_msg_is_shared(H5O_DTYPE_ID, attr->shared->dt) > 0)
        type_shared = TRUE;
    else
        type_shared = FALSE;

    if(H5O_msg_is_shared(H5O_SDSPACE_ID, attr->shared->ds) > 0)
        space_shared = TRUE;
    else
        space_shared = FALSE;

    /* Check which version to encode attribute with */
    if(attr->shared->encoding != H5T_CSET_ASCII)
        version = H5O_ATTR_VERSION_3;   /* Write version which includes the character encoding */
    else if(type_shared || space_shared)
        version = H5O_ATTR_VERSION_2;   /* Write out version with flag for indicating shared datatype or dataspace */
    else
        version = H5O_ATTR_VERSION_1;   /* Write out basic version */

    /* Upgrade to the version indicated by the file's low bound if higher */
    version = MAX(version, (uint8_t)H5O_attr_ver_bounds[H5F_LOW_BOUND(f)]);

    /* Version bounds check */
    if(version > H5O_attr_ver_bounds[H5F_HIGH_BOUND(f)])
        HGOTO_ERROR(H5E_ATTR, H5E_BADRANGE, FAIL, "attribute version out of bounds")

    /* Set the message version */
    attr->shared->version = version;

done:
    FUNC_LEAVE_NOAPI(ret_value)
} /* end H5A__set_version() */


/*-------------------------------------------------------------------------
 * Function:    H5A__attr_copy_file
 *
 * Purpose:     Copies a message from _MESG to _DEST in file
 *
 *              Note that this function assumes that it is copying *all*
 *              the attributes in the object, specifically when it copies
 *              the creation order from source to destination.  If this is
 *              to be used to copy only a single attribute, then the
 *              creation order must be handled differently.  -NAF
 *
 * Return:      Success:        Ptr to _DEST
 *
 *              Failure:        NULL
 *
 * Programmer:  Quincey Koziol
 *              November 1, 2005
 *
 *-------------------------------------------------------------------------
 */
H5A_t *
H5A__attr_copy_file(const H5A_t *attr_src, H5F_t *file_dst, hbool_t *recompute_size,
    H5O_copy_t *cpy_info)
{
    H5A_t      *attr_dst = NULL;        /* Destination attribute */
    hid_t       tid_src = -1;           /* Datatype ID for source datatype */
    hid_t       tid_dst = -1;           /* Datatype ID for destination datatype */
    hid_t       tid_mem = -1;           /* Datatype ID for memory datatype */
    void       *buf = NULL;             /* Buffer for copying data */
    void       *reclaim_buf = NULL;     /* Buffer for reclaiming data */
    void       *bkg_buf = NULL;     	/* Background buffer */
    hid_t       buf_sid = -1;           /* ID for buffer dataspace */
    hssize_t	sdst_nelmts;	        /* # of elements in destination attribute (signed) */
    size_t	dst_nelmts;		/* # of elements in destination attribute */
    size_t	dst_dt_size;		/* Size of destination attribute datatype */
    H5A_t      *ret_value = NULL;       /* Return value */

    FUNC_ENTER_PACKAGE

    /* check args */
    HDassert(attr_src);
    HDassert(file_dst);
    HDassert(cpy_info);
    HDassert(!cpy_info->copy_without_attr);

    /* Allocate space for the destination message */
    if(NULL == (attr_dst = H5FL_CALLOC(H5A_t)))
        HGOTO_ERROR(H5E_RESOURCE, H5E_NOSPACE, NULL, "memory allocation failed")

    /* Copy the top level of the attribute */
    *attr_dst = *attr_src;

    if(NULL == (attr_dst->shared = H5FL_CALLOC(H5A_shared_t)))
        HGOTO_ERROR(H5E_FILE, H5E_NOSPACE, NULL, "can't allocate shared attr structure")

    /* Don't have an opened group location for copy */
    H5O_loc_reset(&(attr_dst->oloc));
    H5G_name_reset(&(attr_dst->path));
    attr_dst->obj_opened = FALSE;

    /* Reference count for the header message in the cache */
    attr_dst->shared->nrefs = 1;

    /* Copy attribute's name */
    attr_dst->shared->name = H5MM_strdup(attr_src->shared->name);
    HDassert(attr_dst->shared->name);
    attr_dst->shared->encoding = attr_src->shared->encoding;

    /* Copy attribute's datatype */
    /* If source is named, we will keep dst as named, but we will not actually
     * copy the target and update the message until post copy */
    if(NULL == (attr_dst->shared->dt = H5T_copy(attr_src->shared->dt, H5T_COPY_ALL)))
        HGOTO_ERROR(H5E_OHDR, H5E_CANTCOPY, NULL, "cannot copy datatype")

    /* Set the location of the destination datatype */
    if(H5T_set_loc(attr_dst->shared->dt, file_dst, H5T_LOC_DISK) < 0)
        HGOTO_ERROR(H5E_DATATYPE, H5E_CANTINIT, NULL, "cannot mark datatype on disk")

    if(!H5T_is_named(attr_src->shared->dt)) {
        /* If the datatype is not named, it may have been shared in the
         * source file's heap.  Un-share it for now. We'll try to shared
         * it in the destination file below.
         */
        if(H5O_msg_reset_share(H5O_DTYPE_ID, attr_dst->shared->dt) < 0)
            HGOTO_ERROR(H5E_OHDR, H5E_CANTINIT, NULL, "unable to reset datatype sharing")
    }

    /* Copy the dataspace for the attribute. Make sure the maximal dimension is also copied.
     * Otherwise the comparison in the test may complain about it. SLU 2011/4/12 */
    attr_dst->shared->ds = H5S_copy(attr_src->shared->ds, FALSE, TRUE);
    HDassert(attr_dst->shared->ds);

    /* Reset the dataspace's sharing in the source file before trying to share
     * it in the destination.
     */
    if(H5O_msg_reset_share(H5O_SDSPACE_ID, attr_dst->shared->ds) < 0)
        HGOTO_ERROR(H5E_OHDR, H5E_CANTINIT, NULL, "unable to reset dataspace sharing")

    /* Simulate trying to share both the datatype and dataset, to determine the
     * final size of the messages.  This does nothing if the datatype is
     * committed or sharing is disabled.
     */
    if(H5SM_try_share(file_dst, NULL, H5SM_DEFER, H5O_DTYPE_ID, attr_dst->shared->dt, NULL) < 0)
        HGOTO_ERROR(H5E_OHDR, H5E_WRITEERROR, NULL, "can't share attribute datatype")
    if(H5SM_try_share(file_dst, NULL, H5SM_DEFER, H5O_SDSPACE_ID, attr_dst->shared->ds, NULL) < 0)
        HGOTO_ERROR(H5E_OHDR, H5E_WRITEERROR, NULL, "can't share attribute dataspace")

    /* Compute the sizes of the datatype and dataspace. This is their raw
     * size unless they're shared.
     */
    attr_dst->shared->dt_size = H5O_msg_raw_size(file_dst, H5O_DTYPE_ID, FALSE, attr_dst->shared->dt);
    HDassert(attr_dst->shared->dt_size > 0);
    attr_dst->shared->ds_size = H5O_msg_raw_size(file_dst, H5O_SDSPACE_ID, FALSE, attr_dst->shared->ds);
    HDassert(attr_dst->shared->ds_size > 0);

    /* Check whether to recompute the size of the attribute */
    /* (happens when the datatype or dataspace changes sharing status) */
    if(attr_dst->shared->dt_size != attr_src->shared->dt_size || attr_dst->shared->ds_size != attr_src->shared->ds_size)
        *recompute_size = TRUE;

    /* Get # of elements for destination attribute's dataspace */
    if((sdst_nelmts = H5S_GET_EXTENT_NPOINTS(attr_dst->shared->ds)) < 0)
        HGOTO_ERROR(H5E_ATTR, H5E_CANTCOUNT, NULL, "dataspace is invalid")
    H5_CHECKED_ASSIGN(dst_nelmts, size_t, sdst_nelmts, hssize_t);

    /* Get size of destination attribute's datatype */
    if(0 == (dst_dt_size = H5T_get_size(attr_dst->shared->dt)))
        HGOTO_ERROR(H5E_DATATYPE, H5E_CANTINIT, NULL, "unable to determine datatype size")

    /* Compute the size of the data */
    attr_dst->shared->data_size =  dst_nelmts * dst_dt_size;

    /* Copy (& convert) the data, if necessary */
    if(attr_src->shared->data) {
        if(NULL == (attr_dst->shared->data = H5FL_BLK_MALLOC(attr_buf, attr_dst->shared->data_size)))
            HGOTO_ERROR(H5E_RESOURCE, H5E_NOSPACE, NULL, "memory allocation failed")

        /* Check if we need to convert data */
        if(H5T_detect_class(attr_src->shared->dt, H5T_VLEN, FALSE) > 0) {
            H5T_path_t  *tpath_src_mem, *tpath_mem_dst;   /* Datatype conversion paths */
            H5T_t *dt_mem;              /* Memory datatype */
            size_t src_dt_size;         /* Source datatype size */
            size_t tmp_dt_size;         /* Temp. datatype size */
            size_t max_dt_size;         /* Max atatype size */
            H5S_t *buf_space;           /* Dataspace describing buffer */
            hsize_t buf_dim;            /* Dimension for buffer */
            size_t nelmts;              /* Number of elements in buffer */
            size_t buf_size;            /* Size of copy buffer */

            /* Create datatype ID for src datatype */
            if((tid_src = H5I_register(H5I_DATATYPE, attr_src->shared->dt, FALSE)) < 0)
                HGOTO_ERROR(H5E_DATATYPE, H5E_CANTREGISTER, NULL, "unable to register source file datatype")

            /* create a memory copy of the variable-length datatype */
            if(NULL == (dt_mem = H5T_copy(attr_src->shared->dt, H5T_COPY_TRANSIENT)))
                HGOTO_ERROR(H5E_DATATYPE, H5E_CANTINIT, NULL, "unable to copy")
            if((tid_mem = H5I_register(H5I_DATATYPE, dt_mem, FALSE)) < 0)
                HGOTO_ERROR(H5E_DATATYPE, H5E_CANTREGISTER, NULL, "unable to register memory datatype")

            /* create variable-length datatype at the destinaton file */
            if((tid_dst = H5I_register(H5I_DATATYPE, attr_dst->shared->dt, FALSE)) < 0)
                HGOTO_ERROR(H5E_DATATYPE, H5E_CANTREGISTER, NULL, "unable to register destination file datatype")

            /* Set up the conversion functions */
            if(NULL == (tpath_src_mem = H5T_path_find(attr_src->shared->dt, dt_mem)))
                HGOTO_ERROR(H5E_DATATYPE, H5E_CANTINIT, NULL, "unable to convert between src and mem datatypes")
            if(NULL == (tpath_mem_dst = H5T_path_find(dt_mem, attr_dst->shared->dt)))
                HGOTO_ERROR(H5E_DATATYPE, H5E_CANTINIT, NULL, "unable to convert between mem and dst datatypes")

            /* Determine largest datatype size */
            if(0 == (src_dt_size = H5T_get_size(attr_src->shared->dt)))
                HGOTO_ERROR(H5E_DATATYPE, H5E_CANTINIT, NULL, "unable to determine datatype size")
            if(0 == (tmp_dt_size = H5T_get_size(dt_mem)))
                HGOTO_ERROR(H5E_DATATYPE, H5E_CANTINIT, NULL, "unable to determine datatype size")
            max_dt_size = MAX(src_dt_size, tmp_dt_size);
            if(0 == (tmp_dt_size = H5T_get_size(attr_dst->shared->dt)))
                HGOTO_ERROR(H5E_DATATYPE, H5E_CANTINIT, NULL, "unable to determine datatype size")
            max_dt_size = MAX(max_dt_size, tmp_dt_size);

            /* Set number of whole elements that fit in buffer */
            if(0 == (nelmts = attr_src->shared->data_size / src_dt_size))
                HGOTO_ERROR(H5E_DATATYPE, H5E_CANTINIT, NULL, "element size too large")

            /* Set up number of bytes to copy, and initial buffer size */
            buf_size = nelmts * max_dt_size;

            /* Create dataspace for number of elements in buffer */
            buf_dim = nelmts;

            /* Create the space and set the initial extent */
            if(NULL == (buf_space = H5S_create_simple((unsigned)1, &buf_dim, NULL)))
                HGOTO_ERROR(H5E_DATASPACE, H5E_CANTCREATE, NULL, "can't create simple dataspace")

            /* Atomize */
            if((buf_sid = H5I_register(H5I_DATASPACE, buf_space, FALSE)) < 0) {
                H5S_close(buf_space);
                HGOTO_ERROR(H5E_ATOM, H5E_CANTREGISTER, NULL, "unable to register dataspace ID")
            } /* end if */

            /* Allocate memory for recclaim buf */
            if(NULL == (reclaim_buf = H5FL_BLK_MALLOC(attr_buf, buf_size)))
                HGOTO_ERROR(H5E_RESOURCE, H5E_NOSPACE, NULL, "memory allocation NULLed for raw data chunk")

            /* Allocate memory for copying the chunk */
            if(NULL == (buf = H5FL_BLK_MALLOC(attr_buf, buf_size)))
                HGOTO_ERROR(H5E_RESOURCE, H5E_NOSPACE, NULL, "memory allocation NULLed for raw data chunk")

            HDmemcpy(buf, attr_src->shared->data, attr_src->shared->data_size);

	    /* Allocate background memory */
	    if(H5T_path_bkg(tpath_src_mem) || H5T_path_bkg(tpath_mem_dst))
		if(NULL == (bkg_buf = H5FL_BLK_CALLOC(attr_buf, buf_size)))
		    HGOTO_ERROR(H5E_ATTR, H5E_CANTALLOC, NULL, "memory allocation failed")

            /* Convert from source file to memory */
            if(H5T_convert(tpath_src_mem, tid_src, tid_mem, nelmts, (size_t)0, (size_t)0, buf, bkg_buf) < 0)
                HGOTO_ERROR(H5E_DATATYPE, H5E_CANTINIT, NULL, "datatype conversion NULLed")

            HDmemcpy(reclaim_buf, buf, buf_size);

	    /* Set background buffer to all zeros */
	    if(bkg_buf)
		HDmemset(bkg_buf, 0, buf_size);

            /* Convert from memory to destination file */
            if(H5T_convert(tpath_mem_dst, tid_mem, tid_dst, nelmts, (size_t)0, (size_t)0, buf, bkg_buf) < 0)
                HGOTO_ERROR(H5E_DATATYPE, H5E_CANTINIT, NULL, "datatype conversion NULLed")

            HDmemcpy(attr_dst->shared->data, buf, attr_dst->shared->data_size);

            if(H5D_vlen_reclaim(tid_mem, buf_space, reclaim_buf) < 0)
                HGOTO_ERROR(H5E_DATASET, H5E_BADITER, NULL, "unable to reclaim variable-length data")
        }  /* end if */
        else {
            HDassert(attr_dst->shared->data_size == attr_src->shared->data_size);
            HDmemcpy(attr_dst->shared->data, attr_src->shared->data, attr_src->shared->data_size);
        } /* end else */
    } /* end if(attr_src->shared->data) */

    /* Copy the creation order */
    attr_dst->shared->crt_idx = attr_src->shared->crt_idx;

    /* Recompute the version to encode the destination attribute */
    if(H5A__set_version(file_dst, attr_dst) < 0)
        HGOTO_ERROR(H5E_ATTR, H5E_CANTSET, NULL, "unable to update attribute version")

    /* Recompute the destination attribute's size, if it's a different version */
    if(attr_src->shared->version != attr_dst->shared->version)
        *recompute_size = TRUE;

    /* Set return value */
    ret_value = attr_dst;

done:
    if(buf_sid > 0 && H5I_dec_ref(buf_sid) < 0)
        HDONE_ERROR(H5E_ATTR, H5E_CANTFREE, NULL, "Can't decrement temporary dataspace ID")
    if(tid_src > 0)
        /* Don't decrement ID, we want to keep underlying datatype */
        if(NULL == H5I_remove(tid_src))
            HDONE_ERROR(H5E_ATTR, H5E_CANTFREE, NULL, "Can't decrement temporary datatype ID")
    if(tid_dst > 0)
        /* Don't decrement ID, we want to keep underlying datatype */
        if(NULL == H5I_remove(tid_dst))
            HDONE_ERROR(H5E_ATTR, H5E_CANTFREE, NULL, "Can't decrement temporary datatype ID")
    if(tid_mem > 0)
        /* Decrement the memory datatype ID, it's transient */
        if(H5I_dec_ref(tid_mem) < 0)
            HDONE_ERROR(H5E_ATTR, H5E_CANTFREE, NULL, "Can't decrement temporary datatype ID")
    if(buf)
        buf = H5FL_BLK_FREE(attr_buf, buf);
    if(reclaim_buf)
        reclaim_buf = H5FL_BLK_FREE(attr_buf, reclaim_buf);
    if(bkg_buf)
        bkg_buf = H5FL_BLK_FREE(attr_buf, bkg_buf);

    /* Release destination attribute information on failure */
    if(!ret_value && attr_dst && H5A__close(attr_dst) < 0)
        HDONE_ERROR(H5E_ATTR, H5E_CANTFREE, NULL, "can't close attribute")

    FUNC_LEAVE_NOAPI(ret_value)
} /* H5A__attr_copy_file() */


/*-------------------------------------------------------------------------
 * Function:    H5A__attr_post_copy_file
 *
 * Purpose:     Finish copying a message from between files.
 *              We have to copy the values of a reference attribute in the
 *              post copy because H5O_post_copy_file() fails at the case that
 *              an object may have a reference attribute that points to the
 *              object itself.
 *
 * Return:      SUCCEED/FAIL
 *
 * Programmer:  Peter Cao
 *              March 6, 2005
 *
 *-------------------------------------------------------------------------
 */
herr_t
H5A__attr_post_copy_file(const H5O_loc_t *src_oloc, const H5A_t *attr_src,
    H5O_loc_t *dst_oloc, const H5A_t *attr_dst, H5O_copy_t *cpy_info)
{
    H5F_t  *file_src, *file_dst;
    herr_t ret_value = SUCCEED;   /* Return value */

    FUNC_ENTER_PACKAGE

    /* check args */
    HDassert(src_oloc);
    HDassert(dst_oloc);
    HDassert(attr_dst);
    HDassert(attr_src);

    file_src = src_oloc->file;
    file_dst = dst_oloc->file;

    HDassert(file_src);
    HDassert(file_dst);

    if (H5T_is_named(attr_src->shared->dt)) {
        H5O_loc_t         *src_oloc_dt;           /* Pointer to source datatype's object location */
        H5O_loc_t         *dst_oloc_dt;           /* Pointer to dest. datatype's object location */

        /* Get group entries for source & destination */
        src_oloc_dt = H5T_oloc(attr_src->shared->dt);
        HDassert(src_oloc_dt);
        dst_oloc_dt = H5T_oloc(attr_dst->shared->dt);
        HDassert(dst_oloc_dt);

        /* Reset object location for new object */
        H5O_loc_reset(dst_oloc_dt);
        dst_oloc_dt->file = file_dst;

        /* Copy the shared object from source to destination */
        if(H5O_copy_header_map(src_oloc_dt, dst_oloc_dt, cpy_info, FALSE, NULL, NULL) < 0)
            HGOTO_ERROR(H5E_OHDR, H5E_CANTCOPY, FAIL, "unable to copy object")

        /* Update shared message info from named datatype info */
        H5T_update_shared(attr_dst->shared->dt);
    }

    /* Try to share both the datatype and dataset.  This does nothing if the
     * datatype is committed or sharing is disabled.
     */
    if(H5SM_try_share(file_dst, NULL, H5SM_WAS_DEFERRED, H5O_DTYPE_ID, attr_dst->shared->dt, NULL) < 0)
        HGOTO_ERROR(H5E_OHDR, H5E_WRITEERROR, FAIL, "can't share attribute datatype")
    if(H5SM_try_share(file_dst, NULL, H5SM_WAS_DEFERRED, H5O_SDSPACE_ID, attr_dst->shared->ds, NULL) < 0)
        HGOTO_ERROR(H5E_OHDR, H5E_WRITEERROR, FAIL, "can't share attribute dataspace")

    /* Only need to fix reference attribute with real data being copied to
     *  another file.
     */
    if((NULL != attr_dst->shared->data) && (H5T_get_class(attr_dst->shared->dt, FALSE) == H5T_REFERENCE) ) {

        /* copy object pointed by reference. The current implementation does not
         *  deal with nested reference such as reference in a compound structure
         */

        /* Check for expanding references */
        if(cpy_info->expand_ref) {
            size_t ref_count;

            /* Determine # of reference elements to copy */
            ref_count = attr_dst->shared->data_size / H5T_get_size(attr_dst->shared->dt);

            /* Copy objects referenced in source buffer to destination file and set destination elements */
            if(H5O_copy_expand_ref(file_src, attr_dst->shared->data, file_dst, attr_dst->shared->data, ref_count, H5T_get_ref_type(attr_dst->shared->dt), cpy_info) < 0)
                HGOTO_ERROR(H5E_ATTR, H5E_CANTCOPY, FAIL, "unable to copy reference attribute")
        } /* end if */
        else
            /* Reset value to zero */
            HDmemset(attr_dst->shared->data, 0, attr_dst->shared->data_size);
    } /* end if */

done:
    FUNC_LEAVE_NOAPI(ret_value)
} /* H5A__attr_post_copy_file() */


/*-------------------------------------------------------------------------
 * Function:    H5A__dense_post_copy_file_cb
 *
 * Purpose:     Callback routine for copying a dense attribute from SRC to DST.
 *
 * Return:      Success:        Non-negative
 *              Failure:        Negative
 *
 * Programmer:  Peter Cao
 *              xcao@hdfgroup.org
 *              July 20, 2007
 *
 *-------------------------------------------------------------------------
 */
static herr_t
H5A__dense_post_copy_file_cb(const H5A_t *attr_src, void *_udata)
{
    H5A_dense_file_cp_ud_t *udata = (H5A_dense_file_cp_ud_t *)_udata;
    H5A_t *attr_dst = NULL;
    herr_t ret_value = H5_ITER_CONT;   /* Return value */

    FUNC_ENTER_STATIC

    /* check arguments */
    HDassert(attr_src);
    HDassert(udata);
    HDassert(udata->ainfo);
    HDassert(udata->file);
    HDassert(udata->cpy_info);

    if(NULL == (attr_dst = H5A__attr_copy_file(attr_src, udata->file, udata->recompute_size, udata->cpy_info)))
        HGOTO_ERROR(H5E_ATTR, H5E_CANTCOPY, H5_ITER_ERROR, "can't copy attribute")

    if(H5A__attr_post_copy_file(udata->oloc_src, attr_src, udata->oloc_dst, attr_dst, udata->cpy_info) < 0)
        HGOTO_ERROR(H5E_ATTR, H5E_CANTCOPY, H5_ITER_ERROR, "can't copy attribute")

    /* Reset shared location information */
    if(H5O_msg_reset_share(H5O_ATTR_ID, attr_dst) < 0)
        HGOTO_ERROR(H5E_OHDR, H5E_CANTINIT, FAIL, "unable to reset attribute sharing")

    /* Set COPIED tag for destination object's metadata */
    H5_BEGIN_TAG(H5AC__COPIED_TAG);

    /* Insert attribute into dense storage */
    if(H5A__dense_insert(udata->file, udata->ainfo, attr_dst) < 0)
        HGOTO_ERROR_TAG(H5E_OHDR, H5E_CANTINSERT, H5_ITER_ERROR, "unable to add to dense storage")

    /* Reset metadata tag */
    H5_END_TAG

done:
    if(attr_dst && H5A__close(attr_dst) < 0)
        HDONE_ERROR(H5E_ATTR, H5E_CLOSEERROR, FAIL, "can't close destination attribute")

    FUNC_LEAVE_NOAPI(ret_value)
} /* end H5A__dense_post_copy_file_cb() */


/*-------------------------------------------------------------------------
 * Function:    H5A__dense_post_copy_file_all
 *
 * Purpose:     Copy all dense attributes from SRC to DST.
 *
 * Return:      SUCCEED/FAIL
 *
 * Programmer:  Peter Cao
 *              xcao@hdfgroup.org
 *              July 20, 2007
 *
 *-------------------------------------------------------------------------
 */
herr_t
H5A__dense_post_copy_file_all(const H5O_loc_t *src_oloc, const H5O_ainfo_t *ainfo_src,
    H5O_loc_t *dst_oloc, H5O_ainfo_t *ainfo_dst, H5O_copy_t *cpy_info)
{
    H5A_dense_file_cp_ud_t udata;       /* User data for iteration callback */
    H5A_attr_iter_op_t attr_op;         /* Attribute operator */
    hbool_t recompute_size = FALSE;     /* recompute the size */
    herr_t ret_value = SUCCEED;         /* Return value */

    FUNC_ENTER_PACKAGE

    /* check arguments */
    HDassert(ainfo_src);
    HDassert(ainfo_dst);

    udata.ainfo = ainfo_dst;                  /* Destination dense information    */
    udata.file = dst_oloc->file;              /* Destination file                 */
    udata.recompute_size = &recompute_size;   /* Flag to indicate if size changed */
    udata.cpy_info = cpy_info;                /* Information on copying options   */
    udata.oloc_src = src_oloc;
    udata.oloc_dst = dst_oloc;

    attr_op.op_type = H5A_ATTR_OP_LIB;
    attr_op.u.lib_op = H5A__dense_post_copy_file_cb;

    if(H5A__dense_iterate(src_oloc->file, (hid_t)0, ainfo_src, H5_INDEX_NAME,
            H5_ITER_NATIVE, (hsize_t)0, NULL, &attr_op, &udata) < 0)
        HGOTO_ERROR(H5E_ATTR, H5E_CANTINIT, FAIL, "error building attribute table")

done:
    FUNC_LEAVE_NOAPI(ret_value)
} /* end H5A__dense_post_copy_file_all */


/*-------------------------------------------------------------------------
 * Function:    H5A__rename_by_name
 *
 * Purpose:     Private version of H5Arename_by_name
 *
 * Return:      SUCCEED/FAIL
 *
 * Programmer:	Quincey Koziol
 *              February 20, 2007
 *
 *-------------------------------------------------------------------------
 */
herr_t
H5A__rename_by_name(H5G_loc_t loc, const char *obj_name, const char *old_attr_name,
    const char *new_attr_name)
{
    H5G_loc_t   obj_loc;                /* Location used to open group */
    H5G_name_t  obj_path;            	/* Opened object group hier. path */
    H5O_loc_t   obj_oloc;            	/* Opened object object location */
    hbool_t     loc_found = FALSE;      /* Entry at 'obj_name' found */
    herr_t	ret_value = SUCCEED;    /* Return value */

    FUNC_ENTER_PACKAGE

    /* Avoid thrashing things if the names are the same */
    if(HDstrcmp(old_attr_name, new_attr_name)) {
        /* Set up opened group location to fill in */
        obj_loc.oloc = &obj_oloc;
        obj_loc.path = &obj_path;
        H5G_loc_reset(&obj_loc);

        /* Find the object's location */
        if(H5G_loc_find(&loc, obj_name, &obj_loc/*out*/) < 0)
            HGOTO_ERROR(H5E_ATTR, H5E_NOTFOUND, FAIL, "object not found")
        loc_found = TRUE;

        /* Call attribute rename routine */
        if(H5O__attr_rename(obj_loc.oloc, old_attr_name, new_attr_name) < 0)
            HGOTO_ERROR(H5E_ATTR, H5E_CANTRENAME, FAIL, "can't rename attribute")
    } /* end if */

done:
    /* Release resources */
    if(loc_found && H5G_loc_free(&obj_loc) < 0)
        HDONE_ERROR(H5E_ATTR, H5E_CANTRELEASE, FAIL, "can't free location")

    FUNC_LEAVE_NOAPI(ret_value)
} /* H5A__rename_by_name() */


/*-------------------------------------------------------------------------
 * Function:    H5A__iterate_common
 *
 * Purpose:     Internal common version of H5Aiterate
 *
 * Return:      SUCCEED/FAIL
 *
 * Programmer:	Quincey Koziol
 *              December 6, 2017
 *
 *-------------------------------------------------------------------------
 */
static herr_t
H5A__iterate_common(hid_t loc_id, H5_index_t idx_type, H5_iter_order_t order,
    hsize_t *idx, H5A_attr_iter_op_t *attr_op, void *op_data)
{
    hsize_t start_idx;          /* Index of attribute to start iterating at */
    hsize_t last_attr;          /* Index of last attribute examined */
    herr_t ret_value = SUCCEED; /* Return value */

    FUNC_ENTER_STATIC_NOERR

    /* Call attribute iteration routine */
    last_attr = start_idx = (idx ? *idx : 0);
    if((ret_value = H5O__attr_iterate(loc_id, idx_type, order, start_idx, &last_attr, attr_op, op_data)) < 0)
        HERROR(H5E_ATTR, H5E_BADITER, "error iterating over attributes");

    /* Set the last attribute information */
    if(idx)
        *idx = last_attr;

    FUNC_LEAVE_NOAPI(ret_value)
} /* H5A__iterate_common() */


/*-------------------------------------------------------------------------
 * Function:    H5A__iterate
 *
 * Purpose:     Private version of H5Aiterate2
 *
 * Return:      SUCCEED/FAIL
 *
 *-------------------------------------------------------------------------
 */
herr_t
H5A__iterate(const H5G_loc_t *loc, const char *obj_name, H5_index_t idx_type, H5_iter_order_t order,
    hsize_t *idx, H5A_operator2_t op, void *op_data)
{
    H5G_loc_t   obj_loc;        /* Location used to open group */
    H5G_name_t  obj_path;       /* Opened object group hier. path */
    H5O_loc_t   obj_oloc;       /* Opened object object location */
    hbool_t     loc_found = FALSE;      /* Entry at 'obj_name' found */
    hid_t       obj_loc_id = (-1);      /* ID for object located */
    H5A_attr_iter_op_t  attr_op;        /* Attribute operator */
    void        *temp_obj = NULL;
    H5I_type_t  obj_type;
    herr_t ret_value = SUCCEED;         /* Return value */

    FUNC_ENTER_PACKAGE

    /* Build attribute operator info */
    attr_op.op_type = H5A_ATTR_OP_APP2;
    attr_op.u.app_op2 = op;

    /* Set up opened group location to fill in */
    obj_loc.oloc = &obj_oloc;
    obj_loc.path = &obj_path;
    H5G_loc_reset(&obj_loc);

    /* Find the object's location */
    if(H5G_loc_find(loc, obj_name, &obj_loc) < 0)
        HGOTO_ERROR(H5E_ATTR, H5E_NOTFOUND, FAIL, "object not found");
    loc_found = TRUE;

    /* Open the object */
    if(NULL == (temp_obj = H5O_open_by_loc(&obj_loc, &obj_type)))
        HGOTO_ERROR(H5E_ATTR, H5E_CANTOPENOBJ, FAIL, "unable to open object");

    /* Get an ID for the object */
{
void *vol_wrap_ctx = NULL;       /* Object wrapping context */

/* Retrieve the VOL object wrap context */
if(H5CX_get_vol_wrap_ctx((void **)&vol_wrap_ctx) < 0)
    HGOTO_ERROR(H5E_VOL, H5E_CANTGET, H5I_INVALID_HID, "can't get VOL object wrap context")
HDassert(vol_wrap_ctx);
}
    if((obj_loc_id = H5VL_wrap_register(obj_type, temp_obj, TRUE)) < 0)
        HGOTO_ERROR(H5E_ATOM, H5E_CANTREGISTER, FAIL, "unable to register datatype");

    /* Call internal attribute iteration routine */
    if((ret_value = H5A__iterate_common(obj_loc_id, idx_type, order, idx, &attr_op, op_data)) < 0)
        HGOTO_ERROR(H5E_ATTR, H5E_BADITER, FAIL, "error iterating over attributes")

done:
    /* Release resources */
    if(obj_loc_id != H5I_INVALID_HID) {
        if(H5I_dec_app_ref(obj_loc_id) < 0)
            HDONE_ERROR(H5E_ATTR, H5E_CANTDEC, FAIL, "unable to close temporary object");
    }
    else if(loc_found && H5G_loc_free(&obj_loc) < 0)
        HDONE_ERROR(H5E_ATTR, H5E_CANTRELEASE, FAIL, "can't free location");

    FUNC_LEAVE_NOAPI(ret_value)
} /* end H5A__iterate() */

#ifndef H5_NO_DEPRECATED_SYMBOLS

/*-------------------------------------------------------------------------
 * Function:    H5A__iterate_old
 *
 * Purpose:     Private version of H5Aiterate1
 *
 * Return:      SUCCEED/FAIL
 *
 * Programmer:	Quincey Koziol
 *              December 6, 2017
 *
 *-------------------------------------------------------------------------
 */
herr_t
H5A__iterate_old(hid_t loc_id, unsigned *attr_num, H5A_operator1_t op,
    void *op_data)
{
    H5A_attr_iter_op_t  attr_op;        /* Attribute operator */
    hsize_t idx;                        /* Index of attribute to start iterating at */
    herr_t ret_value = SUCCEED;         /* Return value */

    FUNC_ENTER_PACKAGE

    /* Build attribute operator info */
    attr_op.op_type = H5A_ATTR_OP_APP;
    attr_op.u.app_op = op;

    /* Set up index */
    idx = (hsize_t)(attr_num ? *attr_num : 0);

    /* Call internal attribute iteration routine */
    if((ret_value = H5A__iterate_common(loc_id, H5_INDEX_CRT_ORDER, H5_ITER_INC, &idx, &attr_op, op_data)) < 0)
        HGOTO_ERROR(H5E_ATTR, H5E_BADITER, FAIL, "error iterating over attributes")

    /* Translate hsize_t index value to legacy unsigned index value*/
    if(attr_num)
        *attr_num = (unsigned)idx;

done:
    FUNC_LEAVE_NOAPI(ret_value)
} /* H5A__iterate_old() */
#endif /* H5_NO_DEPRECATED_SYMBOLS */


/*-------------------------------------------------------------------------
 * Function:	H5A__delete_by_name
 *
 * Purpose:     Private version of H5Adelete_by_name
 *
 * Return:      SUCCEED/FAIL
 *
 * Programmer:	Quincey Koziol
 *              December 6, 2017
 *
 *-------------------------------------------------------------------------
 */
herr_t
H5A__delete_by_name(const H5G_loc_t *loc, const char *obj_name, const char *attr_name)
{
    H5G_loc_t   obj_loc;                /* Location used to open group */
    H5G_name_t  obj_path;            	/* Opened object group hier. path */
    H5O_loc_t   obj_oloc;            	/* Opened object object location */
    hbool_t     loc_found = FALSE;      /* Entry at 'obj_name' found */
    herr_t ret_value = SUCCEED;         /* Return value */

    FUNC_ENTER_PACKAGE

    /* Set up opened group location to fill in */
    obj_loc.oloc = &obj_oloc;
    obj_loc.path = &obj_path;
    H5G_loc_reset(&obj_loc);

    /* Find the object's location */
    if(H5G_loc_find(loc, obj_name, &obj_loc/*out*/) < 0)
        HGOTO_ERROR(H5E_ATTR, H5E_NOTFOUND, FAIL, "object not found")
    loc_found = TRUE;

    /* Delete the attribute from the location */
    if(H5O__attr_remove(obj_loc.oloc, attr_name) < 0)
        HGOTO_ERROR(H5E_ATTR, H5E_CANTDELETE, FAIL, "unable to delete attribute")

done:
    /* Release resources */
    if(loc_found && H5G_loc_free(&obj_loc) < 0)
        HDONE_ERROR(H5E_ATTR, H5E_CANTRELEASE, FAIL, "can't free location")

    FUNC_LEAVE_NOAPI(ret_value)
} /* H5A__delete_by_name() */


/*-------------------------------------------------------------------------
 * Function:	H5A__delete_by_idx
 *
 * Purpose:     Private version of H5Adelete_by_idx
 *
 * Return:      SUCCEED/FAIL
 *
 * Programmer:	Quincey Koziol
 *              December 6, 2017
 *
 *-------------------------------------------------------------------------
 */
herr_t
H5A__delete_by_idx(const H5G_loc_t *loc, const char *obj_name, H5_index_t idx_type,
    H5_iter_order_t order, hsize_t n)
{
    H5G_loc_t   obj_loc;                /* Location used to open group */
    H5G_name_t  obj_path;            	/* Opened object group hier. path */
    H5O_loc_t   obj_oloc;            	/* Opened object object location */
    hbool_t     loc_found = FALSE;      /* Entry at 'obj_name' found */
    herr_t ret_value = SUCCEED;         /* Return value */

    FUNC_ENTER_PACKAGE

    /* Set up opened group location to fill in */
    obj_loc.oloc = &obj_oloc;
    obj_loc.path = &obj_path;
    H5G_loc_reset(&obj_loc);

    /* Find the object's location */
    if(H5G_loc_find(loc, obj_name, &obj_loc/*out*/) < 0)
        HGOTO_ERROR(H5E_ATTR, H5E_NOTFOUND, FAIL, "object not found")
    loc_found = TRUE;

    /* Delete the attribute from the location */
    if(H5O__attr_remove_by_idx(obj_loc.oloc, idx_type, order, n) < 0)
        HGOTO_ERROR(H5E_ATTR, H5E_CANTDELETE, FAIL, "unable to delete attribute")

done:
    /* Release resources */
    if(loc_found && H5G_loc_free(&obj_loc) < 0)
        HDONE_ERROR(H5E_ATTR, H5E_CANTRELEASE, FAIL, "can't free location")

    FUNC_LEAVE_NOAPI(ret_value)
} /* H5A__delete_by_idx() */
<|MERGE_RESOLUTION|>--- conflicted
+++ resolved
@@ -43,11 +43,6 @@
 #include "H5Opkg.h"             /* Object headers                           */
 #include "H5SMprivate.h"        /* Shared Object Header Messages            */
 #include "H5VLprivate.h"        /* Virtual Object Layer                     */
-<<<<<<< HEAD
-#include "H5VLnative.h"         /* Native VOL plugin                        */
-=======
-#include "H5VLnative_private.h" /* Native VOL driver                        */
->>>>>>> 47f30b47
 
 
 /****************/
