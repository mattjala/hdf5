--- conflicted
+++ resolved
@@ -1048,15 +1048,9 @@
     if(dst_id >= 0)
         (void)H5I_dec_ref(dst_id, FALSE);
     if(tconv_buf && !tconv_owned)
-<<<<<<< HEAD
-        (void)H5FL_BLK_FREE(attr_buf, tconv_buf);
-    if(bkg_buf)
-        (void)H5FL_BLK_FREE(attr_buf, bkg_buf);
-=======
         tconv_buf = H5FL_BLK_FREE(attr_buf, tconv_buf);
     if(bkg_buf)
         bkg_buf = H5FL_BLK_FREE(attr_buf, bkg_buf);
->>>>>>> 77038a81
 
     FUNC_LEAVE_NOAPI(ret_value)
 } /* H5A_write() */
@@ -1202,15 +1196,9 @@
     if(dst_id >= 0)
         (void)H5I_dec_ref(dst_id, FALSE);
     if(tconv_buf)
-<<<<<<< HEAD
-        (void)H5FL_BLK_FREE(attr_buf, tconv_buf);
-    if(bkg_buf)
-	(void)H5FL_BLK_FREE(attr_buf, bkg_buf);
-=======
         tconv_buf = H5FL_BLK_FREE(attr_buf, tconv_buf);
     if(bkg_buf)
 	bkg_buf = H5FL_BLK_FREE(attr_buf, bkg_buf);
->>>>>>> 77038a81
 
     FUNC_LEAVE_NOAPI(ret_value)
 } /* H5A_read() */
