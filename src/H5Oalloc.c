/* * * * * * * * * * * * * * * * * * * * * * * * * * * * * * * * * * * * * * *
 * Copyright by The HDF Group.                                               *
 * Copyright by the Board of Trustees of the University of Illinois.         *
 * All rights reserved.                                                      *
 *                                                                           *
 * This file is part of HDF5.  The full HDF5 copyright notice, including     *
 * terms governing use, modification, and redistribution, is contained in    *
 * the files COPYING and Copyright.html.  COPYING can be found at the root   *
 * of the source code distribution tree; Copyright.html can be found at the  *
 * root level of an installed copy of the electronic HDF5 document set and   *
 * is linked from the top-level documents page.  It can also be found at     *
 * http://hdfgroup.org/HDF5/doc/Copyright.html.  If you do not have          *
 * access to either file, you may request a copy from help@hdfgroup.org.     *
 * * * * * * * * * * * * * * * * * * * * * * * * * * * * * * * * * * * * * * */

/*-------------------------------------------------------------------------
 *
 * Created:		H5Oalloc.c
 *			Nov 17 2006
 *			Quincey Koziol <koziol@hdfgroup.org>
 *
 * Purpose:		Object header allocation routines.
 *
 *-------------------------------------------------------------------------
 */

/****************/
/* Module Setup */
/****************/

#define H5O_PACKAGE		/*suppress error about including H5Opkg	  */

/***********/
/* Headers */
/***********/
#include "H5private.h"		/* Generic Functions			*/
#include "H5Eprivate.h"		/* Error handling		  	*/
#include "H5FLprivate.h"	/* Free lists                           */
#include "H5MFprivate.h"	/* File memory management		*/
#include "H5Opkg.h"             /* Object headers			*/

/****************/
/* Local Macros */
/****************/


/******************/
/* Local Typedefs */
/******************/


/********************/
/* Package Typedefs */
/********************/


/********************/
/* Local Prototypes */
/********************/

static herr_t H5O_add_gap(H5O_t *oh, unsigned chunkno, unsigned idx,
    uint8_t *new_gap_loc, size_t new_gap_size);
static herr_t H5O_eliminate_gap(H5O_t *oh, H5O_mesg_t *mesg,
    uint8_t *new_gap_loc, size_t new_gap_size);
static herr_t H5O_alloc_null(H5O_t *oh, unsigned null_idx,
    const H5O_msg_class_t *new_type, void *new_native, size_t new_size);
static htri_t H5O_alloc_extend_chunk(H5F_t *f, hid_t dxpl_id, H5O_t *oh,
    unsigned chunkno, size_t size, unsigned * msg_idx);
static unsigned H5O_alloc_new_chunk(H5F_t *f, hid_t dxpl_id, H5O_t *oh,
    size_t size);
static htri_t H5O_move_cont(H5F_t *f, H5O_t *oh, unsigned cont_u, hid_t dxpl_id);
static htri_t H5O_move_msgs_forward(H5F_t *f, H5O_t *oh, hid_t dxpl_id);
static htri_t H5O_merge_null(H5F_t *f, H5O_t *oh, hid_t dxpl_id);
static htri_t H5O_remove_empty_chunks(H5F_t *f, H5O_t *oh, hid_t dxpl_id);
static herr_t H5O_alloc_shrink_chunk(H5F_t *f, H5O_t *oh, hid_t dxpl_id, unsigned chunkno);


/*********************/
/* Package Variables */
/*********************/

/* Declare extern the free list for H5O_cont_t's */
H5FL_EXTERN(H5O_cont_t);


/*****************************/
/* Library Private Variables */
/*****************************/


/*******************/
/* Local Variables */
/*******************/



/*-------------------------------------------------------------------------
 * Function:    H5O_add_gap
 *
 * Purpose:     Add a gap to a chunk
 *
 * Return:	Non-negative on success/Negative on failure
 *
 * Programmer:  Quincey Koziol
 *              koziol@hdfgroup.org
 *              Oct 17 2006
 *
 *-------------------------------------------------------------------------
 */
static herr_t
H5O_add_gap(H5O_t *oh, unsigned chunkno, unsigned idx,
    uint8_t *new_gap_loc, size_t new_gap_size)
{
    hbool_t merged_with_null;           /* Whether the gap was merged with a null message */
    unsigned u;                         /* Local index variable */
    herr_t ret_value = SUCCEED;         /* Return value */

    FUNC_ENTER_NOAPI_NOINIT(H5O_add_gap)

    /* check args */
    HDassert(oh);
    HDassert(oh->version > H5O_VERSION_1);
    HDassert(new_gap_loc);
    HDassert(new_gap_size);

    /* Check for existing null message in chunk */
    merged_with_null = FALSE;
    for(u = 0; u < oh->nmesgs && !merged_with_null; u++) {
        /* Find a null message in the chunk with the new gap */
        /* (a null message that's not the one we are eliminating) */
        if(H5O_NULL_ID == oh->mesg[u].type->id && oh->mesg[u].chunkno == chunkno
                && u != idx) {
            /* Sanity check - chunks with null messages shouldn't have a gap */
            HDassert(oh->chunk[chunkno].gap == 0);

            /* Eliminate the gap in the chunk */
            if(H5O_eliminate_gap(oh, &oh->mesg[u], new_gap_loc, new_gap_size) < 0)
                HGOTO_ERROR(H5E_OHDR, H5E_CANTINSERT, FAIL, "can't eliminate gap in chunk")

            /* Set flag to indicate that the gap was handled */
            merged_with_null = TRUE;
        } /* end if */
    } /* end for */

    /* If we couldn't find a null message in the chunk, move the gap to the end */
    if(!merged_with_null) {
        /* Adjust message offsets after new gap forward in chunk */
        for(u = 0; u < oh->nmesgs; u++)
            if(oh->mesg[u].chunkno == chunkno && oh->mesg[u].raw > new_gap_loc)
                oh->mesg[u].raw -= new_gap_size;

        /* Slide raw message info forward in chunk image */
        HDmemmove(new_gap_loc, new_gap_loc + new_gap_size,
                (size_t)((oh->chunk[chunkno].image + (oh->chunk[chunkno].size - H5O_SIZEOF_CHKSUM_OH(oh))) - (new_gap_loc + new_gap_size)));

        /* Add existing gap size to new gap size */
        new_gap_size += oh->chunk[chunkno].gap;

        /* Merging with existing gap will allow for a new null message */
        if(new_gap_size >= (size_t)H5O_SIZEOF_MSGHDR_OH(oh)) {
            H5O_mesg_t *null_msg;       /* Pointer to new null message */

            /* Check if we need to extend message table to hold the new null message */
            if(oh->nmesgs >= oh->alloc_nmesgs)
                if(H5O_alloc_msgs(oh, (size_t)1) < 0)
                    HGOTO_ERROR(H5E_RESOURCE, H5E_NOSPACE, FAIL, "can't allocate more space for messages")

            /* Increment new gap size */
            oh->chunk[chunkno].gap += new_gap_size;

            /* Create new null message, with the tail of the previous null message */
            null_msg = &(oh->mesg[oh->nmesgs++]);
            null_msg->type = H5O_MSG_NULL;
            null_msg->native = NULL;
            null_msg->raw_size = new_gap_size - H5O_SIZEOF_MSGHDR_OH(oh);
            null_msg->raw = (oh->chunk[chunkno].image + oh->chunk[chunkno].size)
                    - (H5O_SIZEOF_CHKSUM_OH(oh) + null_msg->raw_size);
            null_msg->chunkno = chunkno;

            /* Zero out new null message's raw data */
            if(null_msg->raw_size)
                HDmemset(null_msg->raw, 0, null_msg->raw_size);

            /* Mark message as dirty */
            null_msg->dirty = TRUE;

            /* Reset size of gap in chunk */
            oh->chunk[chunkno].gap = 0;
        } /* end if */
        else
            oh->chunk[chunkno].gap = new_gap_size;
    } /* end if */

done:
    FUNC_LEAVE_NOAPI(ret_value)
} /* H5O_add_gap() */


/*-------------------------------------------------------------------------
 * Function:    H5O_eliminate_gap
 *
 * Purpose:     Eliminate a gap in a chunk with a null message
 *
 * Return:	Non-negative on success/Negative on failure
 *
 * Programmer:  Quincey Koziol
 *              koziol@hdfgroup.org
 *              Oct 17 2006
 *
 *-------------------------------------------------------------------------
 */
static herr_t
H5O_eliminate_gap(H5O_t *oh, H5O_mesg_t *mesg, uint8_t *gap_loc, size_t gap_size)
{
    uint8_t *move_start, *move_end;     /* Pointers to area of messages to move */
    hbool_t null_before_gap;    /* Flag whether the null message is before the gap or not */

    FUNC_ENTER_NOAPI_NOINIT_NOFUNC(H5O_eliminate_gap)

    /* check args */
    HDassert(oh);
    HDassert(oh->version > H5O_VERSION_1);
    HDassert(mesg);
    HDassert(gap_loc);
    HDassert(gap_size);

    /* Check if the null message is before or after the gap produced */
    null_before_gap = (hbool_t)(mesg->raw < gap_loc);

    /* Set up information about region of messages to move */
    if(null_before_gap) {
        move_start = mesg->raw + mesg->raw_size;
        move_end = gap_loc;
    } /* end if */
    else {
        move_start = gap_loc + gap_size;
        move_end = mesg->raw - H5O_SIZEOF_MSGHDR_OH(oh);
    } /* end else */

    /* Check for messages between null message and gap */
    if(move_end > move_start) {
        unsigned u;                 /* Local index variable */

        /* Look for messages that need to move, to adjust raw pointers in chunk */
        for(u = 0; u < oh->nmesgs; u++) {
            uint8_t *msg_start;     /* Start of encoded message in chunk */

            msg_start = oh->mesg[u].raw - H5O_SIZEOF_MSGHDR_OH(oh);
            if(oh->mesg[u].chunkno == mesg->chunkno
                    && (msg_start >= move_start && msg_start < move_end)) {
                /* Move message's raw pointer in appropriate direction */
                if(null_before_gap)
                    oh->mesg[u].raw += gap_size;
                else
                    oh->mesg[u].raw -= gap_size;
            } /* end if */
        } /* end for */

        /* Slide raw message info in chunk image */
        if(null_before_gap)
            /* Slide messages down */
            HDmemmove(move_start + gap_size, move_start, (size_t)(move_end - move_start));
        else {
            /* Slide messages up */
            HDmemmove(move_start - gap_size, move_start, (size_t)(move_end - move_start));

            /* Adjust start of null message */
            mesg->raw -= gap_size;
        } /* end else */
    }
    else if(move_end == move_start && !null_before_gap) {
	/* Slide null message up */
	HDmemmove(move_start - gap_size, move_start, mesg->raw_size + H5O_SIZEOF_MSGHDR_OH(oh));

	/* Adjust start of null message */
	mesg->raw -= gap_size;
    } /* end if */

    /* Zero out addition to null message */
    HDmemset(mesg->raw + mesg->raw_size, 0, gap_size);

    /* Adjust size of null message */
    mesg->raw_size += gap_size;

    /* Mark null message as dirty */
    mesg->dirty = TRUE;

    FUNC_LEAVE_NOAPI(SUCCEED)
} /* H5O_eliminate_gap() */


/*-------------------------------------------------------------------------
 *
 * Function:    H5O_alloc_null
 *
 * Purpose:     Allocate room for a new message from a null message
 *
 * Return:	Non-negative on success/Negative on failure
 *
 * Programmer:	Quincey Koziol
 *		koziol@hdfgroup.org
 *		Oct 22 2006
 *
 *-------------------------------------------------------------------------
 */
static herr_t
H5O_alloc_null(H5O_t *oh, unsigned null_idx, const H5O_msg_class_t *new_type,
    void *new_native, size_t new_size)
{
    H5O_mesg_t *alloc_msg;              /* Pointer to null message to allocate out of */
    herr_t ret_value = SUCCEED; 	/* Return value */

    FUNC_ENTER_NOAPI_NOINIT(H5O_alloc_null)

    /* check args */
    HDassert(oh);
    HDassert(new_type);
    HDassert(new_size);

    /* Point to null message to allocate out of */
    alloc_msg = &oh->mesg[null_idx];

    /* Check if there's a need to split the null message */
    if(alloc_msg->raw_size > new_size) {
        /* Check for producing a gap in the chunk */
        if((alloc_msg->raw_size - new_size) < (size_t)H5O_SIZEOF_MSGHDR_OH(oh)) {
            size_t gap_size = alloc_msg->raw_size - new_size;     /* Size of gap produced */

            /* Adjust the size of the null message being eliminated */
            alloc_msg->raw_size = new_size;

            /* Add the gap to the chunk */
            if(H5O_add_gap(oh, alloc_msg->chunkno, null_idx, alloc_msg->raw + alloc_msg->raw_size, gap_size) < 0)
                HGOTO_ERROR(H5E_OHDR, H5E_CANTINSERT, FAIL, "can't insert gap in chunk")
        } /* end if */
        else {
            size_t  new_mesg_size = new_size + H5O_SIZEOF_MSGHDR_OH(oh); /* Total size of newly allocated message */
            H5O_mesg_t *null_msg;       /* Pointer to new null message */

            /* Check if we need to extend message table to hold the new null message */
            if(oh->nmesgs >= oh->alloc_nmesgs) {
                if(H5O_alloc_msgs(oh, (size_t)1) < 0)
                    HGOTO_ERROR(H5E_RESOURCE, H5E_NOSPACE, FAIL, "can't allocate more space for messages")

                /* "Retarget" 'alloc_msg' pointer into newly re-allocated array of messages */
                alloc_msg = &oh->mesg[null_idx];
            } /* end if */

            /* Create new null message, with the tail of the previous null message */
            null_msg = &(oh->mesg[oh->nmesgs++]);
            null_msg->type = H5O_MSG_NULL;
            null_msg->native = NULL;
            null_msg->raw = alloc_msg->raw + new_mesg_size;
            null_msg->raw_size = alloc_msg->raw_size - new_mesg_size;
            null_msg->chunkno = alloc_msg->chunkno;

            /* Mark the message as dirty */
            null_msg->dirty = TRUE;

            /* Check for gap in new null message's chunk */
            if(oh->chunk[null_msg->chunkno].gap > 0) {
                unsigned null_chunkno = null_msg->chunkno;   /* Chunk w/gap */

                /* Eliminate the gap in the chunk */
                if(H5O_eliminate_gap(oh, null_msg,
                        ((oh->chunk[null_chunkno].image + oh->chunk[null_chunkno].size) - (H5O_SIZEOF_CHKSUM_OH(oh) + oh->chunk[null_chunkno].gap)),
                        oh->chunk[null_chunkno].gap) < 0)
                    HGOTO_ERROR(H5E_OHDR, H5E_CANTREMOVE, FAIL, "can't eliminate gap in chunk")

                /* Set the gap size to zero for the chunk */
                oh->chunk[null_chunkno].gap = 0;
            } /* end if */

            /* Set the size of the new "real" message */
            alloc_msg->raw_size = new_size;
        } /* end else */
    } /* end if */

    /* Initialize the new message */
    alloc_msg->type = new_type;
    alloc_msg->native = new_native;

    /* Mark the new message as dirty */
    alloc_msg->dirty = TRUE;

done:
    FUNC_LEAVE_NOAPI(ret_value)
} /* H5O_alloc_null() */


/*-------------------------------------------------------------------------
 *
 * Function:    H5O_alloc_msgs
 *
 * Purpose:     Allocate more messages for a header
 *
 * Return:	Non-negative on success/Negative on failure
 *
 * Programmer:	Quincey Koziol
 *		koziol@ncsa.uiuc.edu
 *		Nov 21 2005
 *
 *-------------------------------------------------------------------------
 */
herr_t
H5O_alloc_msgs(H5O_t *oh, size_t min_alloc)
{
    size_t old_alloc;                   /* Old number of messages allocated */
    size_t na;                          /* New number of messages allocated */
    H5O_mesg_t *new_mesg;               /* Pointer to new message array */
    herr_t ret_value = SUCCEED; 	/* Return value */

    FUNC_ENTER_NOAPI_NOINIT(H5O_alloc_msgs)

    /* check args */
    HDassert(oh);

    /* Initialize number of messages information */
    old_alloc = oh->alloc_nmesgs;
    na = oh->alloc_nmesgs + MAX(oh->alloc_nmesgs, min_alloc);   /* At least double */

    /* Attempt to allocate more memory */
    if(NULL == (new_mesg = H5FL_SEQ_REALLOC(H5O_mesg_t, oh->mesg, na)))
        HGOTO_ERROR(H5E_RESOURCE, H5E_NOSPACE, FAIL, "memory allocation failed")

    /* Update ohdr information */
    oh->alloc_nmesgs = na;
    oh->mesg = new_mesg;

    /* Set new object header info to zeros */
    HDmemset(&oh->mesg[old_alloc], 0, (oh->alloc_nmesgs - old_alloc) * sizeof(H5O_mesg_t));

done:
    FUNC_LEAVE_NOAPI(ret_value)
} /* H5O_alloc_msgs() */


/*-------------------------------------------------------------------------
 *
 * Function:    H5O_alloc_extend_chunk
 *
 * Purpose:     Attempt to extend a chunk that is allocated on disk.
 *
 *              If the extension is successful, and if the last message
 *		of the chunk is the null message, then that message will
 *		be extended with the chunk.  Otherwise a new null message
 *		is created.
 *
 *              f is the file in which the chunk will be written.  It is
 *              included to ensure that there is enough space to extend
 *              this chunk.
 *
 * Return:      TRUE:		The chunk has been extended, and *msg_idx
 *				contains the message index for null message
 *				which is large enough to hold size bytes.
 *
 *		FALSE:		The chunk cannot be extended, and *msg_idx
 *				is undefined.
 *
 *		FAIL:		Some internal error has been detected.
 *
 * Programmer:  John Mainzer -- 8/16/05
 *
 *-------------------------------------------------------------------------
 */
static htri_t
<<<<<<< HEAD
H5O_alloc_extend_chunk(H5F_t *f,
                       hid_t dxpl_id,
                       H5O_t *oh,
                       unsigned chunkno,
                       size_t size,
                       unsigned * msg_idx)
=======
H5O_alloc_extend_chunk(H5F_t *f, H5O_t *oh, unsigned chunkno,
    size_t size, unsigned * msg_idx)
>>>>>>> 77038a81
{
    size_t      delta;          /* Change in chunk's size */
    size_t      aligned_size = H5O_ALIGN_OH(oh, size);
    uint8_t     *old_image;     /* Old address of chunk's image in memory */
    size_t      old_size;       /* Old size of chunk */
    htri_t      extended;       /* If chunk can be extended */
    int         extend_msg = -1;/* Index of null message to extend */
    uint8_t     new_size_flags = 0;     /* New chunk #0 size flags */
    hbool_t     adjust_size_flags = FALSE;      /* Whether to adjust the chunk #0 size flags */
    size_t      extra_prfx_size = 0; /* Extra bytes added to object header prefix */
    unsigned    u;              /* Local index variable */
    htri_t      ret_value = TRUE; 	/* return value */

    FUNC_ENTER_NOAPI_NOINIT(H5O_alloc_extend_chunk)

    /* check args */
    HDassert(f != NULL);
    HDassert(oh != NULL);
    HDassert(chunkno < oh->nchunks);
    HDassert(size > 0);
    HDassert(msg_idx != NULL);
    HDassert(H5F_addr_defined(oh->chunk[chunkno].addr));

    /* Test to see if the specified chunk ends with a null messages.
     * If successful, set the index of the the null message in extend_msg.
     */
    for(u = 0; u < oh->nmesgs; u++) {
        /* Check for null message at end of proper chunk */
        /* (account for possible checksum at end of chunk) */
        if(oh->mesg[u].chunkno == chunkno && H5O_NULL_ID == oh->mesg[u].type->id &&
                ((oh->mesg[u].raw + oh->mesg[u].raw_size)
                == ((oh->chunk[chunkno].image + oh->chunk[chunkno].size) -
                    (oh->chunk[chunkno].gap + H5O_SIZEOF_CHKSUM_OH(oh))))) {

            extend_msg = u;
            break;
        } /* end if */
    } /* end for */

    /* If we can extend an existing null message, adjust the delta appropriately */
    if(extend_msg >= 0) {
        HDassert(oh->chunk[chunkno].gap == 0);
        delta = aligned_size - oh->mesg[extend_msg].raw_size;
    } /* end if */
    else
        delta = (aligned_size + H5O_SIZEOF_MSGHDR_OH(oh)) - oh->chunk[chunkno].gap;
    delta = H5O_ALIGN_OH(oh, delta);

    /* Check for changing the chunk #0 data size enough to need adjusting the flags */
    if(oh->version > H5O_VERSION_1 && chunkno == 0) {
        uint64_t chunk0_size = oh->chunk[0].size - H5O_SIZEOF_HDR(oh);  /* Size of chunk 0's data */

        /* Check for moving from a 1-byte to a 2-byte size encoding */
        if(chunk0_size <= 255 && (chunk0_size + delta) > 255) {
            extra_prfx_size = 1;
            new_size_flags = H5O_HDR_CHUNK0_2;
            adjust_size_flags = TRUE;
        } /* end if */
        /* Check for moving from a 2-byte to a 4-byte size encoding */
        else if(chunk0_size <= 65535 && (chunk0_size + delta) > 65535) {
            extra_prfx_size = 2;
            new_size_flags = H5O_HDR_CHUNK0_4;
            adjust_size_flags = TRUE;
        } /* end if */
        /* Check for moving from a 4-byte to a 8-byte size encoding */
        else if(chunk0_size <= 4294967295 && (chunk0_size + delta) > 4294967295) {
            extra_prfx_size = 4;
            new_size_flags = H5O_HDR_CHUNK0_8;
            adjust_size_flags = TRUE;
        } /* end if */
    } /* end if */

    /* Determine whether the chunk can be extended */
    extended = H5MF_try_extend(f, dxpl_id, H5FD_MEM_OHDR, oh->chunk[chunkno].addr,
                                 (hsize_t)(oh->chunk[chunkno].size), (hsize_t)(delta + extra_prfx_size));
    if(extended < 0) /* error */
        HGOTO_ERROR(H5E_OHDR, H5E_CANTEXTEND, FAIL, "can't tell if we can extend chunk")
    else if(extended == FALSE)     /* can't extend -- we are done */
        HGOTO_DONE(FALSE)

    /* Adjust object header prefix flags */
    if(adjust_size_flags) {
        oh->flags &= ~H5O_HDR_CHUNK0_SIZE;
        oh->flags |= new_size_flags;
    } /* end if */

    /* If we can extend an existing null message, take care of that */
    if(extend_msg >= 0) {
        /* Adjust message size of existing null message */
        oh->mesg[extend_msg].dirty = TRUE;
        oh->mesg[extend_msg].raw_size += delta;
    } /* end if */
    /* Create new null message for end of chunk */
    else {
        /* Create a new null message */
        if(oh->nmesgs >= oh->alloc_nmesgs)
            if(H5O_alloc_msgs(oh, (size_t)1) < 0)
                HGOTO_ERROR(H5E_RESOURCE, H5E_NOSPACE, FAIL, "can't allocate more space for messages")

        /* Set extension message */
        extend_msg = oh->nmesgs++;

        /* Initialize new null message */
        oh->mesg[extend_msg].type = H5O_MSG_NULL;
        oh->mesg[extend_msg].dirty = TRUE;
        oh->mesg[extend_msg].native = NULL;
        oh->mesg[extend_msg].raw = ((oh->chunk[chunkno].image + oh->chunk[chunkno].size)
                - (H5O_SIZEOF_CHKSUM_OH(oh) + oh->chunk[chunkno].gap))
                + H5O_SIZEOF_MSGHDR_OH(oh);
        oh->mesg[extend_msg].raw_size = (delta + oh->chunk[chunkno].gap) - H5O_SIZEOF_MSGHDR_OH(oh);
        oh->mesg[extend_msg].chunkno = chunkno;
    } /* end else */

    /* Allocate more memory space for chunk's image */
    old_image = oh->chunk[chunkno].image;
    old_size = oh->chunk[chunkno].size;
    oh->chunk[chunkno].size += delta + extra_prfx_size;
    oh->chunk[chunkno].image = H5FL_BLK_REALLOC(chunk_image, old_image, oh->chunk[chunkno].size);
    oh->chunk[chunkno].gap = 0;
    oh->chunk[chunkno].dirty = TRUE;
    if(NULL == oh->chunk[chunkno].image)
        HGOTO_ERROR(H5E_RESOURCE, H5E_NOSPACE, FAIL, "memory allocation failed")

    /* Wipe new space for chunk */
    HDmemset(oh->chunk[chunkno].image + old_size, 0, oh->chunk[chunkno].size - old_size);

    /* Spin through existing messages, adjusting them */
    for(u = 0; u < oh->nmesgs; u++) {
        /* Adjust raw addresses for messages in this chunk to reflect new 'image' address */
        if(oh->mesg[u].chunkno == chunkno) {
            oh->mesg[u].raw = oh->chunk[chunkno].image + extra_prfx_size + (oh->mesg[u].raw - old_image);

            /* Flag message as dirty */
            oh->mesg[u].dirty = TRUE;
        } /* endif */

        /* Find continuation message which points to this chunk and adjust chunk's size */
        /* (Chunk 0 doesn't have a continuation message that points to it and
         * it's size is directly encoded in the object header) */
        if(chunkno > 0 && (H5O_CONT_ID == oh->mesg[u].type->id) &&
                (((H5O_cont_t *)(oh->mesg[u].native))->chunkno == chunkno)) {
            /* Adjust size of continuation message */
            HDassert(((H5O_cont_t *)(oh->mesg[u].native))->size == old_size);
            ((H5O_cont_t *)(oh->mesg[u].native))->size = oh->chunk[chunkno].size;

            /* Flag continuation message as dirty */
            oh->mesg[u].dirty = TRUE;
        } /* end if */
    } /* end for */

    /* Set return value */
    *msg_idx = extend_msg;

done:
    FUNC_LEAVE_NOAPI(ret_value)
} /* H5O_alloc_extend_chunk() */


/*-------------------------------------------------------------------------
 * Function:    H5O_alloc_new_chunk
 *
 * Purpose:     Allocates a new chunk for the object header, including
 *		file space.
 *
 *              One of the other chunks will get an object continuation
 *		message.  If there isn't room in any other chunk for the
 *		object continuation message, then some message from
 *		another chunk is moved into this chunk to make room.
 *
 *              SIZE need not be aligned.
 *
 * Note:	The algorithm for finding a message to replace with a
 *		continuation message is still fairly limited.  It's possible
 *		that two (or more) messages smaller than a continuation message
 *		might occupy a chunk and need to be moved in order to make
 *		room for the continuation message.
 *
 *		Also, we aren't checking for NULL messages in front of another
 *		message right now...
 *
 * Return:      Success:        Index number of the null message for the
 *                              new chunk.  The null message will be at
 *                              least SIZE bytes not counting the message
 *                              ID or size fields.
 *
 *              Failure:        Negative
 *
 * Programmer:  Robb Matzke
 *              matzke@llnl.gov
 *              Aug  7 1997
 *
 *-------------------------------------------------------------------------
 */
static unsigned
H5O_alloc_new_chunk(H5F_t *f, hid_t dxpl_id, H5O_t *oh, size_t size)
{
    /* Struct for storing information about "best" messages to allocate from */
    typedef struct {
        int msgno;                      /* Index in message array */
        size_t gap_size;                /* Size of any "gap" in the chunk immediately after message */
        size_t null_size;               /* Size of any null message in the chunk immediately after message */
        size_t total_size;              /* Total size of "available" space around message */
        unsigned null_msgno;            /* Message index of null message immediately after message */
    } alloc_info;

    H5O_mesg_t *curr_msg;               /* Pointer to current message to operate on */
    size_t      cont_size;              /*continuation message size     */
    size_t      multi_size = 0;         /* Size of all the messages in the last chunk */
    int         found_null = (-1);      /* Best fit null message         */
    alloc_info  found_attr = {-1, 0, 0, 0, 0};      /* Best fit attribute message    */
    alloc_info  found_other = {-1, 0, 0, 0, 0};     /* Best fit other message        */
    unsigned    idx;                    /*message number */
    uint8_t     *p = NULL;              /*ptr into new chunk            */
    H5O_cont_t  *cont = NULL;           /*native continuation message   */
    unsigned    chunkno;                /* Chunk allocated */
    haddr_t	new_chunk_addr;
    unsigned    u;                      /* Local index variable */
    unsigned    ret_value;              /* Return value */

    FUNC_ENTER_NOAPI_NOINIT(H5O_alloc_new_chunk)

    /* check args */
    HDassert(oh);
    HDassert(size > 0);
    size = H5O_ALIGN_OH(oh, size);

    /*
     * Find the smallest null message that will hold an object
     * continuation message.  Failing that, find the smallest message
     * that could be moved to make room for the continuation message.
     *
     * Don't ever move continuation message from one chunk to another.
     *
     * Avoid moving attributes when possible to preserve their
     * ordering (although ordering is *not* guaranteed!).
     *
     */
    cont_size = H5O_ALIGN_OH(oh, H5F_SIZEOF_ADDR(f) + H5F_SIZEOF_SIZE(f));
    for(u = 0, curr_msg = &oh->mesg[0]; u < oh->nmesgs; u++, curr_msg++) {
        if(curr_msg->type->id == H5O_NULL_ID) {
            if(cont_size == curr_msg->raw_size) {
                found_null = u;
                break;
            }  /* end if */
            else if(curr_msg->raw_size > cont_size &&
                    (found_null < 0 || curr_msg->raw_size < oh->mesg[found_null].raw_size))
                found_null = u;
        } /* end if */
        else if(curr_msg->type->id == H5O_CONT_ID) {
            /* Don't consider continuation messages (for now) */
        } /* end if */
        else {
            unsigned msg_chunkno = curr_msg->chunkno;         /* Chunk that the message is in */
            uint8_t *end_chunk_data = (oh->chunk[msg_chunkno].image + oh->chunk[msg_chunkno].size) - (H5O_SIZEOF_CHKSUM_OH(oh) + oh->chunk[msg_chunkno].gap);     /* End of message data in chunk */
            uint8_t *end_msg = curr_msg->raw + curr_msg->raw_size;  /* End of current message */
            size_t gap_size = 0;            /* Size of gap after current message */
            size_t null_size = 0;           /* Size of NULL message after current message */
            unsigned null_msgno = 0;        /* Index of NULL message after current message */
            size_t total_size;              /* Total size of available space "around" current message */

            /* Check if the message is the last one in the chunk */
            if(end_msg == end_chunk_data)
                gap_size = oh->chunk[msg_chunkno].gap;
            else {
                H5O_mesg_t *tmp_msg;    /* Temp. pointer to message to operate on */
                unsigned v;             /* Local index variable */

                /* Check for null message after this message, in same chunk */
                for(v = 0, tmp_msg = &oh->mesg[0]; v < oh->nmesgs; v++, tmp_msg++) {
                    if(tmp_msg->type->id == H5O_NULL_ID && (tmp_msg->raw - H5O_SIZEOF_MSGHDR_OH(oh)) == end_msg) {
                        null_msgno = v;
                        null_size = H5O_SIZEOF_MSGHDR_OH(oh) + tmp_msg->raw_size;
                        break;
                    } /* end if */

                    /* XXX: Should also check for NULL message in front of current message... */

                } /* end for */
            } /* end else */

            /* Add up current message's total available space */
            total_size = curr_msg->raw_size + gap_size + null_size;

            /* Check if message is large enough to hold continuation info */
            if(total_size >= cont_size) {
                if(curr_msg->type->id == H5O_ATTR_ID) {
                    if(found_attr.msgno < 0 || total_size < found_attr.total_size) {
                        found_attr.msgno = u;
                        found_attr.gap_size = gap_size;
                        found_attr.null_size = null_size;
                        found_attr.total_size = total_size;
                        found_attr.null_msgno = null_msgno;
                    } /* end if */
                } /* end if */
                else {
                    if(found_other.msgno < 0 || total_size < found_other.total_size) {
                        found_other.msgno = u;
                        found_other.gap_size = gap_size;
                        found_other.null_size = null_size;
                        found_other.total_size = total_size;
                        found_other.null_msgno = null_msgno;
                    } /* end if */
                } /* end else */
            } else if(found_null < 0 && found_attr.msgno < 0 && found_other.msgno < 0 && msg_chunkno == oh->nchunks - 1)
                /* Keep track of the total size of smaller messages in the last
                 * chunk, in case we need to move more than 1 message.
                 */
                multi_size += curr_msg->raw_size + H5O_SIZEOF_MSGHDR_OH(oh);
        } /* end else */
    } /* end for */
    if(found_null >= 0 || found_attr.msgno >= 0 || found_other.msgno >= 0)
        multi_size = 0;

    /*
     * If we must move some other message to make room for the null
     * message, then make sure the new chunk has enough room for that
     * other message.
     *
     * Move other messages first, and attributes only as a last resort.
     *
     * If all else fails, move every message in the last chunk.
     *
     */
    if(multi_size == 0) {
        if(found_null < 0) {
            if(found_other.msgno < 0)
                found_other = found_attr;

            HDassert(found_other.msgno >= 0);
            size += H5O_SIZEOF_MSGHDR_OH(oh) + oh->mesg[found_other.msgno].raw_size;
        } /* end if */
    } /* end if */
    else
        size += multi_size;

    /*
     * The total chunk size must include the requested space plus enough
     * for the message header.  This must be at least some minimum and
     * aligned propertly.
     */
    size = MAX(H5O_MIN_SIZE, size + H5O_SIZEOF_MSGHDR_OH(oh));
    HDassert(size == H5O_ALIGN_OH(oh, size));

    /*
     * The total chunk size must include enough space for the checksum
     * on the chunk and the continuation chunk magic #. (which are only present
     * in later versions of the object header)
     */
    size +=  H5O_SIZEOF_CHKHDR_OH(oh);

    /* allocate space in file to hold the new chunk */
    new_chunk_addr = H5MF_alloc(f, H5FD_MEM_OHDR, dxpl_id, (hsize_t)size);
    if(HADDR_UNDEF == new_chunk_addr)
        HGOTO_ERROR(H5E_RESOURCE, H5E_NOSPACE, UFAIL, "unable to allocate space for new chunk")

    /*
     * Create the new chunk giving it a file address.
     */
    if(oh->nchunks >= oh->alloc_nchunks) {
        unsigned na = MAX(H5O_NCHUNKS, oh->alloc_nchunks * 2);        /* Double # of chunks allocated */
        H5O_chunk_t *x = H5FL_SEQ_REALLOC(H5O_chunk_t, oh->chunk, (size_t)na);

        if(!x)
            HGOTO_ERROR(H5E_RESOURCE, H5E_NOSPACE, UFAIL, "memory allocation failed")
        oh->alloc_nchunks = na;
        oh->chunk = x;
    } /* end if */

    chunkno = oh->nchunks++;
    oh->chunk[chunkno].dirty = TRUE;
    oh->chunk[chunkno].addr = new_chunk_addr;
    oh->chunk[chunkno].size = size;
    oh->chunk[chunkno].gap = 0;
    if(NULL == (oh->chunk[chunkno].image = p = H5FL_BLK_CALLOC(chunk_image, size)))
	HGOTO_ERROR(H5E_RESOURCE, H5E_NOSPACE, UFAIL, "memory allocation failed")

    /* If this is a later version of the object header format, put the magic
     *  # at the beginning of the chunk image.
     */
    if(oh->version > H5O_VERSION_1) {
        HDmemcpy(p, H5O_CHK_MAGIC, (size_t)H5_SIZEOF_MAGIC);
        p += H5_SIZEOF_MAGIC;
    } /* end if */

    /*
     * Make sure we have enough space for all possible new messages
     * that could be generated below.
     */
    if(oh->nmesgs + 3 > oh->alloc_nmesgs)
        if(H5O_alloc_msgs(oh, (size_t)3) < 0)
            HGOTO_ERROR(H5E_RESOURCE, H5E_NOSPACE, UFAIL, "can't allocate more space for messages")

    if(multi_size > 0) {
        /* Move all non-null messages in the last chunk to the new chunk.  This
         * should be extremely rare so we don't care too much about minimizing
         * the space used */
        H5O_mesg_t *null_msg;       /* Pointer to new null message */

        /* Copy each message to the new location */
        for(u = 0, curr_msg = &oh->mesg[0]; u < oh->nmesgs; u++, curr_msg++)
            if(curr_msg->chunkno == chunkno - 1) {
                if(curr_msg->type->id == H5O_NULL_ID) {
                    /* Delete the null message */
                    if(u < oh->nmesgs - 1)
                        HDmemmove(curr_msg, curr_msg + 1, ((oh->nmesgs - 1) - u) * sizeof(H5O_mesg_t));
                    oh->nmesgs--;
                } else {
                    /* Copy the raw data */
                    HDmemcpy(p, curr_msg->raw - H5O_SIZEOF_MSGHDR_OH(oh),
                        curr_msg->raw_size + H5O_SIZEOF_MSGHDR_OH(oh));

                    /* Update the message info */
                    curr_msg->chunkno = chunkno;
                    curr_msg->raw = p + H5O_SIZEOF_MSGHDR_OH(oh);

                    /* Account for copied message in new chunk */
                    p += H5O_SIZEOF_MSGHDR_OH(oh) + curr_msg->raw_size;
                    size -= H5O_SIZEOF_MSGHDR_OH(oh) + curr_msg->raw_size;
                } /* end else */
            } /* end if */

        /* Create a null message spanning the entire last chunk */
        found_null = oh->nmesgs++;
        null_msg = &(oh->mesg[found_null]);
        null_msg->type = H5O_MSG_NULL;
        null_msg->dirty = TRUE;
        null_msg->native = NULL;
        null_msg->raw = oh->chunk[chunkno-1].image
                + ((chunkno == 1) ? H5O_SIZEOF_HDR(oh) : H5O_SIZEOF_CHKHDR_OH(oh))
                - H5O_SIZEOF_CHKSUM_OH(oh) + H5O_SIZEOF_MSGHDR_OH(oh);
        null_msg->raw_size = oh->chunk[chunkno-1].size
                - ((chunkno == 1) ? H5O_SIZEOF_HDR(oh) : H5O_SIZEOF_CHKHDR_OH(oh))
                - H5O_SIZEOF_MSGHDR_OH(oh);
        null_msg->chunkno = chunkno - 1;

        HDassert(null_msg->raw_size >= cont_size);

        /* Remove any gap in the chunk */
        oh->chunk[chunkno-1].gap = 0;

    } else if(found_null < 0) {
        /* Move message (that will be replaced with continuation message)
        *  to new chunk, if necessary.
        */
        H5O_mesg_t *null_msg;       /* Pointer to new null message */

        /* Create null message for space that message to copy currently occupies */
        found_null = oh->nmesgs++;
        null_msg = &(oh->mesg[found_null]);
        null_msg->type = H5O_MSG_NULL;
        null_msg->native = NULL;
        null_msg->raw = oh->mesg[found_other.msgno].raw;
        null_msg->raw_size = oh->mesg[found_other.msgno].raw_size;
        null_msg->chunkno = oh->mesg[found_other.msgno].chunkno;

        /* Copy the message to move (& its prefix) to its new location */
        /* (Chunk is already dirty, no need to mark it) */
        HDmemcpy(p, oh->mesg[found_other.msgno].raw - H5O_SIZEOF_MSGHDR_OH(oh),
                 oh->mesg[found_other.msgno].raw_size + H5O_SIZEOF_MSGHDR_OH(oh));

        /* Switch moved message to point to new location */
        oh->mesg[found_other.msgno].raw = p + H5O_SIZEOF_MSGHDR_OH(oh);
        oh->mesg[found_other.msgno].chunkno = chunkno;

        /* Account for copied message in new chunk */
        p += H5O_SIZEOF_MSGHDR_OH(oh) + oh->mesg[found_other.msgno].raw_size;
        size -= H5O_SIZEOF_MSGHDR_OH(oh) + oh->mesg[found_other.msgno].raw_size;

        /* Add any available space after the message to move to the new null message */
        if(found_other.gap_size > 0) {
            /* Absorb a gap after the moved message */
            HDassert(oh->chunk[null_msg->chunkno].gap == found_other.gap_size);
            null_msg->raw_size += found_other.gap_size;
            oh->chunk[null_msg->chunkno].gap = 0;
        } /* end if */
        else if(found_other.null_size > 0) {
            H5O_mesg_t *old_null_msg = &oh->mesg[found_other.null_msgno]; /* Pointer to NULL message to eliminate */

            /* Absorb a null message after the moved message */
            HDassert((null_msg->raw + null_msg->raw_size) == (old_null_msg->raw - H5O_SIZEOF_MSGHDR_OH(oh)));
            null_msg->raw_size += found_other.null_size;

            /* Release any information/memory for message */
            H5O_msg_free_mesg(old_null_msg);

            /* Remove null message from list of messages */
            if(found_other.null_msgno < (oh->nmesgs - 1))
                HDmemmove(old_null_msg, old_null_msg + 1, ((oh->nmesgs - 1) - found_other.null_msgno) * sizeof(H5O_mesg_t));

            /* Decrement # of messages */
            /* (Don't bother reducing size of message array for now -QAK) */
            oh->nmesgs--;

            /* Adjust message index for new NULL message */
            found_null--;
        } /* end if */

        /* Mark the new null message as dirty */
        null_msg->dirty = TRUE;
    } /* end if */
    HDassert(found_null >= 0);

    /* Create null message for [rest of] space in new chunk */
    /* (account for chunk's magic # & checksum) */
    idx = oh->nmesgs++;
    oh->mesg[idx].type = H5O_MSG_NULL;
    oh->mesg[idx].dirty = TRUE;
    oh->mesg[idx].native = NULL;
    oh->mesg[idx].raw = p + H5O_SIZEOF_MSGHDR_OH(oh);
    oh->mesg[idx].raw_size = size - (H5O_SIZEOF_CHKHDR_OH(oh) + H5O_SIZEOF_MSGHDR_OH(oh));
    oh->mesg[idx].chunkno = chunkno;

    /* Initialize the continuation information */
    if(NULL == (cont = H5FL_MALLOC(H5O_cont_t)))
        HGOTO_ERROR(H5E_RESOURCE, H5E_NOSPACE, UFAIL, "memory allocation failed")
    cont->addr = oh->chunk[chunkno].addr;
    cont->size = oh->chunk[chunkno].size;
    cont->chunkno = chunkno;

    /* Split the null message and point at continuation message */
    if(H5O_alloc_null(oh, (unsigned)found_null, H5O_MSG_CONT, cont, cont_size) < 0)
        HGOTO_ERROR(H5E_OHDR, H5E_CANTINSERT, UFAIL, "can't split null message")

    /* Set return value */
    ret_value = idx;

done:
    FUNC_LEAVE_NOAPI(ret_value)
} /* H5O_alloc_new_chunk() */


/*-------------------------------------------------------------------------
 * Function:    H5O_alloc
 *
 * Purpose:     Allocate enough space in the object header for this message.
 *
 * Return:      Success:        Index of message
 *
 *              Failure:        Negative
 *
 * Programmer:  Robb Matzke
 *              matzke@llnl.gov
 *              Aug  6 1997
 *
 *-------------------------------------------------------------------------
 */
unsigned
H5O_alloc(H5F_t *f, hid_t dxpl_id, H5O_t *oh, const H5O_msg_class_t *type,
    const void *mesg)
{
    size_t      raw_size;       /* Raw size of message */
    size_t      aligned_size;   /* Size of message including alignment */
    unsigned    idx;            /* Index of message which fits allocation */
    unsigned    ret_value;      /* Return value */

    FUNC_ENTER_NOAPI(H5O_alloc, UFAIL)

    /* check args */
    HDassert(oh);
    HDassert(type);
    HDassert(mesg);

    /* Compute the size needed to store the message in the object header */
    if((raw_size = (type->raw_size)(f, FALSE, mesg)) >= H5O_MESG_MAX_SIZE)
        HGOTO_ERROR(H5E_OHDR, H5E_CANTINIT, UFAIL, "object header message is too large")
    aligned_size = H5O_ALIGN_OH(oh, raw_size);

    /* look for a null message which is large enough */
    for(idx = 0; idx < oh->nmesgs; idx++)
        if(H5O_NULL_ID == oh->mesg[idx].type->id && oh->mesg[idx].raw_size >= aligned_size)
            break;

    /* if we didn't find one, then allocate more header space */
    if(idx >= oh->nmesgs) {
        unsigned        chunkno;

        /* check to see if we can extend one of the chunks.  If we can,
         * do so.  Otherwise, we will have to allocate a new chunk.
         *
         * Note that in this new version of this function, all chunks
         * must have file space allocated to them.
         */
        for(chunkno = 0; chunkno < oh->nchunks; chunkno++) {
            htri_t	tri_result;

            HDassert(H5F_addr_defined(oh->chunk[chunkno].addr));

            tri_result = H5O_alloc_extend_chunk(f, dxpl_id, oh, chunkno, raw_size, &idx);
            if(tri_result == TRUE)
		break;
            else if(tri_result == FALSE)
                idx = UFAIL;
            else
                HGOTO_ERROR(H5E_OHDR, H5E_CANTEXTEND, UFAIL, "H5O_alloc_extend_chunk failed unexpectedly")
        } /* end for */

        /* If idx is still UFAIL, we were not able to extend a chunk,
         *      create a new one.
         */
        if(idx == UFAIL)
            if((idx = H5O_alloc_new_chunk(f, dxpl_id, oh, raw_size)) == UFAIL)
                HGOTO_ERROR(H5E_OHDR, H5E_NOSPACE, UFAIL, "unable to create a new object header data chunk")
    } /* end if */

    /* Split the null message and point at continuation message */
    if(H5O_alloc_null(oh, idx, type, NULL, aligned_size) < 0)
        HGOTO_ERROR(H5E_OHDR, H5E_CANTINSERT, UFAIL, "can't split null message")

    /* Mark object header as dirty in cache */
    if(H5AC_mark_pinned_or_protected_entry_dirty(f, oh) < 0)
        HGOTO_ERROR(H5E_OHDR, H5E_CANTMARKDIRTY, UFAIL, "unable to mark object header as dirty")

    /* Set return value */
    ret_value = idx;

done:
    FUNC_LEAVE_NOAPI(ret_value)
} /* H5O_alloc() */


/*-------------------------------------------------------------------------
 *
 * Function:    H5O_release_mesg
 *
 * Purpose:     Convert a message into a null message
 *
 * Return:	Non-negative on success/Negative on failure
 *
 * Programmer:	Quincey Koziol
 *		koziol@hdfgroup.org
 *		Oct 22 2006
 *
 *-------------------------------------------------------------------------
 */
herr_t
H5O_release_mesg(H5F_t *f, hid_t dxpl_id, H5O_t *oh, H5O_mesg_t *mesg,
    hbool_t adj_link)
{
    herr_t ret_value = SUCCEED; 	                /* Return value */

    FUNC_ENTER_NOAPI(H5O_release_mesg, FAIL)

    /* check args */
    HDassert(f);
    HDassert(oh);
    HDassert(mesg);

    /* Check if we should operate on the message */
    if(adj_link) {
        /* Free any space referred to in the file from this message */
        if(H5O_delete_mesg(f, dxpl_id, oh, mesg) < 0)
            HGOTO_ERROR(H5E_OHDR, H5E_CANTDELETE, FAIL, "unable to delete file space for object header message")
    } /* end if */

    /* Free any native information */
    H5O_msg_free_mesg(mesg);

    /* Change message type to nil and zero it */
    mesg->type = H5O_MSG_NULL;
    HDassert(mesg->raw + mesg->raw_size <= (oh->chunk[mesg->chunkno].image + oh->chunk[mesg->chunkno].size) - (H5O_SIZEOF_CHKSUM_OH(oh) + oh->chunk[mesg->chunkno].gap));
    HDmemset(mesg->raw, 0, mesg->raw_size);

    /* Clear message flags */
    mesg->flags = 0;

    /* Mark the message as modified */
    mesg->dirty = TRUE;

    /* Check if chunk has a gap currently */
    if(oh->chunk[mesg->chunkno].gap) {
        /* Eliminate the gap in the chunk */
        if(H5O_eliminate_gap(oh, mesg,
                ((oh->chunk[mesg->chunkno].image + oh->chunk[mesg->chunkno].size) - (H5O_SIZEOF_CHKSUM_OH(oh) + oh->chunk[mesg->chunkno].gap)),
                oh->chunk[mesg->chunkno].gap) < 0)
            HGOTO_ERROR(H5E_OHDR, H5E_CANTREMOVE, FAIL, "can't eliminate gap in chunk")

        /* Set the gap size to zero for the chunk */
        oh->chunk[mesg->chunkno].gap = 0;
    } /* end if */

done:
    FUNC_LEAVE_NOAPI(ret_value)
} /* H5O_release_mesg() */


/*-------------------------------------------------------------------------
 * Function:    H5O_move_cont
 *
 * Purpose:     Check and move message(s) forward into a continuation message
 *
 * Return:      Success:        non-negative (TRUE/FALSE)
 *              Failure:        negative
 *
 * Programmer:  Vailin Choi
 *		Feb. 2009
 *
 *-------------------------------------------------------------------------
 */
static htri_t
H5O_move_cont(H5F_t *f, H5O_t *oh, unsigned cont_u, hid_t dxpl_id)
{
    unsigned 	v;		/* local index variable */
    H5O_mesg_t 	*cont_msg;	/* pointer to the continuation message */
    H5O_mesg_t 	*nonnull_msg;	/* pointer to the current message to operate on */
    H5O_mesg_t 	*null_msg;	/* pointer to the current message to operate on */
    size_t     	total_size=0;	/* total size of nonnull messages in the chunk pointed to by cont message */
    size_t     	move_size=0;	/* size of the message to be moved */
    uint8_t    	*move_start, *move_end;	/* pointers to area of messages to move */
    size_t  	gap_size;		/* size of gap produced */
    unsigned   	deleted_chunkno;       	/* Chunk # to delete */
    htri_t 	ret_value = FALSE;      /* Return value */

    FUNC_ENTER_NOAPI_NOINIT(H5O_move_cont)

    /* Check arguments. */
    HDassert(f);
    HDassert(oh);
 
    cont_msg = &oh->mesg[cont_u];
    H5O_LOAD_NATIVE(f, dxpl_id, 0, oh, cont_msg, FAIL)
    deleted_chunkno = ((H5O_cont_t *)(cont_msg->native))->chunkno;

    /* proceed further only if continuation message is pointing to the last chunk */
    if(deleted_chunkno != (oh->nchunks - 1))
	HGOTO_DONE(FALSE)

    /* find size of all nonnull messages in the chunk pointed to by the continuation message */
    for(v = 0, nonnull_msg = &oh->mesg[0]; v < oh->nmesgs; v++, nonnull_msg++)
	if(nonnull_msg->chunkno == deleted_chunkno && nonnull_msg->type->id != H5O_NULL_ID) {
	    HDassert(nonnull_msg->type->id != H5O_CONT_ID);
	    total_size += nonnull_msg->raw_size + H5O_SIZEOF_MSGHDR_OH(oh);
	}

    /* check if messages can fit into the continuation message */
    if(total_size && total_size <= (cont_msg->raw_size + H5O_SIZEOF_MSGHDR_OH(oh))) {

	/* convert continuation message into a null message */
	if(H5O_release_mesg(f, dxpl_id, oh, cont_msg, TRUE) < 0)
	    HGOTO_ERROR(H5E_OHDR, H5E_CANTDELETE, FAIL, "unable to convert into null message")

	move_start = cont_msg->raw - H5O_SIZEOF_MSGHDR_OH(oh);
	move_end = cont_msg->raw + cont_msg->raw_size;

	/* move message(s) forward into continuation message */
	for(v = 0, nonnull_msg = &oh->mesg[0]; v < oh->nmesgs; v++, nonnull_msg++)
	    if(nonnull_msg->chunkno == deleted_chunkno && nonnull_msg->type->id != H5O_NULL_ID) {
		move_size = nonnull_msg->raw_size + H5O_SIZEOF_MSGHDR_OH(oh);
		HDmemcpy(move_start, nonnull_msg->raw - H5O_SIZEOF_MSGHDR_OH(oh), move_size);
		nonnull_msg->raw = move_start + H5O_SIZEOF_MSGHDR_OH(oh);
		nonnull_msg->chunkno = cont_msg->chunkno;
		nonnull_msg->dirty = TRUE;
		move_start += move_size;
	    }

	HDassert(move_start <= move_end);

	/* check if there is space remaining in the continuation message */
	/* the remaining space can be gap or a null message */
	gap_size = move_end - move_start;
	if(gap_size >= (size_t)H5O_SIZEOF_MSGHDR_OH(oh)) {
	    cont_msg->raw_size = gap_size - H5O_SIZEOF_MSGHDR_OH(oh);
	    cont_msg->raw = move_start + H5O_SIZEOF_MSGHDR_OH(oh);
	    cont_msg->dirty = TRUE;
	} else {
	    if(gap_size && (H5O_add_gap(oh, cont_msg->chunkno, cont_u, move_start, gap_size) < 0))
		HGOTO_ERROR(H5E_OHDR, H5E_CANTINSERT, FAIL, "can't insert gap in chunk")
	    /* Release any information/memory for continuation message */
	    H5O_msg_free_mesg(cont_msg);
	    if(cont_u < (oh->nmesgs - 1))
		HDmemmove(&oh->mesg[cont_u], &oh->mesg[cont_u + 1], ((oh->nmesgs - 1) - cont_u) * sizeof(H5O_mesg_t));
	    oh->nmesgs--;
	}

	/* remove all null messages in deleted chunk from list of messages */
	/*	 Note: unsigned v wrapping around at the end */
	for (v = oh->nmesgs - 1, null_msg = &oh->mesg[v]; v < oh->nmesgs; v--, null_msg--)
	    if(null_msg->type->id == H5O_NULL_ID && null_msg->chunkno == deleted_chunkno) {

                /* Release any information/memory for message */
                H5O_msg_free_mesg(null_msg);

		if(v < (oh->nmesgs - 1))
		    HDmemmove(&oh->mesg[v], &oh->mesg[v + 1], ((oh->nmesgs - 1) - v) * sizeof(H5O_mesg_t));
		oh->nmesgs--;
	    } /* end if */

	(void)H5FL_BLK_FREE(chunk_image, oh->chunk[deleted_chunkno].image);

	oh->nchunks--;
	ret_value = TRUE;
    }  /* end if */

done:
    FUNC_LEAVE_NOAPI(ret_value)
} /* H5O_move_cont() */


/*-------------------------------------------------------------------------
 *
 * Function:    H5O_move_msgs_forward
 *
 * Purpose:     Move messages toward first chunk
 *
 * Return:	Non-negative on success/Negative on failure
 *
 * Programmer:	Quincey Koziol
 *		koziol@ncsa.uiuc.edu
 *		Oct 17 2005
 * Modifications:
 *   Feb. 2009: Vailin Choi
 *      Add changes to move messages forward into "continuation" message
 *
 *-------------------------------------------------------------------------
 */
static htri_t
H5O_move_msgs_forward(H5F_t *f, H5O_t *oh, hid_t dxpl_id)
{
    hbool_t packed_msg;                 /* Flag to indicate that messages were packed */
    hbool_t did_packing = FALSE;        /* Whether any messages were packed */
    htri_t ret_value; 	                /* Return value */

    FUNC_ENTER_NOAPI_NOINIT(H5O_move_msgs_forward)

    /* check args */
    HDassert(oh);

    /* Loop until no messages packed */
    /* (Double loop is not very efficient, but it would be some extra work to
     *      add a list of messages to each chunk -QAK)
     */
    do {
        H5O_mesg_t *curr_msg;       /* Pointer to current message to operate on */
        unsigned	u;              /* Local index variable */

        /* Reset packed messages flag */
        packed_msg = FALSE;

        /* Scan through messages for messages that can be moved earlier in chunks */
        for(u = 0, curr_msg = &oh->mesg[0]; u < oh->nmesgs; u++, curr_msg++) {
            if(H5O_NULL_ID == curr_msg->type->id) {
                H5O_chunk_t *chunk;     /* Pointer to chunk that null message is in */

                /* Check if null message is not last in chunk */
                chunk = &(oh->chunk[curr_msg->chunkno]);
                if((curr_msg->raw + curr_msg->raw_size)
                        != ((chunk->image + chunk->size) - (H5O_SIZEOF_CHKSUM_OH(oh) + chunk->gap))) {
                    H5O_mesg_t *nonnull_msg;       /* Pointer to current message to operate on */
                    unsigned	v;              /* Local index variable */

                    /* Loop over messages again, looking for the message in the chunk after the null message */
                    for(v = 0, nonnull_msg = &oh->mesg[0]; v < oh->nmesgs; v++, nonnull_msg++) {
                        /* Locate message that is immediately after the null message */
                        if((curr_msg->chunkno == nonnull_msg->chunkno) &&
                                ((curr_msg->raw + curr_msg->raw_size) == (nonnull_msg->raw - H5O_SIZEOF_MSGHDR_OH(oh)))) {
                            /* Don't swap messages if the second message is also a null message */
                            /* (We'll merge them together later, in another routine) */
                            if(H5O_NULL_ID != nonnull_msg->type->id) {
                                /* Copy raw data for non-null message to new location */
                                HDmemmove(curr_msg->raw - H5O_SIZEOF_MSGHDR_OH(oh),
                                    nonnull_msg->raw - H5O_SIZEOF_MSGHDR_OH(oh), nonnull_msg->raw_size + H5O_SIZEOF_MSGHDR_OH(oh));

                                /* Adjust non-null message's offset in chunk */
                                nonnull_msg->raw = curr_msg->raw;

                                /* Adjust null message's offset in chunk */
                                curr_msg->raw = nonnull_msg->raw +
                                        nonnull_msg->raw_size + H5O_SIZEOF_MSGHDR_OH(oh);

                                /* Mark null message dirty */
                                /* (since we need to re-encode its message header) */
                                /* (also, marking this message dirty means we
                                 *  don't have to mark chunk as dirty)
                                 */
                                curr_msg->dirty = TRUE;

                                /* Set the flag to indicate that the null message
                                 * was packed - if its not at the end its chunk,
                                 * we'll move it again on the next pass.
                                 */
                                packed_msg = TRUE;
                            } /* end if */

                            /* Break out of loop */
                            break;
                        } /* end if */
                    } /* end for */
                    /* Should have been message after null message */
                    HDassert(v < oh->nmesgs);
                } /* end if */
            } /* end if */
            else {
                H5O_mesg_t *null_msg;       /* Pointer to current message to operate on */
                unsigned   v;              /* Local index variable */
		htri_t	   status;

                if(H5O_CONT_ID == curr_msg->type->id) {
		    if((status = H5O_move_cont(f, oh, u, dxpl_id)) < 0)
			HGOTO_ERROR(H5E_OHDR, H5E_CANTDELETE, FAIL, "Error in moving messages into cont message")
		    else if(status > 0) { /* message(s) got moved into "continuation" message */
                        packed_msg = TRUE;
			break;
		    }
		}

                /* Loop over messages again, looking for large enough null message in earlier chunk */
                for(v = 0, null_msg = &oh->mesg[0]; v < oh->nmesgs; v++, null_msg++) {
                    if(H5O_NULL_ID == null_msg->type->id && curr_msg->chunkno > null_msg->chunkno
                            && curr_msg->raw_size <= null_msg->raw_size) {
                        unsigned old_chunkno;   /* Old message information */
                        uint8_t *old_raw;

                        /* Keep old information about non-null message */
                        old_chunkno = curr_msg->chunkno;
                        old_raw = curr_msg->raw;

                        /* Copy raw data for non-null message to new chunk */
                        HDmemcpy(null_msg->raw - H5O_SIZEOF_MSGHDR_OH(oh), curr_msg->raw - H5O_SIZEOF_MSGHDR_OH(oh), curr_msg->raw_size + H5O_SIZEOF_MSGHDR_OH(oh));

                        /* Mark null message's chunk as dirty, since the raw data image changed */
                        oh->chunk[null_msg->chunkno].dirty = TRUE;

                        /* Point non-null message at null message's space */
                        curr_msg->chunkno = null_msg->chunkno;
                        curr_msg->raw = null_msg->raw;

                        /* Change information for null message */
                        if(curr_msg->raw_size == null_msg->raw_size) {
                            /* Point null message at old non-null space */
                            /* (Instead of freeing it and allocating new message) */
                            null_msg->chunkno = old_chunkno;
                            null_msg->raw = old_raw;

                            /* Mark null message dirty */
                            null_msg->dirty = TRUE;

                            /* Check for gap in null message's chunk */
                            if(oh->chunk[old_chunkno].gap > 0) {
                                /* Eliminate the gap in the chunk */
                                if(H5O_eliminate_gap(oh, null_msg,
                                        ((oh->chunk[old_chunkno].image + oh->chunk[old_chunkno].size) - (H5O_SIZEOF_CHKSUM_OH(oh) + oh->chunk[old_chunkno].gap)),
                                        oh->chunk[old_chunkno].gap) < 0)
                                    HGOTO_ERROR(H5E_OHDR, H5E_CANTREMOVE, FAIL, "can't eliminate gap in chunk")

                                /* Set the gap size to zero for the chunk */
                                oh->chunk[old_chunkno].gap = 0;
                            } /* end if */
                        } /* end if */
                        else {
                            unsigned new_null_msg;          /* Message index for new null message */

                            /* Check if null message is large enough to still exist */
                            if((null_msg->raw_size - curr_msg->raw_size) < (size_t)H5O_SIZEOF_MSGHDR_OH(oh)) {
                                size_t gap_size = null_msg->raw_size - curr_msg->raw_size;     /* Size of gap produced */

                                /* Adjust the size of the null message being eliminated */
                                null_msg->raw_size = curr_msg->raw_size;

                                /* Add the gap to the chunk */
                                if(H5O_add_gap(oh, null_msg->chunkno, v, null_msg->raw + null_msg->raw_size, gap_size) < 0)
                                    HGOTO_ERROR(H5E_OHDR, H5E_CANTINSERT, FAIL, "can't insert gap in chunk")

                                /* Re-use message # for new null message taking place of non-null message */
                                new_null_msg = v;
                            } /* end if */
                            else {
                                /* Adjust null message's size & offset */
                                null_msg->raw += curr_msg->raw_size + H5O_SIZEOF_MSGHDR_OH(oh);
                                null_msg->raw_size -= curr_msg->raw_size + H5O_SIZEOF_MSGHDR_OH(oh);

                                /* Mark null message dirty */
                                null_msg->dirty = TRUE;

                                /* Create new null message for previous location of non-null message */
                                if(oh->nmesgs >= oh->alloc_nmesgs) {
                                    if(H5O_alloc_msgs(oh, (size_t)1) < 0)
                                        HGOTO_ERROR(H5E_RESOURCE, H5E_NOSPACE, FAIL, "can't allocate more space for messages")

                                    /* "Retarget" 'curr_msg' pointer into newly re-allocated array of messages */
                                    curr_msg = &oh->mesg[u];
                                } /* end if */

                                /* Get message # for new null message */
                                new_null_msg = oh->nmesgs++;
                            } /* end else */

                            /* Initialize new null message to take over non-null message's location */
                            oh->mesg[new_null_msg].type = H5O_MSG_NULL;
                            oh->mesg[new_null_msg].native = NULL;
                            oh->mesg[new_null_msg].raw = old_raw;
                            oh->mesg[new_null_msg].raw_size = curr_msg->raw_size;
                            oh->mesg[new_null_msg].chunkno = old_chunkno;

                            /* Mark new null message dirty */
                            oh->mesg[new_null_msg].dirty = TRUE;

                            /* Check for gap in new null message's chunk */
                            if(oh->chunk[old_chunkno].gap > 0) {
                                /* Eliminate the gap in the chunk */
                                if(H5O_eliminate_gap(oh, &oh->mesg[new_null_msg],
                                        ((oh->chunk[old_chunkno].image + oh->chunk[old_chunkno].size) - (H5O_SIZEOF_CHKSUM_OH(oh) + oh->chunk[old_chunkno].gap)),
                                        oh->chunk[old_chunkno].gap) < 0)
                                    HGOTO_ERROR(H5E_OHDR, H5E_CANTREMOVE, FAIL, "can't eliminate gap in chunk")

                                /* Set the gap size to zero for the chunk */
                                oh->chunk[old_chunkno].gap = 0;
                            } /* end if */
                        } /* end else */

                        /* Indicate that we packed messages */
                        packed_msg = TRUE;

                        /* Break out of loop */
                        /* (If it's possible to move message to even earlier chunk
                         *      we'll get it on the next pass - QAK)
                         */
                        break;
                    } /* end if */
                } /* end for */

                /* If we packed messages, get out of loop and start over */
                /* (Don't know if this has any benefit one way or the other -QAK) */
                if(packed_msg)
                    break;
            } /* end else */
        } /* end for */

        /* If we did any packing, remember that */
        if(packed_msg)
            did_packing = TRUE;
    } while(packed_msg);

    /* Set return value */
    ret_value = did_packing;

done:
    FUNC_LEAVE_NOAPI(ret_value)
} /* H5O_move_msgs_forward() */


/*-------------------------------------------------------------------------
 *
 * Function:    H5O_merge_null
 *
 * Purpose:     Merge neighboring null messages in an object header
 *
 * Return:	Non-negative on success/Negative on failure
 *
 * Programmer:	Quincey Koziol
 *		koziol@ncsa.uiuc.edu
 *		Oct 10 2005
 *
 *-------------------------------------------------------------------------
 */
static htri_t
H5O_merge_null(H5F_t *f, H5O_t *oh, hid_t dxpl_id)
{
    hbool_t merged_msg;                 /* Flag to indicate that messages were merged */
    hbool_t did_merging = FALSE;        /* Whether any messages were merged */
    htri_t ret_value; 	                /* Return value */

    FUNC_ENTER_NOAPI_NOINIT(H5O_merge_null)

    /* check args */
    HDassert(oh != NULL);

    /* Loop until no messages merged */
    /* (Double loop is not very efficient, but it would be some extra work to add
     *      a list of messages to each chunk -QAK)
     */
    do {
        H5O_mesg_t *curr_msg;       /* Pointer to current message to operate on */
        unsigned	u;              /* Local index variable */

        /* Reset merged messages flag */
        merged_msg = FALSE;

        /* Scan messages for adjacent null messages & merge them */
        for(u = 0, curr_msg = &oh->mesg[0]; u < oh->nmesgs; u++, curr_msg++) {
            if(H5O_NULL_ID == curr_msg->type->id) {
                H5O_mesg_t *curr_msg2;       /* Pointer to current message to operate on */
                unsigned	v;              /* Local index variable */

                /* Should be no gaps in chunk with null message */
                HDassert(oh->chunk[curr_msg->chunkno].gap == 0);

                /* Loop over messages again, looking for null message in same chunk */
                for(v = 0, curr_msg2 = &oh->mesg[0]; v < oh->nmesgs; v++, curr_msg2++) {
                    if(u != v && H5O_NULL_ID == curr_msg2->type->id && curr_msg->chunkno == curr_msg2->chunkno) {

                        /* Check for second message after first message */
                        if((curr_msg->raw + curr_msg->raw_size) == (curr_msg2->raw - H5O_SIZEOF_MSGHDR_OH(oh))) {
                            /* Extend first null message length to cover second null message */
                            curr_msg->raw_size += (H5O_SIZEOF_MSGHDR_OH(oh) + curr_msg2->raw_size);

                            /* Message has been merged */
                            merged_msg = TRUE;
                        } /* end if */
                        /* Check for second message before first message */
                        else if((curr_msg->raw - H5O_SIZEOF_MSGHDR_OH(oh)) == (curr_msg2->raw + curr_msg2->raw_size)) {
                            /* Adjust first message address and extend length to cover second message */
                            curr_msg->raw -= (H5O_SIZEOF_MSGHDR_OH(oh) + curr_msg2->raw_size);
                            curr_msg->raw_size += (H5O_SIZEOF_MSGHDR_OH(oh) + curr_msg2->raw_size);

                            /* Message has been merged */
                            merged_msg = TRUE;
                        } /* end if */

                        /* Second message has been merged, delete it */
                        if(merged_msg) {
                            /* Release any information/memory for second message */
                            H5O_msg_free_mesg(curr_msg2);

                            /* Mark first message as dirty */
                            curr_msg->dirty = TRUE;

                            /* Remove second message from list of messages */
                            if(v < (oh->nmesgs - 1))
                                HDmemmove(&oh->mesg[v], &oh->mesg[v + 1], ((oh->nmesgs - 1) - v) * sizeof(H5O_mesg_t));

                            /* Decrement # of messages */
                            /* (Don't bother reducing size of message array for now -QAK) */
                            oh->nmesgs--;

                            /* If the merged message is too large, shrink the chunk */
                            if(curr_msg->raw_size >= H5O_MESG_MAX_SIZE)
                                if(H5O_alloc_shrink_chunk(f, oh, dxpl_id, curr_msg->chunkno) < 0)
                                    HGOTO_ERROR(H5E_OHDR, H5E_CANTPACK, FAIL, "unable to shrink chunk")

                            /* Get out of loop */
                            break;
                        } /* end if */
                    } /* end if */
                } /* end for */

                /* Get out of loop if we merged messages */
                if(merged_msg)
                    break;
            } /* end if */
        } /* end for */

        /* If we did any merging, remember that */
        if(merged_msg)
            did_merging = TRUE;
    } while(merged_msg);

    /* Set return value */
    ret_value = did_merging;

done:
    FUNC_LEAVE_NOAPI(ret_value)
} /* H5O_merge_null() */


/*-------------------------------------------------------------------------
 *
 * Function:    H5O_remove_empty_chunks
 *
 * Purpose:     Attempt to eliminate empty chunks from object header.
 *
 *              This examines a chunk to see if it's empty
 *              and removes it (and the continuation message that points to it)
 *              from the object header.
 *
 * Return:	Non-negative on success/Negative on failure
 *
 * Programmer:	Quincey Koziol
 *		koziol@ncsa.uiuc.edu
 *		Oct 17 2005
 *
 *-------------------------------------------------------------------------
 */
static htri_t
H5O_remove_empty_chunks(H5F_t *f, H5O_t *oh, hid_t dxpl_id)
{
    hbool_t deleted_chunk;              /* Whether to a chunk was deleted */
    hbool_t did_deleting = FALSE;       /* Whether any chunks were deleted */
    htri_t ret_value; 	                /* Return value */

    FUNC_ENTER_NOAPI_NOINIT(H5O_remove_empty_chunks)

    /* check args */
    HDassert(oh != NULL);

    /* Loop until no chunks are freed */
    do {
        H5O_mesg_t *null_msg;       /* Pointer to null message found */
        H5O_mesg_t *cont_msg;       /* Pointer to continuation message found */
        unsigned	u, v;       /* Local index variables */

        /* Reset 'chunk deleted' flag */
        deleted_chunk = FALSE;

        /* Scan messages for null messages that fill an entire chunk */
        for(u = 0, null_msg = &oh->mesg[0]; u < oh->nmesgs; u++, null_msg++) {
            /* If a null message takes up an entire object header chunk (and
             * its not the "base" chunk), delete that chunk from object header
             */
            if(H5O_NULL_ID == null_msg->type->id && null_msg->chunkno > 0 &&
                    (H5O_SIZEOF_MSGHDR_OH(oh) + null_msg->raw_size)
                         == (oh->chunk[null_msg->chunkno].size - H5O_SIZEOF_CHKHDR_OH(oh))) {
                H5O_mesg_t *curr_msg;           /* Pointer to current message to operate on */
                unsigned null_msg_no;           /* Message # for null message */
                unsigned deleted_chunkno;       /* Chunk # to delete */

                /* Locate continuation message that points to chunk */
                for(v = 0, cont_msg = &oh->mesg[0]; v < oh->nmesgs; v++, cont_msg++) {
                    if(H5O_CONT_ID == cont_msg->type->id) {
                        /* Decode current continuation message if necessary */
                        H5O_LOAD_NATIVE(f, dxpl_id, 0, oh, cont_msg, FAIL)

                        /* Check for correct chunk to delete */
                        if(oh->chunk[null_msg->chunkno].addr == ((H5O_cont_t *)(cont_msg->native))->addr)
                            break;
                    } /* end if */
                } /* end for */
                /* Must be a continuation message that points to chunk containing null message */
                HDassert(v < oh->nmesgs);
                HDassert(cont_msg);

                /* Initialize information about null message */
                null_msg_no = u;
                deleted_chunkno = null_msg->chunkno;

                /* Convert continuation message into a null message */
                if(H5O_release_mesg(f, dxpl_id, oh, cont_msg, TRUE) < 0)
                    HGOTO_ERROR(H5E_OHDR, H5E_CANTDELETE, FAIL, "unable to convert into null message")

                /*
                 * Remove chunk from object header's data structure
                 */

                /* Free memory for chunk image */
                (void)H5FL_BLK_FREE(chunk_image, oh->chunk[null_msg->chunkno].image);

                /* Remove chunk from list of chunks */
                if(null_msg->chunkno < (oh->nchunks - 1))
                    HDmemmove(&oh->chunk[null_msg->chunkno], &oh->chunk[null_msg->chunkno + 1], ((oh->nchunks - 1) - null_msg->chunkno) * sizeof(H5O_chunk_t));

                /* Decrement # of chunks */
                /* (Don't bother reducing size of chunk array for now -QAK) */
                oh->nchunks--;

                /*
                 * Delete null message (in empty chunk that was be freed) from list of messages
                 */

                /* Release any information/memory for message */
                H5O_msg_free_mesg(null_msg);

                /* Remove null message from list of messages */
                if(null_msg_no < (oh->nmesgs - 1))
                    HDmemmove(&oh->mesg[null_msg_no], &oh->mesg[null_msg_no + 1], ((oh->nmesgs - 1) - null_msg_no) * sizeof(H5O_mesg_t));

                /* Decrement # of messages */
                /* (Don't bother reducing size of message array for now -QAK) */
                oh->nmesgs--;

                /* Adjust chunk # for messages in chunks after deleted chunk */
                for(u = 0, curr_msg = &oh->mesg[0]; u < oh->nmesgs; u++, curr_msg++) {
                    /* Sanity check - there should be no messages in deleted chunk */
                    HDassert(curr_msg->chunkno != deleted_chunkno);

                    /* Adjust chunk index for messages in later chunks */
                    if(curr_msg->chunkno > deleted_chunkno)
                        curr_msg->chunkno--;

                    /* Check for continuation message */
                    if(H5O_CONT_ID == curr_msg->type->id) {
                        /* Decode current continuation message if necessary */
                        H5O_LOAD_NATIVE(f, dxpl_id, 0, oh, curr_msg, FAIL)

                        /* Check for pointer to chunk after deleted chunk */
                        if(((H5O_cont_t *)(curr_msg->native))->chunkno > deleted_chunkno)
                            ((H5O_cont_t *)(curr_msg->native))->chunkno--;
                    } /* end if */
                } /* end for */

                /* Found chunk to delete */
                deleted_chunk = TRUE;
                break;
            } /* end if */
        } /* end for */

        /* If we deleted any chunks, remember that */
        if(deleted_chunk)
            did_deleting = TRUE;
    } while(deleted_chunk);

    /* Set return value */
    ret_value = did_deleting;

done:
    FUNC_LEAVE_NOAPI(ret_value)
} /* H5O_remove_empty_chunks() */


/*-------------------------------------------------------------------------
 *
 * Function:    H5O_condense_header
 *
 * Purpose:     Attempt to eliminate empty chunks from object header.
 *
 * Return:	Non-negative on success/Negative on failure
 *
 * Programmer:	Quincey Koziol
 *		koziol@ncsa.uiuc.edu
 *		Oct  4 2005
 *
 * Modifications:
 *   Feb. 2009: Vailin Choi
 *      Add 2 more parameters to H5O_move_msgs_forward() for moving
 *	messages forward into "continuation" message
 *
 *-------------------------------------------------------------------------
 */
herr_t
H5O_condense_header(H5F_t *f, H5O_t *oh, hid_t dxpl_id)
{
    hbool_t rescan_header;              /* Whether to rescan header */
    htri_t result;                      /* Result from packing/merging/etc */
    herr_t ret_value = SUCCEED; 	/* return value */

    FUNC_ENTER_NOAPI(H5O_condense_header, FAIL)

    /* check args */
    HDassert(oh != NULL);

    /* Loop until no changed to the object header messages & chunks */
    do {
        /* Reset 'rescan chunks' flag */
        rescan_header = FALSE;

        /* Scan for messages that can be moved earlier in chunks */
        result = H5O_move_msgs_forward(f, oh, dxpl_id);
        if(result < 0)
            HGOTO_ERROR(H5E_OHDR, H5E_CANTPACK, FAIL, "can't move header messages forward")
        if(result > 0)
            rescan_header = TRUE;

        /* Scan for adjacent null messages & merge them */
        result = H5O_merge_null(f, oh, dxpl_id);
        if(result < 0)
            HGOTO_ERROR(H5E_OHDR, H5E_CANTPACK, FAIL, "can't pack null header messages")
        if(result > 0)
            rescan_header = TRUE;

        /* Scan for empty chunks to remove */
        result = H5O_remove_empty_chunks(f, oh, dxpl_id);
        if(result < 0)
            HGOTO_ERROR(H5E_OHDR, H5E_CANTPACK, FAIL, "can't remove empty chunk")
        if(result > 0)
            rescan_header = TRUE;
    } while(rescan_header);
#ifdef H5O_DEBUG
H5O_assert(oh);
#endif /* H5O_DEBUG */

done:
    FUNC_LEAVE_NOAPI(ret_value)
} /* H5O_condense_header() */


/*-------------------------------------------------------------------------
 *
 * Function:    H5O_alloc_shrink_chunk
 *
 * Purpose:     Shrinks a chunk, removing all null messages and any gap.
 *
 * Return:	Non-negative on success/Negative on failure
 *
 * Programmer:	Neil Fortner
 *		nfortne2@hdfgroup.org
 *		Oct 20 2008
 *
 *-------------------------------------------------------------------------
 */
static herr_t
H5O_alloc_shrink_chunk(H5F_t *f,
                       H5O_t *oh,
                       hid_t dxpl_id,
                       unsigned chunkno)
{
    H5O_chunk_t *chunk = &oh->chunk[chunkno];   /* Chunk to shrink */
    H5O_mesg_t  *curr_msg;
    uint8_t     *old_image = chunk->image;      /* Old address of chunk's image in memory */
    size_t      old_size = chunk->size;         /* Old size of chunk */
    size_t      new_size = chunk->size - chunk->gap; /* Size of shrunk chunk */
    size_t      total_msg_size;                 /* Size of the messages in this chunk */
    size_t      min_chunk_size = H5O_ALIGN_OH(oh, H5O_MIN_SIZE); /* Minimum chunk size */
    size_t      sizeof_chksum = H5O_SIZEOF_CHKSUM_OH(oh); /* Size of chunk checksum */
    size_t      sizeof_msghdr = H5O_SIZEOF_MSGHDR_OH(oh); /* Size of message header */
    uint8_t     new_size_flags = 0;             /* New chunk #0 size flags */
    hbool_t     adjust_size_flags = FALSE;      /* Whether to adjust the chunk #0 size flags */
    size_t      less_prfx_size = 0;             /* Bytes removed from object header prefix */
    herr_t      ret_value = SUCCEED;            /* Return value */
    unsigned    u;                              /* Index */

    FUNC_ENTER_NOAPI_NOINIT(H5O_alloc_shrink_chunk)

    /* check args */
    HDassert(f != NULL);

    /* Loop backwards to increase the chance of seeing more null messages at the
     * end of the chunk.  Note that we rely on unsigned u wrapping around at the
     * end.
     */
    for (u = oh->nmesgs - 1, curr_msg = &oh->mesg[u]; u < oh->nmesgs; u--, curr_msg--) {
        if ((H5O_NULL_ID == curr_msg->type->id) && (chunkno == curr_msg->chunkno)) {
            size_t shrink_size = curr_msg->raw_size + sizeof_msghdr; /* Amount to shrink the chunk by */

            /* If the current message is not at the end of the chunk, copy the
                * data after it (except the checksum).
                */
            if (curr_msg->raw + curr_msg->raw_size
                < old_image + new_size - sizeof_chksum) {
                unsigned    v;              /* Index */
                H5O_mesg_t  *curr_msg2;
                uint8_t     *src = curr_msg->raw + curr_msg->raw_size; /* Source location */

                /* Slide down the raw data */
                HDmemmove(curr_msg->raw - sizeof_msghdr, src,
                    (size_t)(old_image + new_size - sizeof_chksum - src));

                /* Update the raw data pointers for messages after this one */
                for (v = 0, curr_msg2 = &oh->mesg[0]; v < oh->nmesgs; v++, curr_msg2++)
                    if ((chunkno == curr_msg2->chunkno) && (curr_msg2->raw > curr_msg->raw))
                        curr_msg2->raw -= shrink_size;
            } /* end if */

            /* Adjust the new chunk size */
            new_size -= shrink_size;

            /* Release any information/memory for the message */
            H5O_msg_free_mesg(curr_msg);

            /* Remove the deleted null message from list of messages */
            if (u < (oh->nmesgs - 1))
                HDmemmove(&oh->mesg[u], &oh->mesg[u+1], ((oh->nmesgs - 1) - u) * sizeof(H5O_mesg_t));

            /* Decrement # of messages */
            /* (Don't bother reducing size of message array for now) */
            oh->nmesgs--;
        } /* end if */
    } /* end for */

    /* Check if the chunk is too small, extend if necessary */
    total_msg_size = new_size - (chunkno == 0 ? H5O_SIZEOF_HDR(oh) : H5O_SIZEOF_CHKHDR_OH(oh));
    if(total_msg_size < min_chunk_size) {
        HDassert(oh->alloc_nmesgs > oh->nmesgs);
        oh->nmesgs++;

        /* Initialize new null message to make the chunk large enough */
        oh->mesg[oh->nmesgs].type = H5O_MSG_NULL;
        oh->mesg[oh->nmesgs].dirty = TRUE;
        oh->mesg[oh->nmesgs].native = NULL;
        oh->mesg[oh->nmesgs].raw = old_image + new_size + sizeof_msghdr - sizeof_chksum;
        oh->mesg[oh->nmesgs].raw_size = MAX(H5O_ALIGN_OH(oh, min_chunk_size - total_msg_size),
            sizeof_msghdr) - sizeof_msghdr;
        oh->mesg[oh->nmesgs].chunkno = chunkno;

        /* update the new chunk size */
        new_size += oh->mesg[oh->nmesgs].raw_size + sizeof_msghdr;
    }

    /* Check for changing the chunk #0 data size enough to need adjusting the flags */
    if(oh->version > H5O_VERSION_1 && chunkno == 0) {
        uint64_t chunk0_newsize = new_size - H5O_SIZEOF_HDR(oh);  /* New size of chunk 0's data */
        size_t   orig_prfx_size = 1 << (oh->flags & H5O_HDR_CHUNK0_SIZE); /* Original prefix size */

        /* Check for moving to a 1-byte size encoding */
        if (orig_prfx_size > 1 && chunk0_newsize <= 255) {
            less_prfx_size = orig_prfx_size - 1;
            new_size_flags = H5O_HDR_CHUNK0_1;
            adjust_size_flags = TRUE;
        } /* end if */
        /* Check for moving to a 2-byte size encoding */
        else if (orig_prfx_size > 2 && chunk0_newsize <= 65535) {
            less_prfx_size = orig_prfx_size - 2;
            new_size_flags = H5O_HDR_CHUNK0_2;
            adjust_size_flags = TRUE;
        } /* end if */
        /* Check for moving to a 4-byte size encoding */
        else if (orig_prfx_size > 4 && chunk0_newsize <= 4294967295) {
            less_prfx_size = orig_prfx_size - 4;
            new_size_flags = H5O_HDR_CHUNK0_4;
            adjust_size_flags = TRUE;
        } /* end if */
    } /* end if */

    if(adjust_size_flags) {
        /* Adjust object header prefix flags */
        oh->flags &= ~H5O_HDR_CHUNK0_SIZE;
        oh->flags |= new_size_flags;

        /* Slide chunk 0 data down */
        HDmemmove(chunk->image + H5O_SIZEOF_HDR(oh) - sizeof_chksum,
            chunk->image + H5O_SIZEOF_HDR(oh) - sizeof_chksum + less_prfx_size,
            new_size - H5O_SIZEOF_HDR(oh));

        /* Adjust chunk size */
        new_size -= less_prfx_size;
    } /* end if */

    /* Allocate less memory space for chunk's image */
    chunk->size = new_size;
    chunk->image = H5FL_BLK_REALLOC(chunk_image, old_image, chunk->size);
    chunk->gap = 0;
    chunk->dirty = TRUE;
    if (NULL == oh->chunk[chunkno].image)
        HGOTO_ERROR(H5E_RESOURCE, H5E_NOSPACE, FAIL, "memory allocation failed")

    /* Spin through existing messages, adjusting them */
    for (u = 0, curr_msg = &oh->mesg[0]; u < oh->nmesgs; u++, curr_msg++) {
        if (adjust_size_flags || (chunk->image != old_image))
            /* Adjust raw addresses for messages in this chunk to reflect new 'image' address */
            if (curr_msg->chunkno == chunkno)
                curr_msg->raw = chunk->image - less_prfx_size + (curr_msg->raw - old_image);

        /* Find continuation message which points to this chunk and adjust chunk's size */
        /* (Chunk 0 doesn't have a continuation message that points to it and
         * its size is directly encoded in the object header) */
        if (chunkno > 0 && (H5O_CONT_ID == curr_msg->type->id) &&
            (((H5O_cont_t *)(curr_msg->native))->chunkno == chunkno)) {
            /* Adjust size of continuation message */
            HDassert(((H5O_cont_t *)(curr_msg->native))->size == old_size);
            ((H5O_cont_t *)(curr_msg->native))->size = chunk->size;

            /* Flag continuation message as dirty */
            curr_msg->dirty = TRUE;
        } /* end if */
    } /* end for */

    HDassert(new_size <= old_size);

    /* Free the unused space in the file */
    if (H5MF_xfree(f, H5FD_MEM_OHDR, dxpl_id, chunk->addr + new_size, (hsize_t)(old_size - new_size)) < 0)
        HGOTO_ERROR(H5E_OHDR, H5E_CANTFREE, FAIL, "unable to shrink object header chunk")

done:
    FUNC_LEAVE_NOAPI(ret_value)
} /* H5O_alloc_shrink_chunk() */
<|MERGE_RESOLUTION|>--- conflicted
+++ resolved
@@ -469,17 +469,8 @@
  *-------------------------------------------------------------------------
  */
 static htri_t
-<<<<<<< HEAD
-H5O_alloc_extend_chunk(H5F_t *f,
-                       hid_t dxpl_id,
-                       H5O_t *oh,
-                       unsigned chunkno,
-                       size_t size,
-                       unsigned * msg_idx)
-=======
-H5O_alloc_extend_chunk(H5F_t *f, H5O_t *oh, unsigned chunkno,
+H5O_alloc_extend_chunk(H5F_t *f, hid_t dxpl_id, H5O_t *oh, unsigned chunkno,
     size_t size, unsigned * msg_idx)
->>>>>>> 77038a81
 {
     size_t      delta;          /* Change in chunk's size */
     size_t      aligned_size = H5O_ALIGN_OH(oh, size);
@@ -1517,7 +1508,7 @@
     } while(packed_msg);
 
     /* Set return value */
-    ret_value = did_packing;
+    ret_value = (htri_t)did_packing;
 
 done:
     FUNC_LEAVE_NOAPI(ret_value)
@@ -1632,7 +1623,7 @@
     } while(merged_msg);
 
     /* Set return value */
-    ret_value = did_merging;
+    ret_value = (htri_t)did_merging;
 
 done:
     FUNC_LEAVE_NOAPI(ret_value)
@@ -1776,7 +1767,7 @@
     } while(deleted_chunk);
 
     /* Set return value */
-    ret_value = did_deleting;
+    ret_value = (htri_t)did_deleting;
 
 done:
     FUNC_LEAVE_NOAPI(ret_value)
