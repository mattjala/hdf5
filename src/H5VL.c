/* * * * * * * * * * * * * * * * * * * * * * * * * * * * * * * * * * * * * * *
 * Copyright by The HDF Group.                                               *
 * All rights reserved.                                                      *
 *                                                                           *
 * This file is part of HDF5.  The full HDF5 copyright notice, including     *
 * terms governing use, modification, and redistribution, is contained in    *
 * the COPYING file, which can be found at the root of the source code       *
 * distribution tree, or in https://support.hdfgroup.org/ftp/HDF5/releases.  *
 * If you do not have access to either file, you may request a copy from     *
 * help@hdfgroup.org.                                                        *
 * * * * * * * * * * * * * * * * * * * * * * * * * * * * * * * * * * * * * * */

/*
 * Purpose:	The Virtual Object Layer as described in documentation.
 *              The pupose is to provide an abstraction on how to access the
 *              underlying HDF5 container, whether in a local file with
 *              a specific file format, or remotely on other machines, etc...
 */

/****************/
/* Module Setup */
/****************/

#include "H5VLmodule.h"         /* This source code file is part of the H5VL module */


/***********/
/* Headers */
/***********/

#include "H5private.h"          /* Generic Functions                    */
#include "H5Aprivate.h"         /* Attributes                           */
#include "H5Eprivate.h"         /* Error handling                       */
#include "H5Iprivate.h"         /* IDs                                  */
#include "H5MMprivate.h"        /* Memory management                    */
#include "H5PLprivate.h"        /* Plugins                              */
#include "H5VLpkg.h"            /* Virtual Object Layer                 */


/****************/
/* Local Macros */
/****************/

/******************/
/* Local Typedefs */
/******************/

/* Information needed for iterating over the registered VOL plugin hid_t IDs.
 * The name of the new VOL plugin that is being registered is stored in the
 * name field and the found_id field is initialized to H5I_INVALID_HID (-1).
 * If we find a VOL plugin with the same name, we set the found_id field to
 * the existing ID for return to the function.
 */
typedef struct {
    const char *name;           /* The name of the VOL plugin to check */
    hid_t found_id;             /* The library ID if we found a match */
} H5VL_get_plugin_ud_t;

/********************/
/* Local Prototypes */
/********************/
static int H5VL__get_plugin_cb(void *obj, hid_t id, void *_op_data);

/*********************/
/* Package Variables */
/*********************/

/*****************************/
/* Library Private Variables */
/*****************************/

/*******************/
/* Local Variables */
/*******************/


/*-------------------------------------------------------------------------
 * Function:    H5VL__get_plugin_cb
 *
 * Purpose:     Callback routine to search through registered VOLs
 *
 * Return:      Success:    H5_ITER_STOP if the class and op_data name
 *                          members match. H5_ITER_CONT otherwise.
 *
 *              Failure:    Can't fail
 *
 *-------------------------------------------------------------------------
 */
static int
H5VL__get_plugin_cb(void *obj, hid_t id, void *_op_data)
{
    H5VL_get_plugin_ud_t *op_data = (H5VL_get_plugin_ud_t *)_op_data; /* User data for callback */
    H5VL_class_t *cls = (H5VL_class_t *)obj;
    int ret_value = H5_ITER_CONT;     /* Callback return value */

    FUNC_ENTER_STATIC_NOERR

    if (0 == HDstrcmp(cls->name, op_data->name)) {
        op_data->found_id = id;
        ret_value = H5_ITER_STOP;
    }

    FUNC_LEAVE_NOAPI(ret_value)
} /* end H5VL__get_plugin_cb() */


/*-------------------------------------------------------------------------
 * Function:    H5VLregister_driver
 *
 * Purpose:     Registers a new VOL plugin as a member of the virtual object
 *              layer class.
 *
 * Return:      Success:    A VOL plugin ID which is good until the
 *                          library is closed or the plugin is
 *                          unregistered.
 *
 *              Failure:    H5I_INVALID_HID
 *
 *-------------------------------------------------------------------------
 */
hid_t
<<<<<<< HEAD
H5VLregister(const H5VL_class_t *cls, hid_t vipl_id)
=======
H5VLregister_driver(const H5VL_class_t *cls)
>>>>>>> 47f30b47
{
    H5VL_get_plugin_ud_t op_data;       /* Callback info for plugin search */
    hid_t ret_value = H5I_INVALID_HID;

<<<<<<< HEAD
    FUNC_ENTER_API(FAIL)
    H5TRACE2("i", "*xi", cls, vipl_id);
=======
    FUNC_ENTER_API(H5I_INVALID_HID)
    H5TRACE1("i", "*x", cls);
>>>>>>> 47f30b47

    /* Check arguments */
    if (!cls)
        HGOTO_ERROR(H5E_ARGS, H5E_UNINITIALIZED, H5I_INVALID_HID, "VOL plugin class pointer cannot be NULL")
    if (!cls->name)
        HGOTO_ERROR(H5E_VOL, H5E_CANTREGISTER, H5I_INVALID_HID, "VOL plugin class name cannot be the NULL pointer")
    if (0 == HDstrlen(cls->name))
        HGOTO_ERROR(H5E_VOL, H5E_CANTREGISTER, H5I_INVALID_HID, "VOL plugin class name cannot be the empty string")
    if (cls->info_copy && !cls->info_free)
        HGOTO_ERROR(H5E_VOL, H5E_CANTREGISTER, H5I_INVALID_HID, "VOL plugin must provide free callback for VOL info objects when a copy callback is provided")
    if (cls->get_wrap_ctx && !cls->free_wrap_ctx)
        HGOTO_ERROR(H5E_VOL, H5E_CANTREGISTER, H5I_INVALID_HID, "VOL plugin must provide free callback for object wrapping contexts when a get callback is provided")

    op_data.found_id = H5I_INVALID_HID;
    op_data.name = cls->name;

    /* check if plugin is already registered */
    if (H5I_iterate(H5I_VOL, H5VL__get_plugin_cb, &op_data, TRUE) < 0)
        HGOTO_ERROR(H5E_VOL, H5E_BADITER, H5I_INVALID_HID, "can't iterate over VOL IDs")

<<<<<<< HEAD
    /* Increment the ref count on the existing VOL plugin ID, if it's already registered */
    if(op_data.found_id != H5I_INVALID_HID) {
        if (H5I_inc_ref(op_data.found_id, TRUE) < 0)
            HGOTO_ERROR(H5E_VOL, H5E_CANTINC, H5I_INVALID_HID, "unable to increment ref count on VOL plugin")
        ret_value = op_data.found_id;
    } /* end if */
    else {
        /* Create a new class ID */
        if ((ret_value = H5VL_register(cls, TRUE, vipl_id)) < 0)
            HGOTO_ERROR(H5E_VOL, H5E_CANTREGISTER, H5I_INVALID_HID, "unable to register VOL plugin")
    } /* end else */
=======
    /* XXX: Does this need to be an error? Users probably don't care as long
     *      as their VOL driver is available.
     */
    if (op_data.found_id != H5I_INVALID_HID)
        HGOTO_ERROR(H5E_VOL, H5E_CANTREGISTER, H5I_INVALID_HID, "VOL driver with the same name is already registered.")

    /* Create the new class ID */
    if ((ret_value = H5VL_register_driver(cls, sizeof(H5VL_class_t), TRUE)) < 0)
        HGOTO_ERROR(H5E_ATOM, H5E_CANTREGISTER, H5I_INVALID_HID, "unable to register VOL driver")
>>>>>>> 47f30b47

done:
    FUNC_LEAVE_API(ret_value)
} /* end H5VLregister_driver() */


/*-------------------------------------------------------------------------
 * Function:    H5VLregister_driver_by_name
 *
 * Purpose:     Registers a new VOL plugin as a member of the virtual object
 *              layer class.
 *
 * Return:      Success:    A VOL plugin ID which is good until the
 *                          library is closed or the plugin is
 *                          unregistered.
 *
 *              Failure:    H5I_INVALID_HID
 *
 *-------------------------------------------------------------------------
 */
hid_t
<<<<<<< HEAD
H5VLregister_by_name(const char *name, hid_t vipl_id)
=======
H5VLregister_driver_by_name(const char *name)
>>>>>>> 47f30b47
{
    H5VL_get_plugin_ud_t op_data;       /* Callback info for plugin search */
    hid_t ret_value = H5I_INVALID_HID;

<<<<<<< HEAD
    FUNC_ENTER_API(FAIL)
    H5TRACE2("i", "*si", name, vipl_id);
=======
    FUNC_ENTER_API(H5I_INVALID_HID)
    H5TRACE1("i", "*s", name);
>>>>>>> 47f30b47

    /* Check arguments */
    if (!name)
        HGOTO_ERROR(H5E_ARGS, H5E_UNINITIALIZED, H5I_INVALID_HID, "null VOL plugin name is disallowed")
    if (0 == HDstrlen(name))
        HGOTO_ERROR(H5E_ARGS, H5E_UNINITIALIZED, H5I_INVALID_HID, "zero-length VOL plugin name is disallowed")

    op_data.found_id = H5I_INVALID_HID;
    op_data.name = name;

    /* Check if plugin is already registered */
    if (H5I_iterate(H5I_VOL, H5VL__get_plugin_cb, &op_data, TRUE) < 0)
        HGOTO_ERROR(H5E_VOL, H5E_BADITER, H5I_INVALID_HID, "can't iterate over VOL ids")

    /* If plugin alread registered, increment ref count on ID and return ID */
    if (op_data.found_id != H5I_INVALID_HID) {
        if (H5I_inc_ref(op_data.found_id, TRUE) < 0)
            HGOTO_ERROR(H5E_VOL, H5E_CANTINC, H5I_INVALID_HID, "unable to increment ref count on VOL plugin")
        ret_value = op_data.found_id;
    } /* end if */
    else {
        H5PL_key_t key;
        const H5VL_class_t *cls;

        /* Try loading the plugin */
        key.name = name;
        if (NULL == (cls = (const H5VL_class_t *)H5PL_load(H5PL_TYPE_VOL, key)))
            HGOTO_ERROR(H5E_VOL, H5E_CANTINIT, H5I_INVALID_HID, "unable to load VOL plugin")

<<<<<<< HEAD
        /* Register the plugin we loaded */
        if ((ret_value = H5VL_register(cls, TRUE, vipl_id)) < 0)
            HGOTO_ERROR(H5E_VOL, H5E_CANTREGISTER, H5I_INVALID_HID, "unable to register VOL plugin ID")
    } /* end else */
=======
        /* Register the driver we loaded */
        if ((ret_value = H5VL_register_driver(cls, sizeof(H5VL_class_t), TRUE)) < 0)
            HGOTO_ERROR(H5E_ATOM, H5E_CANTREGISTER, H5I_INVALID_HID, "unable to register VOL driver ID")
    }
>>>>>>> 47f30b47

done:
    FUNC_LEAVE_API(ret_value)
} /* end H5VLregister_driver_by_name() */


/*-------------------------------------------------------------------------
<<<<<<< HEAD
 * Function:    H5VLclose
 *
 * Purpose:     Closes a VOL plugin ID.  This in no way affects
 *              file access property lists which have been defined to use
 *              this VOL plugin or files which are already opened under with
 *              this plugin.
 *
 * Return:      Success:    Non-negative
 *              Failure:    Negative
 *
 *-------------------------------------------------------------------------
 */
herr_t
H5VLclose(hid_t vol_id)
{
    herr_t ret_value = SUCCEED;       /* Return value */

    FUNC_ENTER_API(FAIL)
    H5TRACE1("e", "i", vol_id);

    /* Check args */
    if(NULL == H5I_object_verify(vol_id, H5I_VOL))
        HGOTO_ERROR(H5E_VOL, H5E_BADTYPE, FAIL, "not a VOL plugin")

    /* Decrement the ref count on the ID, possibly releasing the VOL plugin */
    if(H5I_dec_app_ref(vol_id) < 0)
        HGOTO_ERROR(H5E_VOL, H5E_CANTDEC, FAIL, "unable to close VOL plugin ID")

done:
    FUNC_LEAVE_API(ret_value)
} /* end H5VLclose() */


/*-------------------------------------------------------------------------
 * Function:    H5VLunregister
 *
 * Purpose:     Removes a VOL plugin ID from the library. This in no way affects
 *              file access property lists which have been defined to use
 *              this VOL plugin or files which are already opened under with
 *              this plugin.
=======
 * Function:    H5VLunregister_driver
 *
 * Purpose:     Removes a VOL driver ID from the library. This in no way affects
 *              file access property lists which have been defined to use
 *              this VOL driver or files which are already opened under with
 *              this driver.
>>>>>>> 47f30b47
 *
 * Return:      Success:    Non-negative
 *
 *              Failure:    Negative
 *
 *-------------------------------------------------------------------------
 */
herr_t
H5VLunregister_driver(hid_t vol_id)
{
    herr_t ret_value = SUCCEED;       /* Return value */

    FUNC_ENTER_API(FAIL)
    H5TRACE1("e", "i", vol_id);

    /* Check arguments */
    if(NULL == H5I_object_verify(vol_id, H5I_VOL))
        HGOTO_ERROR(H5E_VOL, H5E_BADTYPE, FAIL, "not a VOL plugin")

    /* The H5VL_class_t struct will be freed by this function */
    if (H5I_dec_app_ref(vol_id) < 0)
        HGOTO_ERROR(H5E_VOL, H5E_CANTDEC, FAIL, "unable to unregister VOL plugin")

done:
    FUNC_LEAVE_API(ret_value)
} /* end H5VLunregister_driver() */


/*-------------------------------------------------------------------------
 * Function:    H5VLis_driver_registered
 *
 * Purpose:     Tests whether a VOL class has been registered or not
 *
 * Return:      Positive if the VOL class has been registered
 *
 *              Zero if it is unregistered
 *
 *              Negative on error (if the class is not a valid class ID)
 *
 *-------------------------------------------------------------------------
 */
htri_t
H5VLis_driver_registered(const char *name)
{
    H5VL_get_plugin_ud_t op_data;       /* Callback info for plugin search */
    htri_t ret_value = FALSE;           /* Return value */

    FUNC_ENTER_API(FAIL)
    H5TRACE1("t", "*s", name);

    op_data.found_id = H5I_INVALID_HID;
    op_data.name = name;

    /* Check arguments */
    if (H5I_iterate(H5I_VOL, H5VL__get_plugin_cb, &op_data, TRUE) < 0)
        HGOTO_ERROR(H5E_VOL, H5E_BADITER, FAIL, "can't iterate over VOL ids")

    if (op_data.found_id != H5I_INVALID_HID)
        ret_value = TRUE;

done:
    FUNC_LEAVE_API(ret_value)
} /* end H5VLis_driver_registered() */


/*-------------------------------------------------------------------------
 * Function:    H5VLget_plugin_id
 *
 * Purpose:     Retrieves the ID for a registered VOL plugin.
 *
 * Return:      Positive if the VOL class has been registered
 *              Negative on error (if the class is not a valid class or not registered)
 *
 *-------------------------------------------------------------------------
 */
hid_t
H5VLget_plugin_id(const char *name)
{
    H5VL_get_plugin_ud_t op_data;       /* Callback info for plugin search */
    hid_t ret_value = H5I_INVALID_HID;  /* Return value */

    FUNC_ENTER_API(H5I_INVALID_HID)
    H5TRACE1("i", "*s", name);

    op_data.found_id    = H5I_INVALID_HID;
    op_data.name        = name;

    /* Check arguments */
    if (H5I_iterate(H5I_VOL, H5VL__get_plugin_cb, &op_data, TRUE) < 0)
        HGOTO_ERROR(H5E_VOL, H5E_BADITER, H5I_INVALID_HID, "can't iterate over VOL plugin IDs")

    if (op_data.found_id != H5I_INVALID_HID) {
        if (H5I_inc_ref(op_data.found_id, TRUE) < 0)
            HGOTO_ERROR(H5E_FILE, H5E_CANTINC, H5I_INVALID_HID, "unable to increment ref count on VOL plugin")
        ret_value = op_data.found_id;
    } /* end if */

done:
    FUNC_LEAVE_API(ret_value)
} /* end H5VLget_plugin_id() */


/*-------------------------------------------------------------------------
 * Function:    H5VLget_plugin_name
 *
 * Purpose:     Returns the plugin name for the VOL associated with the
 *              object or file ID
 *
 * Return:      Success:        The length of the plugin name
 *
 *              Failure:        Negative
 *
 *-------------------------------------------------------------------------
 */
ssize_t
H5VLget_plugin_name(hid_t obj_id, char *name/*out*/, size_t size)
{
    ssize_t    ret_value = -1;

    FUNC_ENTER_API(FAIL)
    H5TRACE3("Zs", "ixz", obj_id, name, size);

    if ((ret_value = H5VL_get_plugin_name(obj_id, name, size)) < 0)
        HGOTO_ERROR(H5E_VOL, H5E_CANTGET, FAIL, "Can't get plugin name")

done:
    FUNC_LEAVE_API(ret_value)
} /* end H5VLget_plugin_name() */


/*---------------------------------------------------------------------------
 * Function:    H5VLcmp_plugin_cls
 *
 * Purpose:     Compares two plugin classes
 *
 * Return:      Success:    Non-negative, with *cmp set to positive if
 *		plugin_id1 is greater than plugin_id2, negative if plugin_id2
 *		is greater than plugin_id1 and zero if plugin_id1 and plugin_id2
 *		are equal.
 *
 *              Failure:    Negative
 *
 *---------------------------------------------------------------------------
 */
herr_t
H5VLcmp_plugin_cls(int *cmp, hid_t plugin_id1, hid_t plugin_id2)
{
    H5VL_class_t *cls1, *cls2;  /* Plugins for IDs */
    herr_t ret_value = SUCCEED; /* Return value */

    FUNC_ENTER_API(FAIL)
    H5TRACE3("e", "*Isii", cmp, plugin_id1, plugin_id2);

    /* Check args and get class pointers */
    if(NULL == (cls1 = (H5VL_class_t *)H5I_object_verify(plugin_id1, H5I_VOL)))
        HGOTO_ERROR(H5E_ARGS, H5E_BADTYPE, FAIL, "not a VOL plugin ID")
    if(NULL == (cls2 = (H5VL_class_t *)H5I_object_verify(plugin_id2, H5I_VOL)))
        HGOTO_ERROR(H5E_ARGS, H5E_BADTYPE, FAIL, "not a VOL plugin ID")

    /* Compare the two VOL plugin classes */
    *cmp = H5VL_cmp_plugin_cls(cls1, cls2);

done:
    FUNC_LEAVE_API(ret_value)
} /* H5VLcmp_plugin_cls() */


/*---------------------------------------------------------------------------
 * Function:    H5VLcmp_plugin_info
 *
 * Purpose:     Compares two plugin info objects
 *
 * Note:	Both info objects must be from the same VOL plugin class
 *
 * Return:      Success:    Non-negative, with *cmp set to positive if
 *		info1 is greater than info2, negative if info2
 *		is greater than info1 and zero if info1 and info2
 *		are equal.
 *
 *              Failure:    Negative
 *
 *---------------------------------------------------------------------------
 */
herr_t
H5VLcmp_plugin_info(int *cmp, hid_t plugin_id, const void *info1, const void *info2)
{
    H5VL_class_t *cls;          /* Plugins for ID */
    herr_t ret_value = SUCCEED; /* Return value */

    FUNC_ENTER_API(FAIL)
    H5TRACE4("e", "*Isi*x*x", cmp, plugin_id, info1, info2);

    /* Check args and get class pointer */
    if(NULL == (cls = (H5VL_class_t *)H5I_object_verify(plugin_id, H5I_VOL)))
        HGOTO_ERROR(H5E_ARGS, H5E_BADTYPE, FAIL, "not a VOL plugin ID")

    /* Compare the two VOL plugin info objects */
    *cmp = H5VL_cmp_plugin_info(cls, info1, info2);

done:
    FUNC_LEAVE_API(ret_value)
} /* H5VLcmp_plugin_info() */


/*---------------------------------------------------------------------------
 * Function:	H5VLregister
 *
 * Purpose:     Public routine to register an object and get an ID given a
 *              VOL driver ID.
 *
 *              Unlike H5Iregister(), this API call can register library
 *              types (e.g.; H5I_DATASET).
 *
 * NOTE:        This API call is mainly intended for VOL driver authors.
 *
 * Return:      Success:    A valid HDF5 ID
 *
 *              Failure:    H5I_INVALID_HID
 *
 *---------------------------------------------------------------------------
 */
hid_t
<<<<<<< HEAD
H5VLobject_register(void *obj, H5I_type_t obj_type, hid_t plugin_id)
=======
H5VLregister(H5I_type_t type, const void *obj, hid_t driver_id)
>>>>>>> 47f30b47
{
    hid_t ret_value = H5I_INVALID_HID;

<<<<<<< HEAD
    FUNC_ENTER_API(FAIL)
    H5TRACE3("i", "*xIti", obj, obj_type, plugin_id);
=======
    FUNC_ENTER_API(H5I_INVALID_HID)
    H5TRACE3("i", "It*xi", type, obj, driver_id);
>>>>>>> 47f30b47

    if (NULL == obj)
        HGOTO_ERROR(H5E_ARGS, H5E_BADTYPE, H5I_INVALID_HID, "obj pointer can't be NULL")

<<<<<<< HEAD
    if ((ret_value = H5VL_object_register(obj, obj_type, plugin_id, TRUE)) < 0)
        HGOTO_ERROR(H5E_VOL, H5E_CANTREGISTER, FAIL, "unable to register object")
=======
    if ((ret_value = H5VL_register_using_vol_id(type, obj, driver_id, TRUE)) < 0)
        HGOTO_ERROR(H5E_ATOM, H5E_CANTREGISTER, H5I_INVALID_HID, "unable to register object")
>>>>>>> 47f30b47

done:
    FUNC_LEAVE_API(ret_value)
} /* H5VLregister */


/*-------------------------------------------------------------------------
 * Function:    H5VLobject
 *
 * Purpose:     Public utility function to return the VOL object pointer
 *              associated with an hid_t.
 *
 * Return:      Success:        object pointer
 *              Failure:        NULL
 *
 * Programmer:  Jordan Henderson
 *              January, 2018
 *
 *-------------------------------------------------------------------------
 */
void *
H5VLobject(hid_t id)
{
    void *ret_value = NULL;

    FUNC_ENTER_API(NULL)
    H5TRACE1("*x", "i", id);

    if (NULL == (ret_value = H5VL_object(id)))
        HGOTO_ERROR(H5E_ARGS, H5E_BADTYPE, NULL, "invalid identifier")

done:
    FUNC_LEAVE_API(ret_value)
} /* end H5VLobject() */

/*-------------------------------------------------------------------------
 * Routines below this are public wrappers for stackable VOL plugins, and
 * should not be called by applications.
 *-----------------------------------------------------------------------*/


/*-------------------------------------------------------------------------
 * Function:    H5VLinitialize
 *
 * Purpose:     Calls the plugin-specific callback to initialize the plugin.
 *
 * Return:      Success:    Non-negative
 *
 *              Failure:    Negative
 *
 *-------------------------------------------------------------------------
 */
herr_t
H5VLinitialize(hid_t plugin_id, hid_t vipl_id)
{
    H5VL_class_t *cls = NULL;
    herr_t ret_value = SUCCEED;         /* Return value */

    FUNC_ENTER_API_NOINIT
    H5TRACE2("e", "ii", plugin_id, vipl_id);

    /* Check args */
    if (NULL == (cls = (H5VL_class_t *)H5I_object_verify(plugin_id, H5I_VOL)))
        HGOTO_ERROR(H5E_ARGS, H5E_BADTYPE, FAIL, "not a VOL plugin ID")

    if (cls->initialize && cls->initialize(vipl_id) < 0)
        HGOTO_ERROR(H5E_VOL, H5E_CANTCLOSEOBJ, FAIL, "VOL plugin did not initialize")

done:
    FUNC_LEAVE_API_NOINIT(ret_value)
} /* end H5VLinitialize() */


/*-------------------------------------------------------------------------
 * Function:    H5VLterminate
 *
 * Purpose:     Calls the plugin-specific callback to terminate the plugin.
 *
 * Return:      Success:    Non-negative
 *
 *              Failure:    Negative
 *
 *-------------------------------------------------------------------------
 */
herr_t
H5VLterminate(hid_t plugin_id)
{
    H5VL_class_t *cls = NULL;
    herr_t ret_value = SUCCEED;         /* Return value */

    FUNC_ENTER_API_NOINIT
    H5TRACE1("e", "i", plugin_id);

    /* Check args */
    if (NULL == (cls = (H5VL_class_t *)H5I_object_verify(plugin_id, H5I_VOL)))
        HGOTO_ERROR(H5E_ARGS, H5E_BADTYPE, FAIL, "not a VOL plugin ID")

    if (cls->terminate && cls->terminate() < 0)
        HGOTO_ERROR(H5E_VOL, H5E_CANTCLOSEOBJ, FAIL, "VOL plugin did not terminate cleanly")

done:
    FUNC_LEAVE_API_NOINIT(ret_value)
} /* end H5VLterminate() */


/*---------------------------------------------------------------------------
 * Function:    H5VLget_cap_flags
 *
 * Purpose:     Retrieves the capability flag for a plugin
 *
 * Return:      Success:    Non-NULL
 *              Failure:    NULL
 *
 *---------------------------------------------------------------------------
 */
herr_t
H5VLget_cap_flags(hid_t plugin_id, unsigned *cap_flags)
{
    H5VL_class_t *cls;                  /* Plugin class struct */
    herr_t ret_value = SUCCEED;         /* Return value */

    FUNC_ENTER_API_NOINIT

    H5TRACE2("e", "i*Iu", plugin_id, cap_flags);
    /* Check args */
    if(NULL == (cls = (H5VL_class_t *)H5I_object_verify(plugin_id, H5I_VOL)))
        HGOTO_ERROR(H5E_ARGS, H5E_BADTYPE, FAIL, "not a VOL plugin ID")

    /* Retrieve capability flags */
    if(cap_flags)
        *cap_flags = cls->cap_flags;

done:
    FUNC_LEAVE_API_NOINIT(ret_value)
} /* H5VLget_cap_flags */


/*---------------------------------------------------------------------------
 * Function:    H5VLcopy_plugin_info
 *
 * Purpose:     Copies a VOL plugin's info object
 *
 * Return:      Success:    Non-negative
 *              Failure:    Negative
 *
 *---------------------------------------------------------------------------
 */
herr_t
H5VLcopy_plugin_info(hid_t plugin_id, void **dst_vol_info, void *src_vol_info)
{
    H5VL_class_t *cls;          /* Plugins for ID */
    herr_t ret_value = SUCCEED; /* Return value */

    FUNC_ENTER_API_NOINIT

    H5TRACE3("e", "i**x*x", plugin_id, dst_vol_info, src_vol_info);
    /* Check args and get class pointer */
    if(NULL == (cls = (H5VL_class_t *)H5I_object_verify(plugin_id, H5I_VOL)))
        HGOTO_ERROR(H5E_ARGS, H5E_BADTYPE, FAIL, "not a VOL plugin ID")

    /* Copy the VOL plugin's info object */
    if(H5VL_copy_plugin_info(cls, dst_vol_info, src_vol_info) < 0)
        HGOTO_ERROR(H5E_VOL, H5E_CANTCOPY, FAIL, "unable to copy VOL plugin info object")

done:
    FUNC_LEAVE_API_NOINIT(ret_value)
} /* H5VLcopy_plugin_info() */


/*---------------------------------------------------------------------------
 * Function:    H5VLfree_plugin_info
 *
 * Purpose:     Free VOL plugin info object
 *
 * Return:      Success:    Non-negative
 *              Failure:    Negative
 *
 *---------------------------------------------------------------------------
 */
herr_t
H5VLfree_plugin_info(hid_t plugin_id, void *info)
{
    H5VL_class_t *cls;          /* Plugins for ID */
    herr_t ret_value = SUCCEED; /* Return value */

    FUNC_ENTER_API_NOINIT

    H5TRACE2("e", "i*x", plugin_id, info);
    /* Check args and get class pointer */
    if(NULL == (cls = (H5VL_class_t *)H5I_object_verify(plugin_id, H5I_VOL)))
        HGOTO_ERROR(H5E_ARGS, H5E_BADTYPE, FAIL, "not a VOL plugin ID")

    /* Free the VOL plugin info object */
    if(H5VL_free_plugin_info(cls, info) < 0)
        HGOTO_ERROR(H5E_VOL, H5E_CANTRELEASE, FAIL, "unable to release VOL plugin info object")

done:
    FUNC_LEAVE_API_NOINIT(ret_value)
} /* H5VLfree_plugin_info() */


/*---------------------------------------------------------------------------
 * Function:    H5VLget_object
 *
 * Purpose:     Retrieves an underlying object.
 *
 * Return:      Success:    Non-NULL
 *              Failure:    NULL
 *
 *---------------------------------------------------------------------------
 */
void *
H5VLget_object(void *obj, hid_t plugin_id)
{
    H5VL_class_t *cls = NULL;
    void *ret_value = NULL;

    FUNC_ENTER_API_NOINIT

    H5TRACE2("*x", "*xi", obj, plugin_id);
    /* Check args */
    if(NULL == obj)
        HGOTO_ERROR(H5E_ARGS, H5E_BADVALUE, NULL, "invalid object")
    if(NULL == (cls = (H5VL_class_t *)H5I_object_verify(plugin_id, H5I_VOL)))
        HGOTO_ERROR(H5E_ARGS, H5E_BADTYPE, NULL, "not a VOL plugin ID")

<<<<<<< HEAD
    /* Check for 'get_object' callback in plugin */
    if(cls->get_object)
        ret_value = (cls->get_object)(obj);
    else
        ret_value = obj;
=======
    if (NULL == (*obj = H5VL_vol_object(obj_id)))
        HGOTO_ERROR(H5E_ARGS, H5E_BADTYPE, FAIL, "ID does not contain a valid object")
>>>>>>> 47f30b47

done:
    FUNC_LEAVE_API_NOINIT(ret_value)
} /* H5VLget_object */


/*---------------------------------------------------------------------------
 * Function:    H5VLget_wrap_ctx
 *
 * Purpose:     Get a VOL plugin's object wrapping context
 *
 * Return:      Success:    Non-negative
 *              Failure:    Negative
 *
 *---------------------------------------------------------------------------
 */
herr_t
H5VLget_wrap_ctx(void *obj, hid_t plugin_id, void **wrap_ctx)
{
    H5VL_class_t *cls;          /* Plugins for ID */
    herr_t ret_value = SUCCEED; /* Return value */

    FUNC_ENTER_API_NOINIT

    H5TRACE3("e", "*xi**x", obj, plugin_id, wrap_ctx);
    /* Check args and get class pointer */
    if(NULL == (cls = (H5VL_class_t *)H5I_object_verify(plugin_id, H5I_VOL)))
        HGOTO_ERROR(H5E_ARGS, H5E_BADTYPE, FAIL, "not a VOL plugin ID")

    /* Get the VOL plugin's object wrapper */
    if(H5VL_get_wrap_ctx(cls, obj, wrap_ctx) < 0)
        HGOTO_ERROR(H5E_VOL, H5E_CANTGET, FAIL, "unable to retrieve VOL plugin object wrap context")

done:
    FUNC_LEAVE_API_NOINIT(ret_value)
} /* H5VLget_wrap_ctx() */


/*---------------------------------------------------------------------------
 * Function:    H5VLfree_wrap_ctx
 *
 * Purpose:     Release a VOL plugin's object wrapping context
 *
 * Return:      Success:    Non-negative
 *              Failure:    Negative
 *
 *---------------------------------------------------------------------------
 */
herr_t
H5VLfree_wrap_ctx(void *wrap_ctx, hid_t plugin_id)
{
    H5VL_class_t *cls;          /* Plugins for ID */
    herr_t ret_value = SUCCEED; /* Return value */

    FUNC_ENTER_API_NOINIT

    H5TRACE2("e", "*xi", wrap_ctx, plugin_id);
    /* Check args and get class pointer */
    if(NULL == (cls = (H5VL_class_t *)H5I_object_verify(plugin_id, H5I_VOL)))
        HGOTO_ERROR(H5E_ARGS, H5E_BADTYPE, FAIL, "not a VOL plugin ID")

    /* Release the VOL plugin's object wrapper */
    if(H5VL_free_wrap_ctx(cls, wrap_ctx) < 0)
        HGOTO_ERROR(H5E_VOL, H5E_CANTRELEASE, FAIL, "unable to release VOL plugin object wrap context")

done:
    FUNC_LEAVE_API_NOINIT(ret_value)
} /* H5VLfree_wrap_ctx() */


/*---------------------------------------------------------------------------
 * Function:    H5VLwrap_object
 *
 * Purpose:     Asks a plugin to wrap an underlying object.
 *
 * Return:      Success:    Non-NULL
 *              Failure:    NULL
 *
 *---------------------------------------------------------------------------
 */
void *
H5VLwrap_object(void *obj, hid_t plugin_id, void *wrap_ctx)
{
    H5VL_class_t *cls;          /* VOL plugin class */
    void *ret_value = NULL;     /* Return value */

    FUNC_ENTER_API_NOINIT

    H5TRACE3("*x", "*xi*x", obj, plugin_id, wrap_ctx);
    /* Check args */
    if(NULL == obj)
        HGOTO_ERROR(H5E_ARGS, H5E_BADVALUE, NULL, "invalid object")
    if(NULL == (cls = (H5VL_class_t *)H5I_object_verify(plugin_id, H5I_VOL)))
        HGOTO_ERROR(H5E_ARGS, H5E_BADTYPE, NULL, "not a VOL plugin ID")

    /* Wrap the object */
    if(NULL == (ret_value = H5VL_wrap_object(cls, wrap_ctx, obj)))
        HGOTO_ERROR(H5E_VOL, H5E_CANTGET, NULL, "unable to wrap object")

done:
    FUNC_LEAVE_API_NOINIT(ret_value)
} /* H5VLwrap_object */


/*-------------------------------------------------------------------------
 * Function:    H5VLattr_create
 *
 * Purpose:     Creates an attribute
 *
 * Return:      Success:    Pointer to the new attribute
 *
 *              Failure:    NULL
 *
 *-------------------------------------------------------------------------
 */
void *
H5VLattr_create(void *obj, H5VL_loc_params_t loc_params, hid_t plugin_id, const char *name,
                hid_t acpl_id, hid_t aapl_id, hid_t dxpl_id, void **req)
{
    H5VL_class_t *cls = NULL;
    void *ret_value = NULL; /* Return value */

    FUNC_ENTER_API_NOINIT
    H5TRACE8("*x", "*xxi*siii**x", obj, loc_params, plugin_id, name, acpl_id,
             aapl_id, dxpl_id, req);

    if (NULL == obj)
        HGOTO_ERROR(H5E_ARGS, H5E_BADVALUE, NULL, "invalid object")
    if(NULL == (cls = (H5VL_class_t *)H5I_object_verify(plugin_id, H5I_VOL)))
        HGOTO_ERROR(H5E_ARGS, H5E_BADTYPE, NULL, "not a VOL plugin ID")

    if(NULL == (ret_value = H5VL_attr_create(obj, loc_params, cls, name, 
                                             acpl_id, aapl_id, dxpl_id, req)))
        HGOTO_ERROR(H5E_VOL, H5E_CANTINIT, NULL, "unable to create attribute")

done:
    FUNC_LEAVE_API_NOINIT(ret_value)
} /* end H5VLattr_create() */


/*-------------------------------------------------------------------------
 * Function:	H5VLattr_open
 *
 * Purpose:     Opens an attribute
 *
 * Return:      Success:    Pointer to the new attribute
 *
 *              Failure:    NULL
 *
 *-------------------------------------------------------------------------
 */
void *
H5VLattr_open(void *obj, H5VL_loc_params_t loc_params, hid_t plugin_id, const char *name,
              hid_t aapl_id, hid_t dxpl_id, void **req)
{
    H5VL_class_t *cls = NULL;
    void *ret_value = NULL; /* Return value */

    FUNC_ENTER_API_NOINIT
    H5TRACE7("*x", "*xxi*sii**x", obj, loc_params, plugin_id, name, aapl_id,
             dxpl_id, req);

    if (NULL == obj)
        HGOTO_ERROR(H5E_ARGS, H5E_BADVALUE, NULL, "invalid object")
    if(NULL == (cls = (H5VL_class_t *)H5I_object_verify(plugin_id, H5I_VOL)))
        HGOTO_ERROR(H5E_ARGS, H5E_BADTYPE, NULL, "not a VOL plugin ID")

    if(NULL == (ret_value = H5VL_attr_open(obj, loc_params, cls, name, aapl_id, 
                                           dxpl_id, req)))
        HGOTO_ERROR(H5E_VOL, H5E_CANTINIT, NULL, "unable to open attribute")

done:
    FUNC_LEAVE_API_NOINIT(ret_value)
} /* end H5VLattr_open() */


/*-------------------------------------------------------------------------
 * Function:    H5VLattr_read
 *
 * Purpose:     Reads data from an attribute
 *
 * Return:      Success:    Non-negative
 *
 *              Failure:    Negative
 *
 *-------------------------------------------------------------------------
 */
herr_t H5VLattr_read(void *attr, hid_t plugin_id, hid_t mem_type_id, void *buf, hid_t dxpl_id, void **req)
{
    H5VL_class_t *cls = NULL;
    herr_t ret_value = SUCCEED;

    FUNC_ENTER_API_NOINIT

    if (NULL == attr)
        HGOTO_ERROR(H5E_ARGS, H5E_BADVALUE, FAIL, "invalid object")
    if(NULL == (cls = (H5VL_class_t *)H5I_object_verify(plugin_id, H5I_VOL)))
        HGOTO_ERROR(H5E_ARGS, H5E_BADTYPE, FAIL, "not a VOL plugin ID")

    if((ret_value = H5VL_attr_read(attr, cls, mem_type_id, buf, dxpl_id, req)) < 0)
        HGOTO_ERROR(H5E_VOL, H5E_CANTINIT, FAIL, "unable to read attribute")

done:
    FUNC_LEAVE_API_NOINIT(ret_value)
} /* end H5VLattr_read() */


/*-------------------------------------------------------------------------
 * Function:    H5VLattr_write
 *
 * Purpose:     Writes data to an attribute
 *
 * Return:      Success:    Non-negative
 *
 *              Failure:    Negative
 *
 *-------------------------------------------------------------------------
 */
herr_t H5VLattr_write(void *attr, hid_t plugin_id, hid_t mem_type_id, const void *buf, hid_t dxpl_id, void **req)
{
    H5VL_class_t *cls = NULL;
    herr_t ret_value = SUCCEED;

    FUNC_ENTER_API_NOINIT

    if (NULL == attr)
        HGOTO_ERROR(H5E_ARGS, H5E_BADVALUE, FAIL, "invalid object")
    if(NULL == (cls = (H5VL_class_t *)H5I_object_verify(plugin_id, H5I_VOL)))
        HGOTO_ERROR(H5E_ARGS, H5E_BADTYPE, FAIL, "not a VOL plugin ID")

    if((ret_value = H5VL_attr_write(attr, cls, mem_type_id, buf, dxpl_id, req)) < 0)
        HGOTO_ERROR(H5E_VOL, H5E_CANTINIT, FAIL, "unable to write attribute")

done:
    FUNC_LEAVE_API_NOINIT(ret_value)
} /* end H5VLattr_write() */


/*-------------------------------------------------------------------------
 * Function:    H5VLattr_get
 *
 * Purpose:     Gets information about the attribute
 *
 * Return:      Success:    Non-negative
 *
 *              Failure:    Negative
 *
 *-------------------------------------------------------------------------
 */
herr_t
H5VLattr_get(void *obj, hid_t plugin_id, H5VL_attr_get_t get_type,
             hid_t dxpl_id, void **req, va_list arguments)
{
    H5VL_class_t *cls = NULL;
    herr_t ret_value = SUCCEED;

    FUNC_ENTER_API_NOINIT
    H5TRACE6("e", "*xiVai**xx", obj, plugin_id, get_type, dxpl_id, req, arguments);

    if (NULL == obj)
        HGOTO_ERROR(H5E_ARGS, H5E_BADVALUE, FAIL, "invalid object")
    if(NULL == (cls = (H5VL_class_t *)H5I_object_verify(plugin_id, H5I_VOL)))
        HGOTO_ERROR(H5E_ARGS, H5E_BADTYPE, FAIL, "not a VOL plugin ID")

    /* Bypass the H5VLint layer */
    if(NULL == cls->attr_cls.get)
        HGOTO_ERROR(H5E_VOL, H5E_UNSUPPORTED, FAIL, "VOL plugin has no `attr get' method")
    if((ret_value = (cls->attr_cls.get)(obj, get_type, dxpl_id, req, arguments)) < 0)
        HGOTO_ERROR(H5E_VOL, H5E_CANTGET, FAIL, "Unable to get attribute information")

done:
    FUNC_LEAVE_API_NOINIT(ret_value)
} /* end H5VLattr_get() */


/*-------------------------------------------------------------------------
 * Function:    H5VLattr_specific
 *
 * Purpose:     Performs a plugin-specific operation on an attribute
 *
 * Return:      Success:    Non-negative
 *
 *              Failure:    Negative
 *
 *-------------------------------------------------------------------------
 */
herr_t
H5VLattr_specific(void *obj, H5VL_loc_params_t loc_params, hid_t plugin_id,
                  H5VL_attr_specific_t specific_type, hid_t dxpl_id, void **req, va_list arguments)
{
    H5VL_class_t *cls = NULL;
    herr_t ret_value = SUCCEED;

    FUNC_ENTER_API_NOINIT
    H5TRACE7("e", "*xxiVbi**xx", obj, loc_params, plugin_id, specific_type,
             dxpl_id, req, arguments);

    if (NULL == obj)
        HGOTO_ERROR(H5E_ARGS, H5E_BADVALUE, FAIL, "invalid object")
    if(NULL == (cls = (H5VL_class_t *)H5I_object_verify(plugin_id, H5I_VOL)))
        HGOTO_ERROR(H5E_ARGS, H5E_BADTYPE, FAIL, "not a VOL plugin ID")

    /* Bypass the H5VLint layer */
    if(NULL == cls->attr_cls.specific)
        HGOTO_ERROR(H5E_VOL, H5E_UNSUPPORTED, FAIL, "VOL plugin has no `attr specific' method")
    if((ret_value = (cls->attr_cls.specific)
        (obj, loc_params, specific_type, dxpl_id, req, arguments)) < 0)
        HGOTO_ERROR(H5E_VOL, H5E_CANTOPERATE, FAIL, "Unable to execute attribute specific callback")

done:
    FUNC_LEAVE_API_NOINIT(ret_value)
} /* end H5VLattr_specific() */


/*-------------------------------------------------------------------------
 * Function:    H5VLattr_optional
 *
 * Purpose:     Performs an optional plugin-specific operation on an attribute
 *
 * Return:      Success:    Non-negative
 *
 *              Failure:    Negative
 *
 *-------------------------------------------------------------------------
 */
herr_t
H5VLattr_optional(void *obj, hid_t plugin_id, hid_t dxpl_id, void **req, va_list arguments)
{
    H5VL_class_t *cls = NULL;
    herr_t ret_value = SUCCEED;

    FUNC_ENTER_API_NOINIT
    H5TRACE5("e", "*xii**xx", obj, plugin_id, dxpl_id, req, arguments);

    if (NULL == obj)
        HGOTO_ERROR(H5E_ARGS, H5E_BADVALUE, FAIL, "invalid object")
    if(NULL == (cls = (H5VL_class_t *)H5I_object_verify(plugin_id, H5I_VOL)))
        HGOTO_ERROR(H5E_ARGS, H5E_BADTYPE, FAIL, "not a VOL plugin ID")

    /* Have to bypass the H5VLint layer due to unknown val_list arguments */
    if(NULL == cls->attr_cls.optional)
        HGOTO_ERROR(H5E_VOL, H5E_UNSUPPORTED, FAIL, "VOL plugin has no `attr optional' method")
    if((ret_value = (cls->attr_cls.optional)(obj, dxpl_id, req, arguments)) < 0)
        HGOTO_ERROR(H5E_VOL, H5E_CANTOPERATE, FAIL, "Unable to execute attribute optional callback")

done:
    FUNC_LEAVE_API_NOINIT(ret_value)
} /* end H5VLattr_optional() */


/*-------------------------------------------------------------------------
 * Function:    H5VLattr_close
 *
 * Purpose:     Closes an attribute
 *
 * Return:      Success:    Non-negative
 *
 *              Failure:    Negative
 *
 *-------------------------------------------------------------------------
 */
herr_t
H5VLattr_close(void *attr, hid_t plugin_id, hid_t dxpl_id, void **req)
{
    H5VL_class_t *cls = NULL;
    herr_t ret_value = SUCCEED;

    FUNC_ENTER_API_NOINIT
    H5TRACE4("e", "*xii**x", attr, plugin_id, dxpl_id, req);

    if (NULL == attr)
        HGOTO_ERROR(H5E_ARGS, H5E_BADVALUE, FAIL, "invalid object")
    if(NULL == (cls = (H5VL_class_t *)H5I_object_verify(plugin_id, H5I_VOL)))
        HGOTO_ERROR(H5E_ARGS, H5E_BADTYPE, FAIL, "not a VOL plugin ID")

    if((ret_value = H5VL_attr_close(attr, cls, dxpl_id, req)) < 0)
        HGOTO_ERROR(H5E_VOL, H5E_CANTRELEASE, FAIL, "unable to close attribute")

done:
    FUNC_LEAVE_API_NOINIT(ret_value)
} /* end H5VLattr_close() */


/*-------------------------------------------------------------------------
 * Function:    H5VLdataset_create
 *
 * Purpose:     Creates a dataset
 *
 * Return:      Success:    Pointer to the new dataset
 *
 *              Failure:    NULL
 *
 *-------------------------------------------------------------------------
 */
void *
H5VLdataset_create(void *obj, H5VL_loc_params_t loc_params, hid_t plugin_id, const char *name,
                    hid_t dcpl_id, hid_t dapl_id, hid_t dxpl_id, void **req)
{
    H5VL_class_t *cls = NULL;
    void *ret_value = NULL; /* Return value */

    FUNC_ENTER_API_NOINIT
    H5TRACE8("*x", "*xxi*siii**x", obj, loc_params, plugin_id, name, dcpl_id,
             dapl_id, dxpl_id, req);

    if (NULL == obj)
        HGOTO_ERROR(H5E_ARGS, H5E_BADVALUE, NULL, "invalid object")
    if(NULL == (cls = (H5VL_class_t *)H5I_object_verify(plugin_id, H5I_VOL)))
        HGOTO_ERROR(H5E_ARGS, H5E_BADTYPE, NULL, "not a VOL plugin ID")

    if(NULL == (ret_value = H5VL_dataset_create(obj, loc_params, cls, name, 
                                                dcpl_id, dapl_id, dxpl_id, req)))
        HGOTO_ERROR(H5E_VOL, H5E_CANTINIT, NULL, "unable to create dataset")

done:
    FUNC_LEAVE_API_NOINIT(ret_value)
} /* end H5VLdataset_create() */


/*-------------------------------------------------------------------------
 * Function:    H5VLdataset_open
 *
 * Purpose:     Opens a dataset
 *
 * Return:      Success:    Pointer to the new dataset
 *
 *              Failure:    NULL
 *
 *-------------------------------------------------------------------------
 */
void *
H5VLdataset_open(void *obj, H5VL_loc_params_t loc_params, hid_t plugin_id, const char *name,
                  hid_t dapl_id, hid_t dxpl_id, void **req)
{
    H5VL_class_t *cls = NULL;
    void *ret_value = NULL;

    FUNC_ENTER_API_NOINIT
    H5TRACE7("*x", "*xxi*sii**x", obj, loc_params, plugin_id, name, dapl_id,
             dxpl_id, req);

    if (NULL == obj)
        HGOTO_ERROR(H5E_ARGS, H5E_BADVALUE, NULL, "invalid object")
    if(NULL == (cls = (H5VL_class_t *)H5I_object_verify(plugin_id, H5I_VOL)))
        HGOTO_ERROR(H5E_ARGS, H5E_BADTYPE, NULL, "not a VOL plugin ID")

    if(NULL == (ret_value = H5VL_dataset_open(obj, loc_params, cls, name, dapl_id, dxpl_id, req)))
        HGOTO_ERROR(H5E_VOL, H5E_CANTINIT, NULL, "unable to open dataset")

done:
    FUNC_LEAVE_API_NOINIT(ret_value)
} /* end H5VLdataset_open() */


/*-------------------------------------------------------------------------
 * Function:    H5VLdataset_read
 *
 * Purpose:     Reads data from a dataset
 *
 * Return:      Success:    Non-negative
 *
 *              Failure:    Negative
 *
 *-------------------------------------------------------------------------
 */
herr_t
H5VLdataset_read(void *dset, hid_t plugin_id, hid_t mem_type_id, hid_t mem_space_id,
                  hid_t file_space_id, hid_t plist_id, void *buf, void **req)
{
    H5VL_class_t *cls = NULL;
    herr_t ret_value = SUCCEED;

    FUNC_ENTER_API_NOINIT
    H5TRACE8("e", "*xiiiii*x**x", dset, plugin_id, mem_type_id, mem_space_id,
             file_space_id, plist_id, buf, req);

    if (NULL == dset)
        HGOTO_ERROR(H5E_ARGS, H5E_BADVALUE, FAIL, "invalid object")
    if(NULL == (cls = (H5VL_class_t *)H5I_object_verify(plugin_id, H5I_VOL)))
        HGOTO_ERROR(H5E_ARGS, H5E_BADTYPE, FAIL, "not a VOL plugin ID")

    if((ret_value = H5VL_dataset_read(dset, cls, mem_type_id, mem_space_id, file_space_id, 
                                      plist_id, buf, req)) < 0)
        HGOTO_ERROR(H5E_VOL, H5E_CANTINIT, FAIL, "unable to read dataset")

done:
    FUNC_LEAVE_API_NOINIT(ret_value)
} /* end H5VLdataset_read() */


/*-------------------------------------------------------------------------
 * Function:    H5VLdataset_write
 *
 * Purpose:     Writes data to a dataset
 *
 * Return:      Success:    Non-negative
 *
 *              Failure:    Negative
 *
 *-------------------------------------------------------------------------
 */
herr_t
H5VLdataset_write(void *dset, hid_t plugin_id, hid_t mem_type_id, hid_t mem_space_id,
                   hid_t file_space_id, hid_t plist_id, const void *buf, void **req)
{
    H5VL_class_t *cls = NULL;
    herr_t ret_value = SUCCEED;

    FUNC_ENTER_API_NOINIT
    H5TRACE8("e", "*xiiiii*x**x", dset, plugin_id, mem_type_id, mem_space_id,
             file_space_id, plist_id, buf, req);

    if (NULL == dset)
        HGOTO_ERROR(H5E_ARGS, H5E_BADVALUE, FAIL, "invalid object")
    if(NULL == (cls = (H5VL_class_t *)H5I_object_verify(plugin_id, H5I_VOL)))
        HGOTO_ERROR(H5E_ARGS, H5E_BADTYPE, FAIL, "not a VOL plugin ID")

    if((ret_value = H5VL_dataset_write(dset, cls, mem_type_id, mem_space_id, file_space_id, 
                                       plist_id, buf, req)) < 0)
        HGOTO_ERROR(H5E_VOL, H5E_CANTINIT, FAIL, "unable to write dataset")

done:
    FUNC_LEAVE_API_NOINIT(ret_value)
} /* end H5VLdataset_write() */


/*-------------------------------------------------------------------------
 * Function:    H5VLdataset_get
 *
 * Purpose:     Gets information about a dataset
 *
 * Return:      Success:    Non-negative
 *
 *              Failure:    Negative
 *
 *-------------------------------------------------------------------------
 */
herr_t
H5VLdataset_get(void *dset, hid_t plugin_id, H5VL_dataset_get_t get_type,
                hid_t dxpl_id, void **req, va_list arguments)
{
    H5VL_class_t *cls = NULL;
    herr_t ret_value = SUCCEED;

    FUNC_ENTER_API_NOINIT
    H5TRACE6("e", "*xiVci**xx", dset, plugin_id, get_type, dxpl_id, req, arguments);

    if (NULL == dset)
        HGOTO_ERROR(H5E_ARGS, H5E_BADVALUE, FAIL, "invalid object")
    if(NULL == (cls = (H5VL_class_t *)H5I_object_verify(plugin_id, H5I_VOL)))
        HGOTO_ERROR(H5E_ARGS, H5E_BADTYPE, FAIL, "not a VOL plugin ID")

    /* Bypass the H5VLint layer */
    if(NULL == cls->dataset_cls.get)
        HGOTO_ERROR(H5E_VOL, H5E_UNSUPPORTED, FAIL, "VOL plugin has no `dataset get' method")
    if((ret_value = (cls->dataset_cls.get)(dset, get_type, dxpl_id, req, arguments)) < 0)
        HGOTO_ERROR(H5E_VOL, H5E_CANTGET, FAIL, "Unable to execute dataset get callback")

done:
    FUNC_LEAVE_API_NOINIT(ret_value)
} /* end H5VLdataset_get() */


/*-------------------------------------------------------------------------
 * Function:    H5VLdataset_specific
 *
 * Purpose:     Performs a plugin-specific operation on a dataset
 *
 * Return:      Success:    Non-negative
 *
 *              Failure:    Negative
 *
 *-------------------------------------------------------------------------
 */
herr_t
H5VLdataset_specific(void *obj, hid_t plugin_id, H5VL_dataset_specific_t specific_type,
                      hid_t dxpl_id, void **req, va_list arguments)
{
    H5VL_class_t *cls = NULL;
    herr_t ret_value = SUCCEED;

    FUNC_ENTER_API_NOINIT
    H5TRACE6("e", "*xiVdi**xx", obj, plugin_id, specific_type, dxpl_id, req,
             arguments);

    if (NULL == obj)
        HGOTO_ERROR(H5E_ARGS, H5E_BADVALUE, FAIL, "invalid object")
    if(NULL == (cls = (H5VL_class_t *)H5I_object_verify(plugin_id, H5I_VOL)))
        HGOTO_ERROR(H5E_ARGS, H5E_BADTYPE, FAIL, "not a VOL plugin ID")

    if(NULL == cls->dataset_cls.specific)
        HGOTO_ERROR(H5E_VOL, H5E_UNSUPPORTED, FAIL, "VOL plugin has no `dataset specific' method")
    if((ret_value = (cls->dataset_cls.specific)
        (obj, specific_type, dxpl_id, req, arguments)) < 0)
        HGOTO_ERROR(H5E_VOL, H5E_CANTOPERATE, FAIL, "Unable to execute dataset specific callback")

done:
    FUNC_LEAVE_API_NOINIT(ret_value)
} /* end H5VLdataset_specific() */


/*-------------------------------------------------------------------------
 * Function:    H5VLdataset_optional
 *
 * Purpose:     Performs an optional plugin-specific operation on a dataset
 *
 * Return:      Success:    Non-negative
 *
 *              Failure:    Negative
 *
 *-------------------------------------------------------------------------
 */
herr_t
H5VLdataset_optional(void *obj, hid_t plugin_id, hid_t dxpl_id, void **req, va_list arguments)
{
    H5VL_class_t *cls = NULL;
    herr_t ret_value = SUCCEED;

    FUNC_ENTER_API_NOINIT
    H5TRACE5("e", "*xii**xx", obj, plugin_id, dxpl_id, req, arguments);

    if (NULL == obj)
        HGOTO_ERROR(H5E_ARGS, H5E_BADVALUE, FAIL, "invalid object")
    if(NULL == (cls = (H5VL_class_t *)H5I_object_verify(plugin_id, H5I_VOL)))
        HGOTO_ERROR(H5E_ARGS, H5E_BADTYPE, FAIL, "not a VOL plugin ID")

    if(NULL == cls->dataset_cls.optional)
        HGOTO_ERROR(H5E_VOL, H5E_UNSUPPORTED, FAIL, "VOL plugin has no `dataset optional' method")
    if((ret_value = (cls->dataset_cls.optional)(obj, dxpl_id, req, arguments)) < 0)
        HGOTO_ERROR(H5E_VOL, H5E_CANTOPERATE, FAIL, "Unable to execute dataset optional callback")

done:
    FUNC_LEAVE_API_NOINIT(ret_value)
} /* end H5VLdataset_optional() */


/*-------------------------------------------------------------------------
 * Function:    H5VLdataset_close
 *
 * Purpose:     Closes a dataset
 *
 * Return:      Success:    Non-negative
 *
 *              Failure:    Negative
 *
 *-------------------------------------------------------------------------
 */
herr_t
H5VLdataset_close(void *dset, hid_t plugin_id, hid_t dxpl_id, void **req)
{
    H5VL_class_t *cls = NULL;
    herr_t ret_value = SUCCEED;

    FUNC_ENTER_API_NOINIT
    H5TRACE4("e", "*xii**x", dset, plugin_id, dxpl_id, req);

    if (NULL == dset)
        HGOTO_ERROR(H5E_ARGS, H5E_BADVALUE, FAIL, "invalid object")
    if(NULL == (cls = (H5VL_class_t *)H5I_object_verify(plugin_id, H5I_VOL)))
        HGOTO_ERROR(H5E_ARGS, H5E_BADTYPE, FAIL, "not a VOL plugin ID")

    if((ret_value = H5VL_dataset_close(dset, cls, dxpl_id, req)) < 0)
        HGOTO_ERROR(H5E_VOL, H5E_CANTRELEASE, FAIL, "unable to close dataset")

done:
    FUNC_LEAVE_API_NOINIT(ret_value)
} /* end H5VLdataset_close() */


/*-------------------------------------------------------------------------
 * Function:    H5VLfile_create
 *
 * Purpose:     Creates a file
 *
 * Return:      Success:    Pointer to the new file
 *
 *              Failure:    NULL
 *
 *-------------------------------------------------------------------------
 */
void *
H5VLfile_create(const char *name, unsigned flags, hid_t fcpl_id, hid_t fapl_id,
                hid_t dxpl_id, void **req)
{
    H5P_genplist_t     *plist;                 /* Property list pointer */
    H5VL_plugin_prop_t  plugin_prop;           /* Property for VOL plugin ID & info */
    H5VL_class_t       *cls = NULL;
    void               *ret_value = NULL;

    FUNC_ENTER_API_NOINIT
    H5TRACE6("*x", "*sIuiii**x", name, flags, fcpl_id, fapl_id, dxpl_id, req);

    /* get the VOL info from the fapl */
    if(NULL == (plist = (H5P_genplist_t *)H5I_object(fapl_id)))
        HGOTO_ERROR(H5E_ARGS, H5E_BADTYPE, NULL, "not a file access property list")
    if(H5P_peek(plist, H5F_ACS_VOL_DRV_NAME, &plugin_prop) < 0)
        HGOTO_ERROR(H5E_PLIST, H5E_CANTGET, NULL, "can't get VOL plugin info")

    if(NULL == (cls = (H5VL_class_t *)H5I_object_verify(plugin_prop.plugin_id, H5I_VOL)))
        HGOTO_ERROR(H5E_ARGS, H5E_BADTYPE, NULL, "not a VOL plugin ID")

    if(NULL == (ret_value = H5VL_file_create(cls, name, flags, fcpl_id, fapl_id, 
                                             dxpl_id, req)))
        HGOTO_ERROR(H5E_VOL, H5E_CANTINIT, NULL, "unable to create file")

done:
    FUNC_LEAVE_API_NOINIT(ret_value)
} /* end H5VLfile_create() */


/*-------------------------------------------------------------------------
 * Function:    H5VLfile_open
 *
 * Purpose:     Opens a file
 *
 * Return:      Success:    Pointer to the new file
 *
 *              Failure:    NULL
 *
 *-------------------------------------------------------------------------
 */
void *
H5VLfile_open(const char *name, unsigned flags, hid_t fapl_id, hid_t dxpl_id, void **req)
{
    H5P_genplist_t     *plist;                 /* Property list pointer */
    H5VL_plugin_prop_t  plugin_prop;           /* Property for VOL plugin ID & info */
    H5VL_class_t       *cls = NULL;
    void               *ret_value = NULL;

    FUNC_ENTER_API_NOINIT
    H5TRACE5("*x", "*sIuii**x", name, flags, fapl_id, dxpl_id, req);

    /* get the VOL info from the fapl */
    if(NULL == (plist = (H5P_genplist_t *)H5I_object(fapl_id)))
        HGOTO_ERROR(H5E_ARGS, H5E_BADTYPE, NULL, "not a file access property list")
    if(H5P_peek(plist, H5F_ACS_VOL_DRV_NAME, &plugin_prop) < 0)
        HGOTO_ERROR(H5E_PLIST, H5E_CANTGET, NULL, "can't get VOL plugin info")

    if(NULL == (cls = (H5VL_class_t *)H5I_object_verify(plugin_prop.plugin_id, H5I_VOL)))
        HGOTO_ERROR(H5E_ARGS, H5E_BADTYPE, NULL, "not a VOL plugin ID")

    if(NULL == (ret_value = H5VL_file_open(cls, name, flags, fapl_id, dxpl_id, req)))
        HGOTO_ERROR(H5E_VOL, H5E_CANTINIT, NULL, "unable to create file")

done:
    FUNC_LEAVE_API_NOINIT(ret_value)
} /* end H5VLfile_open() */


/*-------------------------------------------------------------------------
 * Function:    H5VLfile_get
 *
 * Purpose:     Gets information about the file
 *
 * Return:      Success:    Non-negative
 *
 *              Failure:    Negative
 *
 *-------------------------------------------------------------------------
 */
herr_t
H5VLfile_get(void *file, hid_t plugin_id, H5VL_file_get_t get_type,
             hid_t dxpl_id, void **req, va_list arguments)
{
    H5VL_class_t *cls = NULL;
    herr_t ret_value = SUCCEED;

    FUNC_ENTER_API_NOINIT
    H5TRACE6("e", "*xiVgi**xx", file, plugin_id, get_type, dxpl_id, req, arguments);

    if(NULL == file)
        HGOTO_ERROR(H5E_ARGS, H5E_BADVALUE, FAIL, "invalid object")
    if(NULL == (cls = (H5VL_class_t *)H5I_object_verify(plugin_id, H5I_VOL)))
        HGOTO_ERROR(H5E_ARGS, H5E_BADTYPE, FAIL, "not a VOL plugin ID")

    /* Bypass the H5VLint layer */
    if(NULL == cls->file_cls.get)
        HGOTO_ERROR(H5E_VOL, H5E_UNSUPPORTED, FAIL, "VOL plugin has no `file get' method")
    if((ret_value = (cls->file_cls.get)(file, get_type, dxpl_id, req, arguments)) < 0)
        HGOTO_ERROR(H5E_VOL, H5E_CANTGET, FAIL, "Unable to execute file get callback")

done:
    FUNC_LEAVE_API_NOINIT(ret_value)
} /* end H5VLfile_get() */


/*-------------------------------------------------------------------------
 * Function:    H5VLfile_specific
 *
 * Purpose:     Performs a plugin-specific operation on a file
 *
 * Return:      Success:    Non-negative
 *
 *              Failure:    Negative
 *
 *-------------------------------------------------------------------------
 */
herr_t
H5VLfile_specific(void *file, hid_t plugin_id, H5VL_file_specific_t specific_type,
                  hid_t dxpl_id, void **req, va_list arguments)
{
    H5VL_class_t *cls = NULL;
    herr_t ret_value = SUCCEED;

    FUNC_ENTER_API_NOINIT
    H5TRACE6("e", "*xiVhi**xx", file, plugin_id, specific_type, dxpl_id, req,
             arguments);

    if(specific_type == H5VL_FILE_IS_ACCESSIBLE) {
        H5P_genplist_t     *plist;          /* Property list pointer */
        H5VL_plugin_prop_t  plugin_prop;            /* Property for VOL plugin ID & info */
        hid_t               fapl_id;

        fapl_id = va_arg (arguments, hid_t);

        /* get the VOL info from the fapl */
        if(NULL == (plist = (H5P_genplist_t *)H5I_object(fapl_id)))
            HGOTO_ERROR(H5E_ARGS, H5E_BADTYPE, FAIL, "not a file access property list")

        if(H5P_peek(plist, H5F_ACS_VOL_DRV_NAME, &plugin_prop) < 0)
            HGOTO_ERROR(H5E_PLIST, H5E_CANTGET, FAIL, "can't get VOL plugin info")

        if(NULL == (cls = (H5VL_class_t *)H5I_object_verify(plugin_prop.plugin_id, H5I_VOL)))
            HGOTO_ERROR(H5E_ARGS, H5E_BADTYPE, FAIL, "not a VOL plugin ID")

        if((ret_value = (cls->file_cls.specific)(file, specific_type, dxpl_id, req, arguments)) < 0)
            HGOTO_ERROR(H5E_VOL, H5E_CANTGET, FAIL, "specific failed")
    } /* end if */
    else {
        if(NULL == file)
            HGOTO_ERROR(H5E_ARGS, H5E_BADVALUE, FAIL, "invalid object")
        if(NULL == (cls = (H5VL_class_t *)H5I_object_verify(plugin_id, H5I_VOL)))
            HGOTO_ERROR(H5E_ARGS, H5E_BADTYPE, FAIL, "not a VOL plugin ID")

        if(NULL == cls->file_cls.specific)
            HGOTO_ERROR(H5E_VOL, H5E_UNSUPPORTED, FAIL, "VOL plugin has no `file specific' method")
        if((ret_value = (cls->file_cls.specific)(file, specific_type, dxpl_id, req, arguments)) < 0)
            HGOTO_ERROR(H5E_VOL, H5E_CANTOPERATE, FAIL, "Unable to execute file specific callback")
    } /* end else */

done:
    FUNC_LEAVE_API_NOINIT(ret_value)
} /* end H5VLfile_specific() */


/*-------------------------------------------------------------------------
 * Function:    H5VLfile_optional
 *
 * Purpose:     Performs an optional plugin-specific operation on a file
 *
 * Return:      Success:    Non-negative
 *
 *              Failure:    Negative
 *
 *-------------------------------------------------------------------------
 */
herr_t
H5VLfile_optional(void *file, hid_t plugin_id, hid_t dxpl_id, void **req, va_list arguments)
{
    H5VL_class_t *cls = NULL;
    herr_t ret_value = SUCCEED;

    FUNC_ENTER_API_NOINIT
    H5TRACE5("e", "*xii**xx", file, plugin_id, dxpl_id, req, arguments);

    if(NULL == file)
        HGOTO_ERROR(H5E_ARGS, H5E_BADVALUE, FAIL, "invalid object")
    if(NULL == (cls = (H5VL_class_t *)H5I_object_verify(plugin_id, H5I_VOL)))
        HGOTO_ERROR(H5E_ARGS, H5E_BADTYPE, FAIL, "not a VOL plugin ID")

    if(NULL == cls->file_cls.optional)
        HGOTO_ERROR(H5E_VOL, H5E_UNSUPPORTED, FAIL, "VOL plugin has no `file optional' method")
    if((ret_value = (cls->file_cls.optional)(file, dxpl_id, req, arguments)) < 0)
        HGOTO_ERROR(H5E_VOL, H5E_CANTOPERATE, FAIL, "Unable to execute file optional callback")

done:
    FUNC_LEAVE_API_NOINIT(ret_value)
} /* end H5VLfile_optional() */


/*-------------------------------------------------------------------------
 * Function:    H5VLfile_close
 *
 * Purpose:     Closes a file
 *
 * Return:      Success:    Non-negative
 *
 *              Failure:    Negative
 *
 *-------------------------------------------------------------------------
 */
herr_t
H5VLfile_close(void *file, hid_t plugin_id, hid_t dxpl_id, void **req)
{
    H5VL_class_t *cls = NULL;
    herr_t ret_value = SUCCEED;

    FUNC_ENTER_API_NOINIT
    H5TRACE4("e", "*xii**x", file, plugin_id, dxpl_id, req);

    if(NULL == file)
        HGOTO_ERROR(H5E_ARGS, H5E_BADVALUE, FAIL, "invalid object")
    if(NULL == (cls = (H5VL_class_t *)H5I_object_verify(plugin_id, H5I_VOL)))
        HGOTO_ERROR(H5E_ARGS, H5E_BADTYPE, FAIL, "not a VOL plugin ID")

    if((ret_value = H5VL_file_close(file, cls, dxpl_id, req)) < 0)
        HGOTO_ERROR(H5E_VOL, H5E_CANTRELEASE, FAIL, "unable to close file")

done:
    FUNC_LEAVE_API_NOINIT(ret_value)
} /* end H5VLfile_close() */


/*-------------------------------------------------------------------------
 * Function:    H5VLgroup_create
 *
 * Purpose:     Creates a group
 *
 * Return:      Success:    Pointer to the new group
 *
 *              Failure:    NULL
 *
 *-------------------------------------------------------------------------
 */
void *
H5VLgroup_create(void *obj, H5VL_loc_params_t loc_params, hid_t plugin_id, const char *name,
                 hid_t gcpl_id, hid_t gapl_id, hid_t dxpl_id, void **req)
{
    H5VL_class_t *cls = NULL;
    void *ret_value = NULL;

    FUNC_ENTER_API_NOINIT
    H5TRACE8("*x", "*xxi*siii**x", obj, loc_params, plugin_id, name, gcpl_id,
             gapl_id, dxpl_id, req);

    if (NULL == obj)
        HGOTO_ERROR(H5E_ARGS, H5E_BADVALUE, NULL, "invalid object")
    if(NULL == (cls = (H5VL_class_t *)H5I_object_verify(plugin_id, H5I_VOL)))
        HGOTO_ERROR(H5E_ARGS, H5E_BADTYPE, NULL, "not a VOL plugin ID")

    if(NULL == (ret_value = H5VL_group_create(obj, loc_params, cls, name, 
                                              gcpl_id, gapl_id, dxpl_id, req)))
        HGOTO_ERROR(H5E_VOL, H5E_CANTINIT, NULL, "unable to create group")

done:
    FUNC_LEAVE_API_NOINIT(ret_value)
} /* end H5VLgroup_create() */


/*-------------------------------------------------------------------------
 * Function:    H5VLgroup_open
 *
 * Purpose:     Opens a group
 *
 * Return:      Success:    Pointer to the new group
 *
 *              Failure:    NULL
 *
 *-------------------------------------------------------------------------
 */
void *
H5VLgroup_open(void *obj, H5VL_loc_params_t loc_params, hid_t plugin_id, const char *name,
                hid_t gapl_id, hid_t dxpl_id, void **req)
{
    H5VL_class_t *cls = NULL;
    void *ret_value = NULL;

    FUNC_ENTER_API_NOINIT
    H5TRACE7("*x", "*xxi*sii**x", obj, loc_params, plugin_id, name, gapl_id,
             dxpl_id, req);

    if (NULL == obj)
        HGOTO_ERROR(H5E_ARGS, H5E_BADVALUE, NULL, "invalid object")
    if(NULL == (cls = (H5VL_class_t *)H5I_object_verify(plugin_id, H5I_VOL)))
        HGOTO_ERROR(H5E_ARGS, H5E_BADTYPE, NULL, "not a VOL plugin ID")

    if(NULL == (ret_value = H5VL_group_open(obj, loc_params, cls, name, 
                                              gapl_id, dxpl_id, req)))
        HGOTO_ERROR(H5E_VOL, H5E_CANTINIT, NULL, "unable to open group")

done:
    FUNC_LEAVE_API_NOINIT(ret_value)
} /* end H5VLgroup_open() */


/*-------------------------------------------------------------------------
 * Function:    H5VLgroup_get
 *
 * Purpose:     Gets information about the group
 *
 * Return:      Success:    Non-negative
 *
 *              Failure:    Negative
 *
 *-------------------------------------------------------------------------
 */
herr_t
H5VLgroup_get(void *obj, hid_t plugin_id, H5VL_group_get_t get_type,
              hid_t dxpl_id, void **req, va_list arguments)
{
    H5VL_class_t *cls = NULL;
    herr_t ret_value = SUCCEED;

    FUNC_ENTER_API_NOINIT
    H5TRACE6("e", "*xiVii**xx", obj, plugin_id, get_type, dxpl_id, req, arguments);

    if(NULL == obj)
        HGOTO_ERROR(H5E_ARGS, H5E_BADVALUE, FAIL, "invalid object")
    if(NULL == (cls = (H5VL_class_t *)H5I_object_verify(plugin_id, H5I_VOL)))
        HGOTO_ERROR(H5E_ARGS, H5E_BADTYPE, FAIL, "not a VOL plugin ID")

    /* Bypass the H5VLint layer */
    if(NULL == cls->group_cls.get)
        HGOTO_ERROR(H5E_VOL, H5E_UNSUPPORTED, FAIL, "VOL plugin has no `group get' method")
    if((ret_value = (cls->group_cls.get)(obj, get_type, dxpl_id, req, arguments)) < 0)
        HGOTO_ERROR(H5E_VOL, H5E_CANTGET, FAIL, "Unable to execute group get callback")

done:
    FUNC_LEAVE_API_NOINIT(ret_value)
} /* end H5VLgroup_get() */


/*-------------------------------------------------------------------------
 * Function:    H5VLgroup_specific
 *
 * Purpose:     Performs a plugin-specific operation on a group
 *
 * Return:      Success:    Non-negative
 *
 *              Failure:    Negative
 *
 *-------------------------------------------------------------------------
 */
herr_t
H5VLgroup_specific(void *obj, hid_t plugin_id, H5VL_group_specific_t specific_type,
                      hid_t dxpl_id, void **req, va_list arguments)
{
    H5VL_class_t *cls = NULL;
    herr_t ret_value = SUCCEED;

    FUNC_ENTER_API_NOINIT
    H5TRACE6("e", "*xiVji**xx", obj, plugin_id, specific_type, dxpl_id, req,
             arguments);

    if (NULL == obj)
        HGOTO_ERROR(H5E_ARGS, H5E_BADVALUE, FAIL, "invalid object")
    if(NULL == (cls = (H5VL_class_t *)H5I_object_verify(plugin_id, H5I_VOL)))
        HGOTO_ERROR(H5E_ARGS, H5E_BADTYPE, FAIL, "not a VOL plugin ID")

    if(NULL == cls->group_cls.specific)
        HGOTO_ERROR(H5E_VOL, H5E_UNSUPPORTED, FAIL, "VOL plugin has no `group specific' method")
    if((ret_value = (cls->group_cls.specific)
        (obj, specific_type, dxpl_id, req, arguments)) < 0)
        HGOTO_ERROR(H5E_VOL, H5E_CANTOPERATE, FAIL, "Unable to execute group specific callback")

done:
    FUNC_LEAVE_API_NOINIT(ret_value)
} /* end H5VLgroup_specific() */


/*-------------------------------------------------------------------------
 * Function:    H5VLgroup_optional
 *
 * Purpose:     Performs an optional plugin-specific operation on a group
 *
 * Return:      Success:    Non-negative
 *
 *              Failure:    Negative
 *
 *-------------------------------------------------------------------------
 */
herr_t
H5VLgroup_optional(void *obj, hid_t plugin_id, hid_t dxpl_id, void **req, va_list arguments)
{
    H5VL_class_t *cls = NULL;
    herr_t ret_value = SUCCEED;

    FUNC_ENTER_API_NOINIT
    H5TRACE5("e", "*xii**xx", obj, plugin_id, dxpl_id, req, arguments);

    if (NULL == obj)
        HGOTO_ERROR(H5E_ARGS, H5E_BADVALUE, FAIL, "invalid object")
    if(NULL == (cls = (H5VL_class_t *)H5I_object_verify(plugin_id, H5I_VOL)))
        HGOTO_ERROR(H5E_ARGS, H5E_BADTYPE, FAIL, "not a VOL plugin ID")

    if(NULL == cls->group_cls.optional)
        HGOTO_ERROR(H5E_VOL, H5E_UNSUPPORTED, FAIL, "VOL plugin has no `group optional' method")
    if((ret_value = (cls->group_cls.optional)(obj, dxpl_id, req, arguments)) < 0)
        HGOTO_ERROR(H5E_VOL, H5E_CANTOPERATE, FAIL, "Unable to execute group optional callback")

done:
    FUNC_LEAVE_API_NOINIT(ret_value)
} /* end H5VLgroup_optional() */


/*-------------------------------------------------------------------------
 * Function:    H5VLgroup_close
 *
 * Purpose:     Closes a group
 *
 * Return:      Success:    Non-negative
 *
 *              Failure:    Negative
 *
 *-------------------------------------------------------------------------
 */
herr_t
H5VLgroup_close(void *grp, hid_t plugin_id, hid_t dxpl_id, void **req)
{
    H5VL_class_t *cls = NULL;
    herr_t ret_value = SUCCEED;

    FUNC_ENTER_API_NOINIT
    H5TRACE4("e", "*xii**x", grp, plugin_id, dxpl_id, req);

    if(NULL == grp)
        HGOTO_ERROR(H5E_ARGS, H5E_BADVALUE, FAIL, "invalid object")
    if(NULL == (cls = (H5VL_class_t *)H5I_object_verify(plugin_id, H5I_VOL)))
        HGOTO_ERROR(H5E_ARGS, H5E_BADTYPE, FAIL, "not a VOL plugin ID")

    if((ret_value = H5VL_group_close(grp, cls, dxpl_id, req)) < 0)
        HGOTO_ERROR(H5E_VOL, H5E_CANTRELEASE, FAIL, "unable to close group")

done:
    FUNC_LEAVE_API_NOINIT(ret_value)
} /* end H5VLgroup_close() */


/*-------------------------------------------------------------------------
 * Function:    H5VLlink_create
 *
 * Purpose:     Creates a hard link
 *
 * Note:	The 'obj' parameter is allowed to be NULL
 *
 * Return:      Success:    Non-negative
 *
 *              Failure:    Negative
 *
 *-------------------------------------------------------------------------
 */
herr_t
H5VLlink_create(H5VL_link_create_type_t create_type, void *obj, H5VL_loc_params_t loc_params,
                 hid_t plugin_id, hid_t lcpl_id, hid_t lapl_id, hid_t dxpl_id, void **req)
{
    H5VL_class_t *cls = NULL;
    herr_t ret_value = SUCCEED;

    FUNC_ENTER_API_NOINIT
    H5TRACE8("e", "Vk*xxiiii**x", create_type, obj, loc_params, plugin_id, lcpl_id,
             lapl_id, dxpl_id, req);

    if(NULL == (cls = (H5VL_class_t *)H5I_object_verify(plugin_id, H5I_VOL)))
        HGOTO_ERROR(H5E_ARGS, H5E_BADTYPE, FAIL, "not a VOL plugin ID")

    if((ret_value = H5VL_link_create(create_type, obj, loc_params, cls, lcpl_id, lapl_id, dxpl_id, req)) < 0)
        HGOTO_ERROR(H5E_VOL, H5E_CANTINIT, FAIL, "unable to create link")

done:
    FUNC_LEAVE_API_NOINIT(ret_value)
} /* end H5VLlink_create() */


/*-------------------------------------------------------------------------
 * Function:    H5VLlink_copy
 *
 * Purpose:     Copies a link to a new location
 *
 * Note:	The 'src_obj' and 'dst_obj' parameters are allowed to be NULL
 *
 * Return:      Success:    Non-negative
 *
 *              Failure:    Negative
 *
 *-------------------------------------------------------------------------
 */
herr_t
H5VLlink_copy(void *src_obj, H5VL_loc_params_t loc_params1, void *dst_obj,
              H5VL_loc_params_t loc_params2, hid_t plugin_id,
              hid_t lcpl_id, hid_t lapl_id, hid_t dxpl_id, void **req)
{
    H5VL_class_t *cls = NULL;
    herr_t ret_value = SUCCEED;

    FUNC_ENTER_API_NOINIT
    H5TRACE9("e", "*xx*xxiiii**x", src_obj, loc_params1, dst_obj, loc_params2,
             plugin_id, lcpl_id, lapl_id, dxpl_id, req);

    if(NULL == (cls = (H5VL_class_t *)H5I_object_verify(plugin_id, H5I_VOL)))
        HGOTO_ERROR(H5E_ARGS, H5E_BADTYPE, FAIL, "not a VOL plugin ID")

    if((ret_value = H5VL_link_copy(src_obj, loc_params1, dst_obj, loc_params2, cls, 
                                   lcpl_id, lapl_id, dxpl_id, req)) < 0)
        HGOTO_ERROR(H5E_VOL, H5E_CANTCOPY, FAIL, "unable to copy object")

done:
    FUNC_LEAVE_API_NOINIT(ret_value)
} /* end H5VLlink_copy() */


/*-------------------------------------------------------------------------
 * Function:    H5VLlink_move
 *
 * Purpose:     Moves a link to another location
 *
 * Note:	The 'src_obj' and 'dst_obj' parameters are allowed to be NULL
 *
 * Return:      Success:    Non-negative
 *
 *              Failure:    Negative
 *
 *-------------------------------------------------------------------------
 */
herr_t
H5VLlink_move(void *src_obj, H5VL_loc_params_t loc_params1, void *dst_obj,
              H5VL_loc_params_t loc_params2, hid_t plugin_id,
              hid_t lcpl_id, hid_t lapl_id, hid_t dxpl_id, void **req)
{
    H5VL_class_t *cls = NULL;
    herr_t ret_value = SUCCEED;

    FUNC_ENTER_API_NOINIT
    H5TRACE9("e", "*xx*xxiiii**x", src_obj, loc_params1, dst_obj, loc_params2,
             plugin_id, lcpl_id, lapl_id, dxpl_id, req);

    if(NULL == (cls = (H5VL_class_t *)H5I_object_verify(plugin_id, H5I_VOL)))
        HGOTO_ERROR(H5E_ARGS, H5E_BADTYPE, FAIL, "not a VOL plugin ID")

    if((ret_value = H5VL_link_move(src_obj, loc_params1, dst_obj, loc_params2, cls, 
                                   lcpl_id, lapl_id, dxpl_id, req)) < 0)
        HGOTO_ERROR(H5E_VOL, H5E_CANTINIT, FAIL, "unable to move object")

done:
    FUNC_LEAVE_API_NOINIT(ret_value)
} /* end H5VLlink_move() */


/*-------------------------------------------------------------------------
 * Function:    H5VLlink_get
 *
 * Purpose:     Gets information about a link
 *
 * Return:      Success:    Non-negative
 *
 *              Failure:    Negative
 *
 *-------------------------------------------------------------------------
 */
herr_t
H5VLlink_get(void *obj, H5VL_loc_params_t loc_params, hid_t plugin_id, H5VL_link_get_t get_type,
              hid_t dxpl_id, void **req, va_list arguments)
{
    H5VL_class_t *cls = NULL;
    herr_t ret_value = SUCCEED;

    FUNC_ENTER_API_NOINIT
    H5TRACE7("e", "*xxiVli**xx", obj, loc_params, plugin_id, get_type, dxpl_id, req,
             arguments);

    if(NULL == obj)
        HGOTO_ERROR(H5E_ARGS, H5E_BADVALUE, FAIL, "invalid object")
    if(NULL == (cls = (H5VL_class_t *)H5I_object_verify(plugin_id, H5I_VOL)))
        HGOTO_ERROR(H5E_ARGS, H5E_BADTYPE, FAIL, "not a VOL plugin ID")

    if(NULL == cls->link_cls.get)
        HGOTO_ERROR(H5E_VOL, H5E_UNSUPPORTED, FAIL, "VOL plugin has no `link get' method")
    if((ret_value = (cls->link_cls.get)
        (obj, loc_params, get_type, dxpl_id, req, arguments)) < 0)
        HGOTO_ERROR(H5E_VOL, H5E_CANTOPERATE, FAIL, "Unable to execute link get callback")

done:
    FUNC_LEAVE_API_NOINIT(ret_value)
} /* end H5VLlink_get() */


/*-------------------------------------------------------------------------
 * Function:    H5VLlink_specific
 *
 * Purpose:     Performs a plugin-specific operation on a link
 *
 * Return:      Success:    Non-negative
 *
 *              Failure:    Negative
 *
 *-------------------------------------------------------------------------
 */
herr_t
H5VLlink_specific(void *obj, H5VL_loc_params_t loc_params, hid_t plugin_id,
                  H5VL_link_specific_t specific_type, hid_t dxpl_id, void **req, va_list arguments)
{
    H5VL_class_t *cls = NULL;
    herr_t ret_value = SUCCEED;

    FUNC_ENTER_API_NOINIT
    H5TRACE7("e", "*xxiVmi**xx", obj, loc_params, plugin_id, specific_type,
             dxpl_id, req, arguments);

    if (NULL == obj)
        HGOTO_ERROR(H5E_ARGS, H5E_BADVALUE, FAIL, "invalid object")
    if(NULL == (cls = (H5VL_class_t *)H5I_object_verify(plugin_id, H5I_VOL)))
        HGOTO_ERROR(H5E_ARGS, H5E_BADTYPE, FAIL, "not a VOL plugin ID")

    /* Bypass the H5VLint layer */
    if(NULL == cls->link_cls.specific)
        HGOTO_ERROR(H5E_VOL, H5E_UNSUPPORTED, FAIL, "VOL plugin has no `link specific' method")
    if((ret_value = (cls->link_cls.specific)
        (obj, loc_params, specific_type, dxpl_id, req, arguments)) < 0)
        HGOTO_ERROR(H5E_VOL, H5E_CANTOPERATE, FAIL, "Unable to execute link specific callback")

done:
    FUNC_LEAVE_API_NOINIT(ret_value)
} /* end H5VLlink_specific() */


/*-------------------------------------------------------------------------
 * Function:    H5VLlink_optional
 *
 * Purpose:     Performs an optional plugin-specific operation on a link
 *
 * Return:      Success:    Non-negative
 *
 *              Failure:    Negative
 *
 *-------------------------------------------------------------------------
 */
herr_t
H5VLlink_optional(void *obj, hid_t plugin_id, hid_t dxpl_id, void **req, va_list arguments)
{
    H5VL_class_t *cls = NULL;
    herr_t ret_value = SUCCEED;

    FUNC_ENTER_API_NOINIT
    H5TRACE5("e", "*xii**xx", obj, plugin_id, dxpl_id, req, arguments);

    if (NULL == obj)
        HGOTO_ERROR(H5E_ARGS, H5E_BADVALUE, FAIL, "invalid object")
    if(NULL == (cls = (H5VL_class_t *)H5I_object_verify(plugin_id, H5I_VOL)))
        HGOTO_ERROR(H5E_ARGS, H5E_BADTYPE, FAIL, "not a VOL plugin ID")

    /* Have to bypass the H5VLint layer due to unknown val_list arguments */
    if(NULL == cls->link_cls.optional)
        HGOTO_ERROR(H5E_VOL, H5E_UNSUPPORTED, FAIL, "VOL plugin has no `link optional' method")
    if((ret_value = (cls->link_cls.optional)(obj, dxpl_id, req, arguments)) < 0)
        HGOTO_ERROR(H5E_VOL, H5E_CANTOPERATE, FAIL, "Unable to execute link optional callback")

done:
    FUNC_LEAVE_API_NOINIT(ret_value)
} /* end H5VLlink_optional() */


/*-------------------------------------------------------------------------
 * Function:    H5VLobject_open
 *
 * Purpose:     Opens an object
 *
 * Return:      Success:    Pointer to the new object
 *
 *              Failure:    NULL
 *
 *-------------------------------------------------------------------------
 */
void *
H5VLobject_open(void *obj, H5VL_loc_params_t params, hid_t plugin_id, H5I_type_t *opened_type,
                hid_t dxpl_id, void **req)
{
    H5VL_class_t *cls = NULL;
    void *ret_value = NULL;

    FUNC_ENTER_API_NOINIT
    H5TRACE6("*x", "*xxi*Iti**x", obj, params, plugin_id, opened_type, dxpl_id, req);

    if (NULL == obj)
        HGOTO_ERROR(H5E_ARGS, H5E_BADVALUE, NULL, "invalid object")
    if(NULL == (cls = (H5VL_class_t *)H5I_object_verify(plugin_id, H5I_VOL)))
        HGOTO_ERROR(H5E_ARGS, H5E_BADTYPE, NULL, "not a VOL plugin ID")

    if(NULL == (ret_value = H5VL_object_open(obj, params, cls, opened_type, dxpl_id, req)))
        HGOTO_ERROR(H5E_VOL, H5E_CANTINIT, NULL, "unable to create group")

done:
    FUNC_LEAVE_API_NOINIT(ret_value)
} /* end H5VLobject_open() */


/*-------------------------------------------------------------------------
 * Function:    H5VLobject_copy
 *
 * Purpose:     Copies an object to another location
 *
 * Return:      Success:    Non-negative
 *
 *              Failure:    Negative
 *
 *-------------------------------------------------------------------------
 */
herr_t
H5VLobject_copy(void *src_obj, H5VL_loc_params_t loc_params1, hid_t plugin_id1, const char *src_name,
                void *dst_obj, H5VL_loc_params_t loc_params2, hid_t plugin_id2, const char *dst_name,
                hid_t ocpypl_id, hid_t lcpl_id, hid_t dxpl_id, void **req)
{
    H5VL_class_t *cls1 = NULL;
    H5VL_class_t *cls2 = NULL;
    herr_t ret_value = SUCCEED;

    FUNC_ENTER_API_NOINIT
    H5TRACE12("e", "*xxi*s*xxi*siii**x", src_obj, loc_params1, plugin_id1,
             src_name, dst_obj, loc_params2, plugin_id2, dst_name, ocpypl_id,
             lcpl_id, dxpl_id, req);

    if(NULL == src_obj || NULL == dst_obj)
        HGOTO_ERROR(H5E_ARGS, H5E_BADVALUE, FAIL, "invalid object")
    if(NULL == (cls1 = (H5VL_class_t *)H5I_object_verify(plugin_id1, H5I_VOL)))
        HGOTO_ERROR(H5E_ARGS, H5E_BADTYPE, FAIL, "not a VOL plugin ID")
    if(NULL == (cls2 = (H5VL_class_t *)H5I_object_verify(plugin_id2, H5I_VOL)))
        HGOTO_ERROR(H5E_ARGS, H5E_BADTYPE, FAIL, "not a VOL plugin ID")

    if((ret_value = H5VL_object_copy(src_obj, loc_params1, cls1, src_name, 
                                     dst_obj, loc_params2, cls2, dst_name,
                                     ocpypl_id, lcpl_id, dxpl_id, req)) < 0)
        HGOTO_ERROR(H5E_VOL, H5E_CANTCOPY, FAIL, "unable to move object")

done:
    FUNC_LEAVE_API_NOINIT(ret_value)
} /* end H5VLobject_copy() */


/*-------------------------------------------------------------------------
 * Function:    H5VLobject_get
 *
 * Purpose:     Gets information about an object
 *
 * Return:      Success:    Non-negative
 *
 *              Failure:    Negative
 *
 *-------------------------------------------------------------------------
 */
herr_t
H5VLobject_get(void *obj, H5VL_loc_params_t loc_params, hid_t plugin_id, H5VL_object_get_t get_type,
               hid_t dxpl_id, void **req, va_list arguments)
{
    H5VL_class_t *cls = NULL;
    herr_t ret_value = SUCCEED;

    FUNC_ENTER_API_NOINIT
    H5TRACE7("e", "*xxiVni**xx", obj, loc_params, plugin_id, get_type, dxpl_id, req,
             arguments);

    if(NULL == obj)
        HGOTO_ERROR(H5E_ARGS, H5E_BADVALUE, FAIL, "invalid object")
    if(NULL == (cls = (H5VL_class_t *)H5I_object_verify(plugin_id, H5I_VOL)))
        HGOTO_ERROR(H5E_ARGS, H5E_BADTYPE, FAIL, "not a VOL plugin ID")

    if(NULL == cls->object_cls.get)
        HGOTO_ERROR(H5E_VOL, H5E_UNSUPPORTED, FAIL, "VOL plugin has no `object get' method")
    if((ret_value = (cls->object_cls.get)
        (obj, loc_params, get_type, dxpl_id, req, arguments)) < 0)
        HGOTO_ERROR(H5E_VOL, H5E_CANTOPERATE, FAIL, "Unable to execute object get callback")

done:
    FUNC_LEAVE_API_NOINIT(ret_value)
} /* end H5VLobject_get() */


/*-------------------------------------------------------------------------
 * Function:    H5VLobject_specific
 *
 * Purpose:     Performs a plugin-specific operation on an object
 *
 * Return:      Success:    Non-negative
 *
 *              Failure:    Negative
 *
 *-------------------------------------------------------------------------
 */
herr_t
H5VLobject_specific(void *obj, H5VL_loc_params_t loc_params, hid_t plugin_id,
                    H5VL_object_specific_t specific_type, hid_t dxpl_id, void **req, va_list arguments)
{
    H5VL_class_t *cls = NULL;
    herr_t ret_value = SUCCEED;

    FUNC_ENTER_API_NOINIT
    H5TRACE7("e", "*xxiVoi**xx", obj, loc_params, plugin_id, specific_type,
             dxpl_id, req, arguments);

    if(NULL == obj)
        HGOTO_ERROR(H5E_ARGS, H5E_BADVALUE, FAIL, "invalid object")
    if(NULL == (cls = (H5VL_class_t *)H5I_object_verify(plugin_id, H5I_VOL)))
        HGOTO_ERROR(H5E_ARGS, H5E_BADTYPE, FAIL, "not a VOL plugin ID")

    /* Bypass the H5VLint layer */
    if(NULL == cls->object_cls.specific)
        HGOTO_ERROR(H5E_VOL, H5E_UNSUPPORTED, FAIL, "VOL plugin has no `object specific' method")
    if((ret_value = (cls->object_cls.specific)
        (obj, loc_params, specific_type, dxpl_id, req, arguments)) < 0)
        HGOTO_ERROR(H5E_VOL, H5E_CANTOPERATE, FAIL, "Unable to execute object specific callback")

done:
    FUNC_LEAVE_API_NOINIT(ret_value)
} /* end H5VLobject_specific() */


/*-------------------------------------------------------------------------
 * Function:    H5VLobject_optional
 *
 * Purpose:     Performs an optional plugin-specific operation on an object
 *
 * Return:      Success:    Non-negative
 *
 *              Failure:    Negative
 *
 *-------------------------------------------------------------------------
 */
herr_t
H5VLobject_optional(void *obj, hid_t plugin_id, hid_t dxpl_id, void **req, va_list arguments)
{
    H5VL_class_t *cls = NULL;
    herr_t ret_value = SUCCEED;

    FUNC_ENTER_API_NOINIT
    H5TRACE5("e", "*xii**xx", obj, plugin_id, dxpl_id, req, arguments);

    if (NULL == obj)
        HGOTO_ERROR(H5E_ARGS, H5E_BADVALUE, FAIL, "invalid object")
    if(NULL == (cls = (H5VL_class_t *)H5I_object_verify(plugin_id, H5I_VOL)))
        HGOTO_ERROR(H5E_ARGS, H5E_BADTYPE, FAIL, "not a VOL plugin ID")

    /* Have to bypass the H5VLint layer due to unknown val_list arguments */
    if(NULL == cls->object_cls.optional)
        HGOTO_ERROR(H5E_VOL, H5E_UNSUPPORTED, FAIL, "VOL plugin has no `object optional' method")
    if((ret_value = (cls->object_cls.optional)(obj, dxpl_id, req, arguments)) < 0)
        HGOTO_ERROR(H5E_VOL, H5E_CANTOPERATE, FAIL, "Unable to execute object optional callback")

done:
    FUNC_LEAVE_API_NOINIT(ret_value)
} /* end H5VLobject_optional() */


/*-------------------------------------------------------------------------
 * Function:    H5VLdatatype_commit
 *
 * Purpose:     Commits a datatype to the file
 *
 * Return:      Success:    Pointer to the new datatype
 *
 *              Failure:    NULL
 *
 *-------------------------------------------------------------------------
 */
void *
H5VLdatatype_commit(void *obj, H5VL_loc_params_t loc_params, hid_t plugin_id, const char *name,
                     hid_t type_id, hid_t lcpl_id, hid_t tcpl_id, hid_t tapl_id, hid_t dxpl_id, void **req)
{
    H5VL_class_t *cls = NULL;
    void *ret_value = NULL;

    FUNC_ENTER_API_NOINIT
    H5TRACE10("*x", "*xxi*siiiii**x", obj, loc_params, plugin_id, name, type_id,
             lcpl_id, tcpl_id, tapl_id, dxpl_id, req);

    if (NULL == obj)
        HGOTO_ERROR(H5E_ARGS, H5E_BADVALUE, NULL, "invalid object")
    if(NULL == (cls = (H5VL_class_t *)H5I_object_verify(plugin_id, H5I_VOL)))
        HGOTO_ERROR(H5E_ARGS, H5E_BADTYPE, NULL, "not a VOL plugin ID")

    if(NULL == (ret_value = H5VL_datatype_commit(obj, loc_params, cls, name, type_id, 
                                                 lcpl_id, tcpl_id, tapl_id, dxpl_id, req)))
        HGOTO_ERROR(H5E_VOL, H5E_CANTINIT, NULL, "unable to commit datatype")

done:
    FUNC_LEAVE_API_NOINIT(ret_value)
} /* end H5VLdatatype_commit() */


/*-------------------------------------------------------------------------
 * Function:    H5VLdatatype_open
 *
 * Purpose:     Opens a named datatype
 *
 * Return:      Success:    Pointer to the new datatype
 *
 *              Failure:    NULL
 *
 *-------------------------------------------------------------------------
 */
void *
H5VLdatatype_open(void *obj, H5VL_loc_params_t loc_params, hid_t plugin_id, const char *name,
                   hid_t tapl_id, hid_t dxpl_id, void **req)
{
    H5VL_class_t *cls = NULL;
    void *ret_value = NULL;

    FUNC_ENTER_API_NOINIT
    H5TRACE7("*x", "*xxi*sii**x", obj, loc_params, plugin_id, name, tapl_id,
             dxpl_id, req);

    if (NULL == obj)
        HGOTO_ERROR(H5E_ARGS, H5E_BADVALUE, NULL, "invalid object")
    if(NULL == (cls = (H5VL_class_t *)H5I_object_verify(plugin_id, H5I_VOL)))
        HGOTO_ERROR(H5E_ARGS, H5E_BADTYPE, NULL, "not a VOL plugin ID")

    if(NULL == (ret_value = H5VL_datatype_open(obj, loc_params, cls, name, 
                                               tapl_id, dxpl_id, req)))
        HGOTO_ERROR(H5E_VOL, H5E_CANTINIT, NULL, "unable to open datatype")

done:
    FUNC_LEAVE_API_NOINIT(ret_value)
} /* end H5VLdatatype_open() */


/*-------------------------------------------------------------------------
 * Function:    H5VLdatatype_specific
 *
 * Purpose:     Performs a plugin-specific operation on a datatype
 *
 * Return:      Success:    Non-negative
 *
 *              Failure:    Negative
 *
 *-------------------------------------------------------------------------
 */
herr_t
H5VLdatatype_specific(void *obj, hid_t plugin_id, H5VL_datatype_specific_t specific_type,
                      hid_t dxpl_id, void **req, va_list arguments)
{
    H5VL_class_t *cls = NULL;
    herr_t ret_value = SUCCEED;

    FUNC_ENTER_API_NOINIT
    H5TRACE6("e", "*xiVfi**xx", obj, plugin_id, specific_type, dxpl_id, req,
             arguments);

    if (NULL == obj)
        HGOTO_ERROR(H5E_ARGS, H5E_BADVALUE, FAIL, "invalid object")
    if(NULL == (cls = (H5VL_class_t *)H5I_object_verify(plugin_id, H5I_VOL)))
        HGOTO_ERROR(H5E_ARGS, H5E_BADTYPE, FAIL, "not a VOL plugin ID")

    if(NULL == cls->datatype_cls.specific)
        HGOTO_ERROR(H5E_VOL, H5E_UNSUPPORTED, FAIL, "VOL plugin has no `datatype specific' method")
    if((ret_value = (cls->datatype_cls.specific)
        (obj, specific_type, dxpl_id, req, arguments)) < 0)
        HGOTO_ERROR(H5E_VOL, H5E_CANTOPERATE, FAIL, "Unable to execute datatype specific callback")

done:
    FUNC_LEAVE_API_NOINIT(ret_value)
} /* end H5VLdatatype_specific() */


/*-------------------------------------------------------------------------
 * Function:    H5VLdatatype_optional
 *
 * Purpose:     Performs an optional plugin-specific operation on a datatype
 *
 * Return:      Success:    Non-negative
 *
 *              Failure:    Negative
 *
 *-------------------------------------------------------------------------
 */
herr_t
H5VLdatatype_optional(void *obj, hid_t plugin_id, hid_t dxpl_id, void **req, va_list arguments)
{
    H5VL_class_t *cls = NULL;
    herr_t ret_value = SUCCEED;

    FUNC_ENTER_API_NOINIT
    H5TRACE5("e", "*xii**xx", obj, plugin_id, dxpl_id, req, arguments);

    if (NULL == obj)
        HGOTO_ERROR(H5E_ARGS, H5E_BADVALUE, FAIL, "invalid object")
    if(NULL == (cls = (H5VL_class_t *)H5I_object_verify(plugin_id, H5I_VOL)))
        HGOTO_ERROR(H5E_ARGS, H5E_BADTYPE, FAIL, "not a VOL plugin ID")

    if(NULL == cls->datatype_cls.optional)
        HGOTO_ERROR(H5E_VOL, H5E_UNSUPPORTED, FAIL, "VOL plugin has no `datatype optional' method")
    if((ret_value = (cls->datatype_cls.optional)(obj, dxpl_id, req, arguments)) < 0)
        HGOTO_ERROR(H5E_VOL, H5E_CANTOPERATE, FAIL, "Unable to execute datatype optional callback")

done:
    FUNC_LEAVE_API_NOINIT(ret_value)
} /* end H5VLdatatype_optional() */


/*-------------------------------------------------------------------------
 * Function:    H5VLdatatype_get
 *
 * Purpose:     Gets information about the datatype
 *
 * Return:      Success:    Non-negative
 *
 *              Failure:    Negative
 *
 *-------------------------------------------------------------------------
 */
herr_t
H5VLdatatype_get(void *obj, hid_t plugin_id, H5VL_datatype_get_t get_type,
                 hid_t dxpl_id, void **req, va_list arguments)
{
    H5VL_class_t *cls = NULL;
    herr_t ret_value = SUCCEED;

    FUNC_ENTER_API_NOINIT
    H5TRACE6("e", "*xiVei**xx", obj, plugin_id, get_type, dxpl_id, req, arguments);

    if(NULL == obj)
        HGOTO_ERROR(H5E_ARGS, H5E_BADVALUE, FAIL, "invalid object")
    if(NULL == (cls = (H5VL_class_t *)H5I_object_verify(plugin_id, H5I_VOL)))
        HGOTO_ERROR(H5E_ARGS, H5E_BADTYPE, FAIL, "not a VOL plugin ID")

    /* Bypass the H5VLint layer */
    if(NULL == cls->datatype_cls.get)
        HGOTO_ERROR(H5E_VOL, H5E_UNSUPPORTED, FAIL, "VOL plugin has no `datatype get' method")
    if((ret_value = (cls->datatype_cls.get)(obj, get_type, dxpl_id, req, arguments)) < 0)
        HGOTO_ERROR(H5E_VOL, H5E_CANTGET, FAIL, "Unable to execute datatype get callback")

done:
    FUNC_LEAVE_API_NOINIT(ret_value)
} /* end H5VLdatatype_get() */


/*-------------------------------------------------------------------------
 * Function:    H5VLdatatype_close
 *
 * Purpose:     Closes a datatype
 *
 * Return:      Success:    Non-negative
 *
 *              Failure:    Negative
 *
 *-------------------------------------------------------------------------
 */
herr_t
H5VLdatatype_close(void *dt, hid_t plugin_id, hid_t dxpl_id, void **req)
{
    H5VL_class_t *cls = NULL;
    herr_t ret_value = SUCCEED;

    FUNC_ENTER_API_NOINIT
    H5TRACE4("e", "*xii**x", dt, plugin_id, dxpl_id, req);

    if (NULL == dt)
        HGOTO_ERROR(H5E_ARGS, H5E_BADVALUE, FAIL, "invalid object")
    if(NULL == (cls = (H5VL_class_t *)H5I_object_verify(plugin_id, H5I_VOL)))
        HGOTO_ERROR(H5E_ARGS, H5E_BADTYPE, FAIL, "not a VOL plugin ID")

    if((ret_value = H5VL_datatype_close(dt, cls, dxpl_id, req)) < 0)
        HGOTO_ERROR(H5E_VOL, H5E_CANTRELEASE, FAIL, "unable to close datatype")

done:
    FUNC_LEAVE_API_NOINIT(ret_value)
} /* end H5VLdatatype_close() */


/*-------------------------------------------------------------------------
 * Function:    H5VLrequest_cancel
 *
 * Purpose:     Cancels a request
 *
 * Return:      Success:    Non-negative
 *
 *              Failure:    Negative
 *
 *-------------------------------------------------------------------------
 */
herr_t
H5VLrequest_cancel(void **req, hid_t plugin_id, H5ES_status_t *status)
{
    H5VL_class_t    *cls = NULL;
    herr_t          ret_value = SUCCEED;

    FUNC_ENTER_API_NOINIT
    H5TRACE3("e", "**xi*Es", req, plugin_id, status);

    if (NULL == (cls = (H5VL_class_t *)H5I_object_verify(plugin_id, H5I_VOL)))
        HGOTO_ERROR(H5E_ARGS, H5E_BADTYPE, FAIL, "not a VOL plugin ID")

    if ((ret_value = H5VL_request_cancel(req, cls, status)) < 0)
        HGOTO_ERROR(H5E_VOL, H5E_CANTRELEASE, FAIL, "unable to cancel request")

done:
    FUNC_LEAVE_API_NOINIT(ret_value)
} /* end H5VLrequest_cancel() */


/*-------------------------------------------------------------------------
 * Function:    H5VLrequest_test
 *
 * Purpose:     Tests a request
 *
 * Return:      Success:    Non-negative
 *
 *              Failure:    Negative
 *
 *-------------------------------------------------------------------------
 */
herr_t
H5VLrequest_test(void **req, hid_t plugin_id, H5ES_status_t *status)
{
    H5VL_class_t    *cls = NULL;
    herr_t          ret_value = SUCCEED;

    FUNC_ENTER_API_NOINIT
    H5TRACE3("e", "**xi*Es", req, plugin_id, status);

    if (NULL == (cls = (H5VL_class_t *)H5I_object_verify(plugin_id, H5I_VOL)))
        HGOTO_ERROR(H5E_ARGS, H5E_BADTYPE, FAIL, "not a VOL plugin ID")

    if ((ret_value = H5VL_request_test(req, cls, status)) < 0)
        HGOTO_ERROR(H5E_VOL, H5E_CANTRELEASE, FAIL, "unable to test request")

done:
    FUNC_LEAVE_API_NOINIT(ret_value)
} /* end H5VLrequest_test() */


/*-------------------------------------------------------------------------
 * Function:    H5VLrequest_wait
 *
 * Purpose:     Waits on a request
 *
 * Return:      Success:    Non-negative
 *
 *              Failure:    Negative
 *
 *-------------------------------------------------------------------------
 */
herr_t
H5VLrequest_wait(void **req, hid_t plugin_id, H5ES_status_t *status)
{
    H5VL_class_t    *cls = NULL;
    herr_t          ret_value = SUCCEED;

    FUNC_ENTER_API_NOINIT
    H5TRACE3("e", "**xi*Es", req, plugin_id, status);

    if (NULL == (cls = (H5VL_class_t *)H5I_object_verify(plugin_id, H5I_VOL)))
        HGOTO_ERROR(H5E_ARGS, H5E_BADTYPE, FAIL, "not a VOL plugin ID")

    if ((ret_value = H5VL_request_wait(req, cls, status)) < 0)
        HGOTO_ERROR(H5E_VOL, H5E_CANTRELEASE, FAIL, "unable to wait on request")

done:
    FUNC_LEAVE_API_NOINIT(ret_value)
} /* end H5VLrequest_wait() */
<|MERGE_RESOLUTION|>--- conflicted
+++ resolved
@@ -107,7 +107,7 @@
  
 /*-------------------------------------------------------------------------
- * Function:    H5VLregister_driver
+ * Function:    H5VLregister_plugin
  *
  * Purpose:     Registers a new VOL plugin as a member of the virtual object
  *              layer class.
@@ -121,22 +121,13 @@
  *-------------------------------------------------------------------------
  */
 hid_t
-<<<<<<< HEAD
-H5VLregister(const H5VL_class_t *cls, hid_t vipl_id)
-=======
-H5VLregister_driver(const H5VL_class_t *cls)
->>>>>>> 47f30b47
+H5VLregister_plugin(const H5VL_class_t *cls, hid_t vipl_id)
 {
     H5VL_get_plugin_ud_t op_data;       /* Callback info for plugin search */
     hid_t ret_value = H5I_INVALID_HID;
 
-<<<<<<< HEAD
-    FUNC_ENTER_API(FAIL)
+    FUNC_ENTER_API(H5I_INVALID_HID)
     H5TRACE2("i", "*xi", cls, vipl_id);
-=======
-    FUNC_ENTER_API(H5I_INVALID_HID)
-    H5TRACE1("i", "*x", cls);
->>>>>>> 47f30b47
 
     /* Check arguments */
     if (!cls)
@@ -157,7 +148,6 @@
     if (H5I_iterate(H5I_VOL, H5VL__get_plugin_cb, &op_data, TRUE) < 0)
         HGOTO_ERROR(H5E_VOL, H5E_BADITER, H5I_INVALID_HID, "can't iterate over VOL IDs")
 
-<<<<<<< HEAD
     /* Increment the ref count on the existing VOL plugin ID, if it's already registered */
     if(op_data.found_id != H5I_INVALID_HID) {
         if (H5I_inc_ref(op_data.found_id, TRUE) < 0)
@@ -166,20 +156,9 @@
     } /* end if */
     else {
         /* Create a new class ID */
-        if ((ret_value = H5VL_register(cls, TRUE, vipl_id)) < 0)
+        if ((ret_value = H5VL_register_plugin(cls, TRUE, vipl_id)) < 0)
             HGOTO_ERROR(H5E_VOL, H5E_CANTREGISTER, H5I_INVALID_HID, "unable to register VOL plugin")
     } /* end else */
-=======
-    /* XXX: Does this need to be an error? Users probably don't care as long
-     *      as their VOL driver is available.
-     */
-    if (op_data.found_id != H5I_INVALID_HID)
-        HGOTO_ERROR(H5E_VOL, H5E_CANTREGISTER, H5I_INVALID_HID, "VOL driver with the same name is already registered.")
-
-    /* Create the new class ID */
-    if ((ret_value = H5VL_register_driver(cls, sizeof(H5VL_class_t), TRUE)) < 0)
-        HGOTO_ERROR(H5E_ATOM, H5E_CANTREGISTER, H5I_INVALID_HID, "unable to register VOL driver")
->>>>>>> 47f30b47
 
 done:
     FUNC_LEAVE_API(ret_value)
@@ -188,7 +167,7 @@
  
 /*-------------------------------------------------------------------------
- * Function:    H5VLregister_driver_by_name
+ * Function:    H5VLregister_plugin_by_name
  *
  * Purpose:     Registers a new VOL plugin as a member of the virtual object
  *              layer class.
@@ -202,22 +181,13 @@
  *-------------------------------------------------------------------------
  */
 hid_t
-<<<<<<< HEAD
-H5VLregister_by_name(const char *name, hid_t vipl_id)
-=======
-H5VLregister_driver_by_name(const char *name)
->>>>>>> 47f30b47
+H5VLregister_plugin_by_name(const char *name, hid_t vipl_id)
 {
     H5VL_get_plugin_ud_t op_data;       /* Callback info for plugin search */
     hid_t ret_value = H5I_INVALID_HID;
 
-<<<<<<< HEAD
-    FUNC_ENTER_API(FAIL)
+    FUNC_ENTER_API(H5I_INVALID_HID)
     H5TRACE2("i", "*si", name, vipl_id);
-=======
-    FUNC_ENTER_API(H5I_INVALID_HID)
-    H5TRACE1("i", "*s", name);
->>>>>>> 47f30b47
 
     /* Check arguments */
     if (!name)
@@ -247,17 +217,10 @@
         if (NULL == (cls = (const H5VL_class_t *)H5PL_load(H5PL_TYPE_VOL, key)))
             HGOTO_ERROR(H5E_VOL, H5E_CANTINIT, H5I_INVALID_HID, "unable to load VOL plugin")
 
-<<<<<<< HEAD
         /* Register the plugin we loaded */
-        if ((ret_value = H5VL_register(cls, TRUE, vipl_id)) < 0)
+        if ((ret_value = H5VL_register_plugin(cls, TRUE, vipl_id)) < 0)
             HGOTO_ERROR(H5E_VOL, H5E_CANTREGISTER, H5I_INVALID_HID, "unable to register VOL plugin ID")
     } /* end else */
-=======
-        /* Register the driver we loaded */
-        if ((ret_value = H5VL_register_driver(cls, sizeof(H5VL_class_t), TRUE)) < 0)
-            HGOTO_ERROR(H5E_ATOM, H5E_CANTREGISTER, H5I_INVALID_HID, "unable to register VOL driver ID")
-    }
->>>>>>> 47f30b47
 
 done:
     FUNC_LEAVE_API(ret_value)
@@ -266,7 +229,6 @@
  
 /*-------------------------------------------------------------------------
-<<<<<<< HEAD
  * Function:    H5VLclose
  *
  * Purpose:     Closes a VOL plugin ID.  This in no way affects
@@ -302,20 +264,12 @@
  
 /*-------------------------------------------------------------------------
- * Function:    H5VLunregister
+ * Function:    H5VLunregister_plugin
  *
  * Purpose:     Removes a VOL plugin ID from the library. This in no way affects
  *              file access property lists which have been defined to use
  *              this VOL plugin or files which are already opened under with
  *              this plugin.
-=======
- * Function:    H5VLunregister_driver
- *
- * Purpose:     Removes a VOL driver ID from the library. This in no way affects
- *              file access property lists which have been defined to use
- *              this VOL driver or files which are already opened under with
- *              this driver.
->>>>>>> 47f30b47
  *
  * Return:      Success:    Non-negative
  *
@@ -524,88 +478,6 @@
     FUNC_LEAVE_API(ret_value)
 } /* H5VLcmp_plugin_info() */
 
--
-/*---------------------------------------------------------------------------
- * Function:	H5VLregister
- *
- * Purpose:     Public routine to register an object and get an ID given a
- *              VOL driver ID.
- *
- *              Unlike H5Iregister(), this API call can register library
- *              types (e.g.; H5I_DATASET).
- *
- * NOTE:        This API call is mainly intended for VOL driver authors.
- *
- * Return:      Success:    A valid HDF5 ID
- *
- *              Failure:    H5I_INVALID_HID
- *
- *---------------------------------------------------------------------------
- */
-hid_t
-<<<<<<< HEAD
-H5VLobject_register(void *obj, H5I_type_t obj_type, hid_t plugin_id)
-=======
-H5VLregister(H5I_type_t type, const void *obj, hid_t driver_id)
->>>>>>> 47f30b47
-{
-    hid_t ret_value = H5I_INVALID_HID;
-
-<<<<<<< HEAD
-    FUNC_ENTER_API(FAIL)
-    H5TRACE3("i", "*xIti", obj, obj_type, plugin_id);
-=======
-    FUNC_ENTER_API(H5I_INVALID_HID)
-    H5TRACE3("i", "It*xi", type, obj, driver_id);
->>>>>>> 47f30b47
-
-    if (NULL == obj)
-        HGOTO_ERROR(H5E_ARGS, H5E_BADTYPE, H5I_INVALID_HID, "obj pointer can't be NULL")
-
-<<<<<<< HEAD
-    if ((ret_value = H5VL_object_register(obj, obj_type, plugin_id, TRUE)) < 0)
-        HGOTO_ERROR(H5E_VOL, H5E_CANTREGISTER, FAIL, "unable to register object")
-=======
-    if ((ret_value = H5VL_register_using_vol_id(type, obj, driver_id, TRUE)) < 0)
-        HGOTO_ERROR(H5E_ATOM, H5E_CANTREGISTER, H5I_INVALID_HID, "unable to register object")
->>>>>>> 47f30b47
-
-done:
-    FUNC_LEAVE_API(ret_value)
-} /* H5VLregister */
-
--
-/*-------------------------------------------------------------------------
- * Function:    H5VLobject
- *
- * Purpose:     Public utility function to return the VOL object pointer
- *              associated with an hid_t.
- *
- * Return:      Success:        object pointer
- *              Failure:        NULL
- *
- * Programmer:  Jordan Henderson
- *              January, 2018
- *
- *-------------------------------------------------------------------------
- */
-void *
-H5VLobject(hid_t id)
-{
-    void *ret_value = NULL;
-
-    FUNC_ENTER_API(NULL)
-    H5TRACE1("*x", "i", id);
-
-    if (NULL == (ret_value = H5VL_object(id)))
-        HGOTO_ERROR(H5E_ARGS, H5E_BADTYPE, NULL, "invalid identifier")
-
-done:
-    FUNC_LEAVE_API(ret_value)
-} /* end H5VLobject() */
-
 /*-------------------------------------------------------------------------
  * Routines below this are public wrappers for stackable VOL plugins, and
  * should not be called by applications.
@@ -791,28 +663,24 @@
 void *
 H5VLget_object(void *obj, hid_t plugin_id)
 {
-    H5VL_class_t *cls = NULL;
+    H5VL_class_t *cls;
     void *ret_value = NULL;
 
     FUNC_ENTER_API_NOINIT
 
     H5TRACE2("*x", "*xi", obj, plugin_id);
+
     /* Check args */
     if(NULL == obj)
         HGOTO_ERROR(H5E_ARGS, H5E_BADVALUE, NULL, "invalid object")
     if(NULL == (cls = (H5VL_class_t *)H5I_object_verify(plugin_id, H5I_VOL)))
         HGOTO_ERROR(H5E_ARGS, H5E_BADTYPE, NULL, "not a VOL plugin ID")
 
-<<<<<<< HEAD
     /* Check for 'get_object' callback in plugin */
     if(cls->get_object)
         ret_value = (cls->get_object)(obj);
     else
         ret_value = obj;
-=======
-    if (NULL == (*obj = H5VL_vol_object(obj_id)))
-        HGOTO_ERROR(H5E_ARGS, H5E_BADTYPE, FAIL, "ID does not contain a valid object")
->>>>>>> 47f30b47
 
 done:
     FUNC_LEAVE_API_NOINIT(ret_value)
