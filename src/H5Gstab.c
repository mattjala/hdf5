--- conflicted
+++ resolved
@@ -836,19 +836,11 @@
 H5G_stab_lookup(H5O_loc_t *grp_oloc, const char *name, H5O_link_t *lnk,
     hid_t dxpl_id)
 {
-<<<<<<< HEAD
-    H5HL_t      *heap = NULL;   /* Pointer to local heap */
-    H5G_bt_lkp_t bt_udata;      /* Data to pass through B-tree	*/
-    H5G_stab_fnd_ud_t udata;    /* 'User data' to give to callback */
-    H5O_stab_t stab;		/* Symbol table message		*/
-    htri_t     ret_value;       /* Return value */
-=======
     H5HL_t *heap = NULL;                /* Pointer to local heap */
     H5G_bt_lkp_t bt_udata;              /* Data to pass through B-tree	*/
     H5G_stab_fnd_ud_t udata;            /* 'User data' to give to callback */
     H5O_stab_t stab;		        /* Symbol table message		*/
-    herr_t     ret_value = SUCCEED;     /* Return value */
->>>>>>> 77038a81
+    htri_t     ret_value;       /* Return value */
 
     FUNC_ENTER_NOAPI(H5G_stab_lookup, FAIL)
 
