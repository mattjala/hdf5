/* * * * * * * * * * * * * * * * * * * * * * * * * * * * * * * * * * * * * * *
 * Copyright by The HDF Group.                                               *
 * Copyright by the Board of Trustees of the University of Illinois.         *
 * All rights reserved.                                                      *
 *                                                                           *
 * This file is part of HDF5.  The full HDF5 copyright notice, including     *
 * terms governing use, modification, and redistribution, is contained in    *
 * the COPYING file, which can be found at the root of the source code       *
 * distribution tree, or in https://support.hdfgroup.org/ftp/HDF5/releases.  *
 * If you do not have access to either file, you may request a copy from     *
 * help@hdfgroup.org.                                                        *
 * * * * * * * * * * * * * * * * * * * * * * * * * * * * * * * * * * * * * * */

/*
 * This file contains public declarations for the HDF5 module.
 */
#ifndef _H5public_H
#define _H5public_H

/* Include files for public use... */
/*
 * Since H5pubconf.h is a generated header file, it is messy to try
 * to put a #ifndef _H5pubconf_H ... #endif guard in it.
 * HDF5 has set an internal rule that it is being included here.
 * Source files should NOT include H5pubconf.h directly but include
 * it via H5public.h.  The #ifndef _H5public_H guard above would
 * prevent repeated include.
 */
#include "H5pubconf.h"          /* From configure */

/* API Version macro wrapper definitions */
#include "H5version.h"

#ifdef H5_HAVE_FEATURES_H
#include <features.h>           /* For setting POSIX, BSD, etc. compatibility */
#endif
#ifdef H5_HAVE_SYS_TYPES_H
#include <sys/types.h>
#endif
#ifdef H5_STDC_HEADERS
#   include <limits.h>          /* For H5T_NATIVE_CHAR defn in H5Tpublic.h  */
#   include <stdarg.h>          /* For variadic functions in H5VLpublic.h   */
#endif
#ifndef __cplusplus
# ifdef H5_HAVE_STDINT_H
#   include <stdint.h>          /* For C9x types */
# endif
#else
# ifdef H5_HAVE_STDINT_H_CXX
#   include <stdint.h>          /* For C9x types (when included from C++) */
# endif
#endif
#ifdef H5_HAVE_INTTYPES_H
#   include <inttypes.h>        /* C99/POSIX.1 header for uint64_t, PRIu64 */
#endif
#ifdef H5_HAVE_STDDEF_H
#   include <stddef.h>
#endif
#ifdef H5_HAVE_PARALLEL
/* Don't link against MPI C++ bindings */
#   define MPICH_SKIP_MPICXX 1
#   define OMPI_SKIP_MPICXX 1
#   include <mpi.h>
#ifndef MPI_FILE_NULL           /* MPIO may be defined in mpi.h already */
#   include <mpio.h>
#endif
#endif


/* Include the Windows API adapter header early */
#include "H5api_adpt.h"

#ifdef __cplusplus
extern "C" {
#endif

/* Macros for enabling/disabling particular GCC warnings */
/* (see the following web-sites for more info:
 *      http://www.dbp-consulting.com/tutorials/SuppressingGCCWarnings.html
 *      http://gcc.gnu.org/onlinedocs/gcc/Diagnostic-Pragmas.html#Diagnostic-Pragmas
 */
/* These pragmas are only implemented usefully in gcc 4.6+ */
#if ((__GNUC__ * 100) + __GNUC_MINOR__) >= 406
    #define H5_GCC_DIAG_STR(s) #s
    #define H5_GCC_DIAG_JOINSTR(x,y) H5_GCC_DIAG_STR(x ## y)
    #define H5_GCC_DIAG_DO_PRAGMA(x) _Pragma (#x)
    #define H5_GCC_DIAG_PRAGMA(x) H5_GCC_DIAG_DO_PRAGMA(GCC diagnostic x)

    #define H5_GCC_DIAG_OFF(x) H5_GCC_DIAG_PRAGMA(push) H5_GCC_DIAG_PRAGMA(ignored H5_GCC_DIAG_JOINSTR(-W,x))
    #define H5_GCC_DIAG_ON(x) H5_GCC_DIAG_PRAGMA(pop)
#else
    #define H5_GCC_DIAG_OFF(x)
    #define H5_GCC_DIAG_ON(x)
#endif

/* Version numbers */
#define H5_VERS_MAJOR   1   /* For major interface/format changes       */
#define H5_VERS_MINOR   13  /* For minor interface/format changes       */
#define H5_VERS_RELEASE 0   /* For tweaks, bug-fixes, or development    */
#define H5_VERS_SUBRELEASE ""   /* For pre-releases like snap0          */
                /* Empty string for real releases.           */
#define H5_VERS_INFO    "HDF5 library version: 1.13.0"      /* Full version string */

#define H5check()   H5check_version(H5_VERS_MAJOR,H5_VERS_MINOR,            \
                        H5_VERS_RELEASE)

/* macros for comparing the version */
#define H5_VERSION_GE(Maj,Min,Rel) \
       (((H5_VERS_MAJOR==Maj) && (H5_VERS_MINOR==Min) && (H5_VERS_RELEASE>=Rel)) || \
        ((H5_VERS_MAJOR==Maj) && (H5_VERS_MINOR>Min)) || \
        (H5_VERS_MAJOR>Maj))

#define H5_VERSION_LE(Maj,Min,Rel) \
       (((H5_VERS_MAJOR==Maj) && (H5_VERS_MINOR==Min) && (H5_VERS_RELEASE<=Rel)) || \
        ((H5_VERS_MAJOR==Maj) && (H5_VERS_MINOR<Min)) || \
        (H5_VERS_MAJOR<Maj))

/*
 * Status return values.  Failed integer functions in HDF5 result almost
 * always in a negative value (unsigned failing functions sometimes return
 * zero for failure) while successful return is non-negative (often zero).
 * The negative failure value is most commonly -1, but don't bet on it.  The
 * proper way to detect failure is something like:
 *
 *  if((dset = H5Dopen2(file, name)) < 0)
 *      fprintf(stderr, "unable to open the requested dataset\n");
 */
typedef int herr_t;


/*
 * Boolean type.  Successful return values are zero (false) or positive
 * (true). The typical true value is 1 but don't bet on it.  Boolean
 * functions cannot fail.  Functions that return `htri_t' however return zero
 * (false), positive (true), or negative (failure). The proper way to test
 * for truth from a htri_t function is:
 *
 *  if ((retval = H5Tcommitted(type)) > 0) {
 *      printf("data type is committed\n");
 *  } else if (!retval) {
 *      printf("data type is not committed\n");
 *  } else {
 *      printf("error determining whether data type is committed\n");
 *  }
 */
#ifdef H5_HAVE_STDBOOL_H
  #include <stdbool.h>
#else /* H5_HAVE_STDBOOL_H */
  #ifndef __cplusplus
    #if defined(H5_SIZEOF_BOOL) && (H5_SIZEOF_BOOL != 0)
      #define bool    _Bool
    #else
      #define bool    unsigned int
    #endif
    #define true    1
    #define false   0
  #endif /* __cplusplus */
#endif /* H5_HAVE_STDBOOL_H */
typedef bool hbool_t;
typedef int htri_t;

/* Define the ssize_t type if it not is defined */
#if H5_SIZEOF_SSIZE_T==0
/* Undefine this size, we will re-define it in one of the sections below */
#undef H5_SIZEOF_SSIZE_T
#if H5_SIZEOF_SIZE_T==H5_SIZEOF_INT
typedef int ssize_t;
#       define H5_SIZEOF_SSIZE_T H5_SIZEOF_INT
#elif H5_SIZEOF_SIZE_T==H5_SIZEOF_LONG
typedef long ssize_t;
#       define H5_SIZEOF_SSIZE_T H5_SIZEOF_LONG
#elif H5_SIZEOF_SIZE_T==H5_SIZEOF_LONG_LONG
typedef long long ssize_t;
#       define H5_SIZEOF_SSIZE_T H5_SIZEOF_LONG_LONG
#else /* Can't find matching type for ssize_t */
#   error "nothing appropriate for ssize_t"
#endif
#endif

/* int64_t type is used for creation order field for links.  It may be
 * defined in Posix.1g, otherwise it is defined here.
 */
#if H5_SIZEOF_INT64_T>=8
#elif H5_SIZEOF_INT>=8
    typedef int int64_t;
#   undef H5_SIZEOF_INT64_T
#   define H5_SIZEOF_INT64_T H5_SIZEOF_INT
#elif H5_SIZEOF_LONG>=8
    typedef long int64_t;
#   undef H5_SIZEOF_INT64_T
#   define H5_SIZEOF_INT64_T H5_SIZEOF_LONG
#elif H5_SIZEOF_LONG_LONG>=8
    typedef long long int64_t;
#   undef H5_SIZEOF_INT64_T
#   define H5_SIZEOF_INT64_T H5_SIZEOF_LONG_LONG
#else
#   error "nothing appropriate for int64_t"
#endif

/* uint64_t type is used for fields for H5O_info_t.  It may be
 * defined in Posix.1g, otherwise it is defined here.
 */
#if H5_SIZEOF_UINT64_T>=8
#ifndef UINT64_MAX
#define UINT64_MAX ((uint64_t)-1)
#endif
#elif H5_SIZEOF_INT>=8
    typedef unsigned uint64_t;
#   define UINT64_MAX UINT_MAX
#   undef H5_SIZEOF_UINT64_T
#   define H5_SIZEOF_UINT64_T H5_SIZEOF_INT
#elif H5_SIZEOF_LONG>=8
    typedef unsigned long uint64_t;
#   define UINT64_MAX ULONG_MAX
#   undef H5_SIZEOF_UINT64_T
#   define H5_SIZEOF_UINT64_T H5_SIZEOF_LONG
#elif H5_SIZEOF_LONG_LONG>=8
    typedef unsigned long long uint64_t;
#   define UINT64_MAX ULLONG_MAX
#   undef H5_SIZEOF_UINT64_T
#   define H5_SIZEOF_UINT64_T H5_SIZEOF_LONG_LONG
#else
#   error "nothing appropriate for uint64_t"
#endif

/*
 * The sizes of file objects have their own types defined here, use a 64-bit
 * type.
 */
<<<<<<< HEAD
typedef uint64_t    hsize_t;
typedef int64_t     hssize_t;
#define PRIdHSIZE   PRId64
#define PRIiHSIZE   PRIi64
#define PRIoHSIZE   PRIo64
#define PRIuHSIZE   PRIu64
#define PRIxHSIZE   PRIx64
#define PRIXHSIZE   PRIX64
#define H5_SIZEOF_HSIZE_T   H5_SIZEOF_UINT64_T
#define H5_SIZEOF_HSSIZE_T  H5_SIZEOF_INT64_T
#define HSIZE_UNDEF         UINT64_MAX
=======
#if H5_SIZEOF_LONG_LONG >= 8
H5_GCC_DIAG_OFF(long-long)
typedef unsigned long long  hsize_t;
typedef signed long long    hssize_t;
H5_GCC_DIAG_ON(long-long)
#       define H5_SIZEOF_HSIZE_T H5_SIZEOF_LONG_LONG
#       define H5_SIZEOF_HSSIZE_T H5_SIZEOF_LONG_LONG
#else
#   error "nothing appropriate for hsize_t"
#endif
#define HSIZE_UNDEF             ((hsize_t)(hssize_t)(-1))
>>>>>>> b3a89155

/*
 * File addresses have their own types.
 */
#if H5_SIZEOF_INT >= 8
    typedef unsigned                haddr_t;
#   define HADDR_UNDEF              UINT_MAX
#   define H5_SIZEOF_HADDR_T        H5_SIZEOF_INT
#   ifdef H5_HAVE_PARALLEL
#       define HADDR_AS_MPI_TYPE    MPI_UNSIGNED
#   endif  /* H5_HAVE_PARALLEL */
#elif H5_SIZEOF_LONG >= 8
    typedef unsigned long           haddr_t;
#   define HADDR_UNDEF              ULONG_MAX
#   define H5_SIZEOF_HADDR_T        H5_SIZEOF_LONG
#   ifdef H5_HAVE_PARALLEL
#       define HADDR_AS_MPI_TYPE    MPI_UNSIGNED_LONG
#   endif  /* H5_HAVE_PARALLEL */
#elif H5_SIZEOF_LONG_LONG >= 8
    typedef unsigned long long      haddr_t;
#   define HADDR_UNDEF              ULLONG_MAX
#   define H5_SIZEOF_HADDR_T        H5_SIZEOF_LONG_LONG
#   ifdef H5_HAVE_PARALLEL
#       define HADDR_AS_MPI_TYPE    MPI_LONG_LONG_INT
#   endif  /* H5_HAVE_PARALLEL */
#else
#   error "nothing appropriate for haddr_t"
#endif
#if H5_SIZEOF_HADDR_T == H5_SIZEOF_INT
#   define PRIXHADDR  "X"
#   define PRIoHADDR  "o"
#   define PRIuHADDR  "u"
#   define PRIxHADDR  "x"
#   define PRIXHADDR  "X"
#elif H5_SIZEOF_HADDR_T == H5_SIZEOF_LONG
#   define PRIXHADDR  "lX"
#   define PRIoHADDR  "lo"
#   define PRIuHADDR  "lu"
#   define PRIxHADDR  "lx"
#   define PRIXHADDR  "lX"
#elif H5_SIZEOF_HADDR_T == H5_SIZEOF_LONG_LONG
#   define PRIXHADDR  H5_PRINTF_LL_WIDTH "X"
#   define PRIoHADDR  H5_PRINTF_LL_WIDTH "o"
#   define PRIuHADDR  H5_PRINTF_LL_WIDTH "u"
#   define PRIxHADDR  H5_PRINTF_LL_WIDTH "x"
#   define PRIXHADDR  H5_PRINTF_LL_WIDTH "X"
#else
#   error "nothing appropriate for H5_PRINTF_HADDR_FMT"
#endif
<<<<<<< HEAD
#define H5_PRINTF_HADDR_FMT  "%" PRIuHADDR
#define HADDR_MAX        (HADDR_UNDEF-1)
=======
#define HADDR_MAX       (HADDR_UNDEF-1)
>>>>>>> b3a89155

/* uint32_t type is used for creation order field for messages.  It may be
 * defined in Posix.1g, otherwise it is defined here.
 */
#if H5_SIZEOF_UINT32_T>=4
#elif H5_SIZEOF_SHORT>=4
    typedef short uint32_t;
#   undef H5_SIZEOF_UINT32_T
#   define H5_SIZEOF_UINT32_T H5_SIZEOF_SHORT
#elif H5_SIZEOF_INT>=4
    typedef unsigned int uint32_t;
#   undef H5_SIZEOF_UINT32_T
#   define H5_SIZEOF_UINT32_T H5_SIZEOF_INT
#elif H5_SIZEOF_LONG>=4
    typedef unsigned long uint32_t;
#   undef H5_SIZEOF_UINT32_T
#   define H5_SIZEOF_UINT32_T H5_SIZEOF_LONG
#else
#   error "nothing appropriate for uint32_t"
#endif

/* Common iteration orders */
typedef enum {
    H5_ITER_UNKNOWN = -1,       /* Unknown order */
    H5_ITER_INC,                /* Increasing order */
    H5_ITER_DEC,                /* Decreasing order */
    H5_ITER_NATIVE,             /* No particular order, whatever is fastest */
    H5_ITER_N                   /* Number of iteration orders */
} H5_iter_order_t;

/* Iteration callback values */
/* (Actually, any positive value will cause the iterator to stop and pass back
 *      that positive value to the function that called the iterator)
 */
#define H5_ITER_ERROR   (-1)
#define H5_ITER_CONT    (0)
#define H5_ITER_STOP    (1)

/*
 * The types of indices on links in groups/attributes on objects.
 * Primarily used for "<do> <foo> by index" routines and for iterating over
 * links in groups/attributes on objects.
 */
typedef enum H5_index_t {
    H5_INDEX_UNKNOWN = -1,      /* Unknown index type                   */
    H5_INDEX_NAME,              /* Index on names                       */
    H5_INDEX_CRT_ORDER,         /* Index on creation order              */
    H5_INDEX_N                  /* Number of indices defined            */
} H5_index_t;

/*
 * Storage info struct used by H5O_info_t and H5F_info_t
 */
typedef struct H5_ih_info_t {
    hsize_t     index_size;     /* btree and/or list */
    hsize_t     heap_size;
} H5_ih_info_t;

/* Tokens are unique and permanent identifiers that are
 * used to reference HDF5 objects in a container. */

/* The maximum size allowed for tokens */
#define H5O_MAX_TOKEN_SIZE      (16)    /* Allows for 128-bit tokens */

/* Type for object tokens */
/* (Hoisted here, since it's used by both the H5Lpublic.h and H5Opublic.h headers) */
typedef struct H5O_token_t {
    uint8_t __data[H5O_MAX_TOKEN_SIZE];
} H5O_token_t;

/*
 * Allocation statistics info struct
 */
typedef struct H5_alloc_stats_t {
    unsigned long long total_alloc_bytes; /* Running count of total # of bytes allocated */
    size_t curr_alloc_bytes;           /* Current # of bytes allocated */
    size_t peak_alloc_bytes;           /* Peak # of bytes allocated */
    size_t max_block_size;             /* Largest block allocated */
    size_t total_alloc_blocks_count;   /* Running count of total # of blocks allocated */
    size_t curr_alloc_blocks_count;    /* Current # of blocks allocated */
    size_t peak_alloc_blocks_count;    /* Peak # of blocks allocated */
} H5_alloc_stats_t;

/* Functions in H5.c */
H5_DLL herr_t H5open(void);
H5_DLL herr_t H5close(void);
H5_DLL herr_t H5dont_atexit(void);
H5_DLL herr_t H5garbage_collect(void);
H5_DLL herr_t H5set_free_list_limits (int reg_global_lim, int reg_list_lim,
                int arr_global_lim, int arr_list_lim, int blk_global_lim,
                int blk_list_lim);
H5_DLL herr_t H5get_free_list_sizes(size_t *reg_size, size_t *arr_size,
    size_t *blk_size, size_t *fac_size);
H5_DLL herr_t H5get_alloc_stats(H5_alloc_stats_t *stats);
H5_DLL herr_t H5get_libversion(unsigned *majnum, unsigned *minnum,
                unsigned *relnum);
H5_DLL herr_t H5check_version(unsigned majnum, unsigned minnum,
                unsigned relnum);
H5_DLL herr_t H5is_library_threadsafe(hbool_t *is_ts);
H5_DLL herr_t H5free_memory(void *mem);
H5_DLL void *H5allocate_memory(size_t size, hbool_t clear);
H5_DLL void *H5resize_memory(void *mem, size_t size);

#ifdef __cplusplus
}
#endif
#endif /* _H5public_H */

<|MERGE_RESOLUTION|>--- conflicted
+++ resolved
@@ -227,7 +227,6 @@
  * The sizes of file objects have their own types defined here, use a 64-bit
  * type.
  */
-<<<<<<< HEAD
 typedef uint64_t    hsize_t;
 typedef int64_t     hssize_t;
 #define PRIdHSIZE   PRId64
@@ -239,19 +238,6 @@
 #define H5_SIZEOF_HSIZE_T   H5_SIZEOF_UINT64_T
 #define H5_SIZEOF_HSSIZE_T  H5_SIZEOF_INT64_T
 #define HSIZE_UNDEF         UINT64_MAX
-=======
-#if H5_SIZEOF_LONG_LONG >= 8
-H5_GCC_DIAG_OFF(long-long)
-typedef unsigned long long  hsize_t;
-typedef signed long long    hssize_t;
-H5_GCC_DIAG_ON(long-long)
-#       define H5_SIZEOF_HSIZE_T H5_SIZEOF_LONG_LONG
-#       define H5_SIZEOF_HSSIZE_T H5_SIZEOF_LONG_LONG
-#else
-#   error "nothing appropriate for hsize_t"
-#endif
-#define HSIZE_UNDEF             ((hsize_t)(hssize_t)(-1))
->>>>>>> b3a89155
 
 /*
  * File addresses have their own types.
@@ -299,14 +285,10 @@
 #   define PRIxHADDR  H5_PRINTF_LL_WIDTH "x"
 #   define PRIXHADDR  H5_PRINTF_LL_WIDTH "X"
 #else
-#   error "nothing appropriate for H5_PRINTF_HADDR_FMT"
-#endif
-<<<<<<< HEAD
+#   error "nothing appropriate for PRI.HADDR"
+#endif
 #define H5_PRINTF_HADDR_FMT  "%" PRIuHADDR
-#define HADDR_MAX        (HADDR_UNDEF-1)
-=======
 #define HADDR_MAX       (HADDR_UNDEF-1)
->>>>>>> b3a89155
 
 /* uint32_t type is used for creation order field for messages.  It may be
  * defined in Posix.1g, otherwise it is defined here.
