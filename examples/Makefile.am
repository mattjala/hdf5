#
# Copyright by The HDF Group.
# Copyright by the Board of Trustees of the University of Illinois.
# All rights reserved.
#
# This file is part of HDF5.  The full HDF5 copyright notice, including
# terms governing use, modification, and redistribution, is contained in
# the COPYING file, which can be found at the root of the source code
# distribution tree, or in https://support.hdfgroup.org/ftp/HDF5/releases.
# If you do not have access to either file, you may request a copy from
# help@hdfgroup.org.
##
## Makefile.am
## Run automake to generate a Makefile.in from this file.
##
#
# HDF5 Library Examples Makefile(.in)
#

include $(top_srcdir)/config/commence.am

if BUILD_PARALLEL_CONDITIONAL
  EXAMPLE_PROG_PARA = ph5example
endif

INSTALL_SCRIPT_FILES = run-c-ex.sh
INSTALL_TOP_SCRIPT_FILES = run-all-ex.sh
INSTALL_TOP_FILES = README

# Example programs.
# Don't tell automake about them, because if it knew they were programs,
# it would try to compile them instead of using the h5cc script.
# Use the boilerplate in config/examples.am instead.
EXAMPLE_PROG = h5_write h5_read h5_extend_write h5_chunk_read h5_compound \
<<<<<<< HEAD
           h5_crtgrpd h5_subset h5_cmprss h5_rdwt h5_crtgrpar h5_extend \
           h5_crtatt h5_crtgrp h5_crtdat \
           h5_group h5_select h5_attribute h5_mount h5_reference h5_drivers \
           h5_ref2reg h5_extlink h5_elink_unix2win h5_shared_mesg h5_debug_trace \
           h5_vds h5_vds-exc h5_vds-exclim h5_vds-eiger h5_vds-simpleIO \
           h5_vds-percival h5_vds-percival-unlim h5_vds-percival-unlim-maxmin
TEST_SCRIPT=testh5cc.sh 
=======
            h5_crtgrpd h5_subset h5_cmprss h5_rdwt h5_crtgrpar h5_extend \
            h5_crtatt h5_crtgrp h5_crtdat \
            h5_group h5_select h5_attribute h5_mount h5_reference_deprec h5_drivers \
            h5_ref_extern h5_ref_compat \
            h5_ref2reg_deprec h5_extlink h5_elink_unix2win h5_shared_mesg h5_vds h5_vds-exc \
            h5_vds-exclim h5_vds-eiger h5_vds-simpleIO h5_vds-percival \
            h5_vds-percival-unlim h5_vds-percival-unlim-maxmin
TEST_SCRIPT=testh5cc.sh
>>>>>>> a08ab621
TEST_EXAMPLES_SCRIPT=$(INSTALL_SCRIPT_FILES)

# Install files
# List all file that should be installed in examples directory
INSTALL_FILES = h5_write.c h5_read.c h5_extend_write.c h5_chunk_read.c   \
<<<<<<< HEAD
          h5_crtgrpd.c h5_subset.c h5_cmprss.c h5_rdwt.c h5_crtgrpar.c \
          h5_extend.c h5_crtatt.c h5_crtgrp.c h5_crtdat.c \
          h5_compound.c h5_group.c h5_select.c h5_attribute.c h5_mount.c \
          h5_reference.c h5_drivers.c h5_extlink.c h5_elink_unix2win.c   \
          h5_ref2reg.c h5_shared_mesg.c h5_debug_trace.c ph5example.c \
          h5_vds.c h5_vds-exc.c h5_vds-exclim.c h5_vds-eiger.c h5_vds-simpleIO.c \
          h5_vds-percival.c h5_vds-percival-unlim.c h5_vds-percival-unlim-maxmin.c
=======
            h5_crtgrpd.c h5_subset.c h5_cmprss.c h5_rdwt.c h5_crtgrpar.c \
            h5_extend.c h5_crtatt.c h5_crtgrp.c h5_crtdat.c \
            h5_compound.c h5_group.c h5_select.c h5_attribute.c h5_mount.c \
            h5_reference_deprec.c h5_drivers.c h5_extlink.c h5_elink_unix2win.c   \
            h5_ref_extern.c h5_ref_compat.c \
            h5_ref2reg_deprec.c h5_shared_mesg.c ph5example.c h5_vds.c h5_vds-exc.c \
            h5_vds-exclim.c h5_vds-eiger.c h5_vds-simpleIO.c h5_vds-percival.c \
            h5_vds-percival-unlim.c h5_vds-percival-unlim-maxmin.c
>>>>>>> a08ab621



# How to build examples, using installed version of h5cc
if BUILD_PARALLEL_CONDITIONAL
$(EXTRA_PROG): $(H5CC_PP)
	$(H5CC_PP) $(H5CCFLAGS) $(CFLAGS) -o $@ $(srcdir)/$@.c;
else
$(EXTRA_PROG): $(H5CC)
	$(H5CC) $(H5CCFLAGS) $(CFLAGS) -o $@ $(srcdir)/$@.c;
endif

# Some examples depend on files created by other examples.
h5_read.chkexe_: h5_write.chkexe_
h5_chunk_read.chkexe_: h5_extend_write.chkexe_
h5_crtgrpd.chkexe_: h5_crtgrpar.chkexe_
# h5_rdwt and h5_crtatt both modify the same file created by
# h5_crtdat. Serialize them.
h5_rdwt.chkexe_: h5_crtdat.chkexe_
h5_crtatt.chkexe_: h5_rdwt.chkexe_

# The external link examples demonstrate how to use paths; they need
# directories to be created to do this.
EXTLINK_DIRS=red blue u2w

$(EXTLINK_DIRS):
	echo $(mkdir_p) $@
	$(mkdir_p) $@

CHECK_CLEANFILES+=$(EXTLINK_DIRS)

# Example directory
# Note: no '/' after DESTDIR.  Explanation in commence.am
EXAMPLEDIR=${DESTDIR}$(examplesdir)/c
EXAMPLETOPDIR=${DESTDIR}$(examplesdir)

# List dependencies for each program.  Normally, automake would take
# care of this for us, but if we tell automake about the programs it
# will try to build them with the normal C compiler, not h5cc.  This is
# an inelegant way of solving the problem.
# All programs share the same build rule and a dependency on the main hdf5
# library above.
h5_chunk_read: $(srcdir)/h5_chunk_read.c
h5_compound: $(srcdir)/h5_compound.c
h5_crtgrpd: $(srcdir)/h5_crtgrpd.c
h5_subset: $(srcdir)/h5_subset.c
h5_cmprss: $(srcdir)/h5_cmprss.c
h5_rdwt: $(srcdir)/h5_rdwt.c
h5_crtgrpar: $(srcdir)/h5_crtgrpar.c
h5_extend: $(srcdir)/h5_extend.c
h5_crtatt: $(srcdir)/h5_crtatt.c
h5_crtgrp: $(srcdir)/h5_crtgrp.c
h5_crtdat: $(srcdir)/h5_crtdat.c
h5_extend_write: $(srcdir)/h5_extend_write.c
h5_group: $(srcdir)/h5_group.c
h5_write: $(srcdir)/h5_write.c
h5_read: $(srcdir)/h5_read.c
h5_select: $(srcdir)/h5_select.c
h5_attribute: $(srcdir)/h5_attribute.c
h5_mount: $(srcdir)/h5_mount.c
h5_ref_compat: $(srcdir)/h5_ref_compat.c
h5_ref_extern: $(srcdir)/h5_ref_extern.c
h5_reference_deprec: $(srcdir)/h5_reference_deprec.c
h5_ref2reg_deprec: $(srcdir)/h5_ref2reg_deprec.c
h5_drivers: $(srcdir)/h5_drivers.c
ph5example: $(srcdir)/ph5example.c
h5_dtransform: $(srcdir)/h5_dtransform.c
h5_extlink: $(srcdir)/h5_extlink.c $(EXTLINK_DIRS)
h5_elink_unix2win: $(srcdir)/h5_elink_unix2win.c $(EXTLINK_DIRS)
h5_shared_mesg: $(srcdir)/h5_shared_mesg.c
h5_vds: $(srcdir)/h5_vds.c
h5_vds-exc: $(srcdir)/h5_vds-exc.c
h5_vds-exclim: $(srcdir)/h5_vds-exclim.c
h5_vds-eiger: $(srcdir)/h5_vds-eiger.c
h5_vds-simpleIO: $(srcdir)/h5_vds-simpleIO.c
h5_vds-percival: $(srcdir)/h5_vds-percival.c
h5_vds-percival-unlim: $(srcdir)/h5_vds-percival-unlim.c
h5_vds-percival-unlim-maxmin: $(srcdir)/h5_vds-percival-unlim-maxmin.c

if BUILD_SHARED_SZIP_CONDITIONAL
LD_LIBRARY_PATH=$(LL_PATH)
endif

include $(top_srcdir)/config/examples.am
include $(top_srcdir)/config/conclude.am<|MERGE_RESOLUTION|>--- conflicted
+++ resolved
@@ -32,47 +32,27 @@
 # it would try to compile them instead of using the h5cc script.
 # Use the boilerplate in config/examples.am instead.
 EXAMPLE_PROG = h5_write h5_read h5_extend_write h5_chunk_read h5_compound \
-<<<<<<< HEAD
-           h5_crtgrpd h5_subset h5_cmprss h5_rdwt h5_crtgrpar h5_extend \
-           h5_crtatt h5_crtgrp h5_crtdat \
-           h5_group h5_select h5_attribute h5_mount h5_reference h5_drivers \
-           h5_ref2reg h5_extlink h5_elink_unix2win h5_shared_mesg h5_debug_trace \
-           h5_vds h5_vds-exc h5_vds-exclim h5_vds-eiger h5_vds-simpleIO \
-           h5_vds-percival h5_vds-percival-unlim h5_vds-percival-unlim-maxmin
-TEST_SCRIPT=testh5cc.sh 
-=======
             h5_crtgrpd h5_subset h5_cmprss h5_rdwt h5_crtgrpar h5_extend \
             h5_crtatt h5_crtgrp h5_crtdat \
-            h5_group h5_select h5_attribute h5_mount h5_reference_deprec h5_drivers \
-            h5_ref_extern h5_ref_compat \
-            h5_ref2reg_deprec h5_extlink h5_elink_unix2win h5_shared_mesg h5_vds h5_vds-exc \
-            h5_vds-exclim h5_vds-eiger h5_vds-simpleIO h5_vds-percival \
-            h5_vds-percival-unlim h5_vds-percival-unlim-maxmin
+            h5_group h5_select h5_attribute h5_mount h5_drivers \
+            h5_reference_deprec h5_ref_extern h5_ref_compat h5_ref2reg h5_ref2reg_deprec \
+            h5_extlink h5_elink_unix2win h5_shared_mesg h5_debug_trace \
+            h5_vds h5_vds-exc h5_vds-exclim h5_vds-eiger h5_vds-simpleIO \
+            h5_vds-percival h5_vds-percival-unlim h5_vds-percival-unlim-maxmin
 TEST_SCRIPT=testh5cc.sh
->>>>>>> a08ab621
 TEST_EXAMPLES_SCRIPT=$(INSTALL_SCRIPT_FILES)
 
 # Install files
 # List all file that should be installed in examples directory
-INSTALL_FILES = h5_write.c h5_read.c h5_extend_write.c h5_chunk_read.c   \
-<<<<<<< HEAD
-          h5_crtgrpd.c h5_subset.c h5_cmprss.c h5_rdwt.c h5_crtgrpar.c \
-          h5_extend.c h5_crtatt.c h5_crtgrp.c h5_crtdat.c \
-          h5_compound.c h5_group.c h5_select.c h5_attribute.c h5_mount.c \
-          h5_reference.c h5_drivers.c h5_extlink.c h5_elink_unix2win.c   \
-          h5_ref2reg.c h5_shared_mesg.c h5_debug_trace.c ph5example.c \
-          h5_vds.c h5_vds-exc.c h5_vds-exclim.c h5_vds-eiger.c h5_vds-simpleIO.c \
-          h5_vds-percival.c h5_vds-percival-unlim.c h5_vds-percival-unlim-maxmin.c
-=======
-            h5_crtgrpd.c h5_subset.c h5_cmprss.c h5_rdwt.c h5_crtgrpar.c \
-            h5_extend.c h5_crtatt.c h5_crtgrp.c h5_crtdat.c \
-            h5_compound.c h5_group.c h5_select.c h5_attribute.c h5_mount.c \
-            h5_reference_deprec.c h5_drivers.c h5_extlink.c h5_elink_unix2win.c   \
-            h5_ref_extern.c h5_ref_compat.c \
-            h5_ref2reg_deprec.c h5_shared_mesg.c ph5example.c h5_vds.c h5_vds-exc.c \
-            h5_vds-exclim.c h5_vds-eiger.c h5_vds-simpleIO.c h5_vds-percival.c \
-            h5_vds-percival-unlim.c h5_vds-percival-unlim-maxmin.c
->>>>>>> a08ab621
+INSTALL_FILES = h5_write.c h5_read.c h5_extend_write.c h5_chunk_read.c h5_compound.c \
+            h5_crtgrpd.c h5_subset.c h5_cmprss.c h5_rdwt.c h5_crtgrpar.c h5_extend.c \
+            h5_crtatt.c h5_crtgrp.c h5_crtdat.c \
+            h5_group.c h5_select.c h5_attribute.c h5_mount.c h5_drivers.c \
+            h5_reference_deprec.c h5_ref_extern.c h5_ref_compat.c h5_ref2reg.c h5_ref2reg_deprec.c \
+            h5_extlink.c h5_elink_unix2win.c h5_shared_mesg.c h5_debug_trace.c \
+            ph5example.c \
+            h5_vds.c h5_vds-exc.c h5_vds-exclim.c h5_vds-eiger.c h5_vds-simpleIO.c \
+            h5_vds-percival.c h5_vds-percival-unlim.c h5_vds-percival-unlim-maxmin.c
 
 
 
