--- conflicted
+++ resolved
@@ -683,16 +683,6 @@
 endif (EXISTS "${HDF5_SOURCE_DIR}/c++" AND IS_DIRECTORY "${HDF5_SOURCE_DIR}/c++")
 
 #-----------------------------------------------------------------------------
-<<<<<<< HEAD
-# Option to build HDF5 Tools
-#-----------------------------------------------------------------------------
-if (EXISTS "${HDF5_SOURCE_DIR}/tools" AND IS_DIRECTORY "${HDF5_SOURCE_DIR}/tools")
-  option (HDF5_BUILD_TOOLS  "Build HDF5 Tools" ON)
-  if (HDF5_BUILD_TOOLS)
-    add_subdirectory (${HDF5_SOURCE_DIR}/tools ${PROJECT_BINARY_DIR}/tools)
-  endif (HDF5_BUILD_TOOLS)
-endif (EXISTS "${HDF5_SOURCE_DIR}/tools" AND IS_DIRECTORY "${HDF5_SOURCE_DIR}/tools")
-=======
 # Check if Fortran's default real is double precision. If it is and HL is
 # being built then configure should fail due to bug HDFFV-889.
 #-----------------------------------------------------------------------------
@@ -701,7 +691,6 @@
      message (FATAL_ERROR " **** Fortran high-level routines are not supported when the default REAL is DOUBLE PRECISION, use HDF5_BUILD_HL_LIB:BOOL=OFF **** ")
    endif (NOT FORTRAN_DEFAULT_REAL_NOT_DOUBLE)
  endif (HDF5_BUILD_FORTRAN AND HDF5_BUILD_HL_LIB )
->>>>>>> ae82b523
 
 #-----------------------------------------------------------------------------
 # Generate the H5pubconf.h file containing user settings needed by compilation
