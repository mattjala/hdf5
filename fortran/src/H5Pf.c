/****h* H5Pf/H5Pf
 * PURPOSE
 *   This file contains C stubs for H5P Fortran APIs
 *
 * COPYRIGHT
 * * * * * * * * * * * * * * * * * * * * * * * * * * * * * * * * * * * * * * *
 * Copyright by The HDF Group.                                               *
 * Copyright by the Board of Trustees of the University of Illinois.         *
 * All rights reserved.                                                      *
 *                                                                           *
 * This file is part of HDF5.  The full HDF5 copyright notice, including     *
 * terms governing use, modification, and redistribution, is contained in    *
 * the files COPYING and Copyright.html.  COPYING can be found at the root   *
 * of the source code distribution tree; Copyright.html can be found at the  *
 * root level of an installed copy of the electronic HDF5 document set and   *
 * is linked from the top-level documents page.  It can also be found at     *
 * http://hdfgroup.org/HDF5/doc/Copyright.html.  If you do not have          *
 * access to either file, you may request a copy from help@hdfgroup.org.     *
 * * * * * * * * * * * * * * * * * * * * * * * * * * * * * * * * * * * * * * *
 *
 ******
*/

#include "H5f90.h"
#include "H5Eprivate.h"
#include "H5public.h"

#ifdef H5_HAVE_PARALLEL

#include <mpi.h>
/* Support for C to Fortran translation in MPI */
#ifndef H5_HAVE_MPI_MULTI_LANG_Comm
#define MPI_Comm_c2f(comm) (int_f)(comm)
#define MPI_Comm_f2c(comm) (MPI_Comm)(comm)
#endif /*MPI Comm*/

#ifndef H5_HAVE_MPI_MULTI_LANG_Info
#define MPI_Info_c2f(info) (int_f)(info)
#define MPI_Info_f2c(info) (MPI_Info)(info)
#endif /*MPI Info*/

#endif /*H5_HAVE_PARALLEL*/

/****if* H5Pf/h5pcreate_c
 * NAME
 *        h5pcreate_c
 * PURPOSE
 *     Call H5Pcreate to create a property list
 * INPUTS
 *      cls - property list class identifier
 * OUTPUTS
 *     prp_id - identifier of the created property list
 * RETURNS
 *     0 on success, -1 on failure
 * AUTHOR
 *  Elena Pourmal
 *  Wednesday, October 9, 2002
 *
 * SOURCE
*/

int_f
h5pcreate_c ( hid_t_f *cls, hid_t_f *prp_id )
/******/
{
    hid_t c_prp_id;
    int_f ret_value = 0;

    c_prp_id = H5Pcreate((hid_t)*cls);
    if(c_prp_id  < 0)
        HGOTO_DONE(FAIL)

    *prp_id = (hid_t_f)c_prp_id;

done:
    return ret_value;
}

/****if* H5Pf/h5pclose_c
 * NAME
 *        h5pclose_c
 * PURPOSE
 *     Call H5Pclose to close property lis
 * INPUTS
 *      prp_id - identifier of the property list to be closed
 * RETURNS
 *     0 on success, -1 on failure
 * AUTHOR
 *  Elena Pourmal
 *              Saturday, August 14, 1999
 *
 * SOURCE
*/

int_f
h5pclose_c ( hid_t_f *prp_id )
/******/
{
    int_f ret_value = 0;

    if(H5Pclose((hid_t)*prp_id) < 0)
        ret_value = -1;

    return ret_value;
}


/****if* H5Pf/h5pcopy_c
 * NAME
 *        h5pcopy_c
 * PURPOSE
 *     Call H5Pcopy to copy property list
 * INPUTS
 *      prp_id - identifier of the property list to be copied
 * OUTPUTS
 *     new_prp_id - identifier of the new property list
 * RETURNS
 *     0 on success, -1 on failure
 * AUTHOR
 *  Elena Pourmal
 *              Saturday, August 14, 1999
 *
 * SOURCE
*/
int_f
h5pcopy_c ( hid_t_f *prp_id , hid_t_f *new_prp_id)
/******/
{
    hid_t c_new_prp_id;
    int_f ret_value = 0;

    c_new_prp_id = H5Pcopy((hid_t)*prp_id);
    if(c_new_prp_id < 0)
        HGOTO_DONE(FAIL)

    *new_prp_id = (hid_t_f)c_new_prp_id;

done:
    return ret_value;
}

/****if* H5Pf/h5pequal_c
 * NAME
 *        h5pequal_c
 * PURPOSE
 *     Call H5Pequal to check if two property lists are equal
 * INPUTS
 *      plist1_id - property list identifier
 *              plist2_id - property list identifier
 * OUTPUTS
 *     c_flag    - flag to indicate that lists are eqaul
 * RETURNS
 *     0 on success, -1 on failure
 * AUTHOR
 *  Elena Pourmal
 *              Monday, September 30, 2002
 *
 * SOURCE
*/
int_f
h5pequal_c ( hid_t_f *plist1_id , hid_t_f *plist2_id, int_f * c_flag)
/******/
{
    htri_t c_c_flag;
    int_f ret_value = 0;

    c_c_flag = H5Pequal((hid_t)*plist1_id, (hid_t)*plist2_id);
    if(c_c_flag < 0)
        HGOTO_DONE(FAIL)

    *c_flag = (int_f)c_c_flag;

done:
    return ret_value;
}


/****if* H5Pf/h5pget_class_c
 * NAME
 *  h5pget_class_c
 * PURPOSE
 *  Call H5Pget_class to determine property list class
 * INPUTS
 *  prp_id    - identifier of the dataspace
 * OUTPUTS
 *  classtype - class type
 * RETURNS
 *  0 on success, -1 on failure
 * AUTHOR
 *  Elena Pourmal
 *  Saturday, August 14, 1999
 * SOURCE
*/

int_f
h5pget_class_c ( hid_t_f *prp_id , hid_t_f *classtype)
/******/
{
    hid_t c_classtype;
    int_f ret_value = 0;

    if( (c_classtype = H5Pget_class((hid_t)*prp_id)) < 0)
       HGOTO_DONE(FAIL)

    *classtype = (hid_t_f)c_classtype;

done:
    return ret_value;
}

/****if* H5Pf/h5pset_preserve_c
 * NAME
 *        h5pset_preserve_c
 * PURPOSE
 *     Call H5Pset_preserve to set  transfer property for compound
 *              datatype
 * INPUTS
 *      prp_id - property list identifier
 *              flag - TRUE/FALSE flag
 * RETURNS
 *     0 on success, -1 on failure
 * AUTHOR
 *  Elena Pourmal
 *  Thursday, February 17, 2000
 * SOURCE
*/

int_f
h5pset_preserve_c ( hid_t_f *prp_id , int_f *flag)
/******/
{
  int ret_value = 0;
  hid_t c_prp_id;
  herr_t status;
  hbool_t c_flag = 0;

  if (*flag > 0) c_flag = 1;
  c_prp_id = (hid_t)*prp_id;
  status = H5Pset_preserve(c_prp_id, c_flag);
  if ( status < 0  ) ret_value = -1;
  return ret_value;
}


/****if* H5Pf/h5pget_preserve_c
 * NAME
 *        h5pget_preserve_c
 * PURPOSE
 *     Call H5Pget_preserve to set  transfer property for compound
 *              datatype
 * INPUTS
 *      prp_id - property list identifier
 * OUTPUTS
 *     flag - TRUE/FALSE flag
 * RETURNS
 *     0 on success, -1 on failure
 * AUTHOR
 *  Elena Pourmal
 *  Thursday, February 17, 2000
 * SOURCE
*/

int_f
h5pget_preserve_c ( hid_t_f *prp_id , int_f *flag)
/******/
{
  int ret_value = 0;
  hid_t c_prp_id;
  int c_flag;

  c_prp_id = (hid_t)*prp_id;
  c_flag = H5Pget_preserve(c_prp_id);
  if ( c_flag < 0  ) ret_value = -1;
  *flag = (int_f)c_flag;
  return ret_value;
}

/****if* H5Pf/h5pset_deflate_c
 * NAME
 *        h5pset_deflate_c
 * PURPOSE
 *     Call H5Pset_deflate to set deflate level
 * INPUTS
 *      prp_id - property list identifier
 *              level - level of deflation
 * RETURNS
 *     0 on success, -1 on failure
 * AUTHOR
 *  Elena Pourmal
 *              Saturday, August 14, 1999
 * SOURCE
*/

int_f
h5pset_deflate_c ( hid_t_f *prp_id , int_f *level)
/******/
{
  int ret_value = 0;
  hid_t c_prp_id;
  unsigned c_level;
  herr_t status;

  c_prp_id = (hid_t)*prp_id;
  c_level = (unsigned)*level;
  status = H5Pset_deflate(c_prp_id, c_level);
  if ( status < 0  ) ret_value = -1;
  return ret_value;
}



/****if* H5Pf/h5pset_chunk_c
 * NAME
 *        h5pset_chunk_c
 * PURPOSE
 *     Call H5Pset_chunk to set the sizes of chunks for a chunked
 *              layout dataset
 * INPUTS
 *      prp_id - property list identifier
 *              rank - number of dimensions of each chunk
 *              dims - array of the size of each chunk
 * RETURNS
 *     0 on success, -1 on failure
 *              Saturday, August 14, 1999
 * AUTHOR
 *  Elena Pourmal
 * SOURCE
*/

int_f
h5pset_chunk_c ( hid_t_f *prp_id, int_f *rank, hsize_t_f *dims )
/******/
{
  int ret_value = -1;
  hid_t c_prp_id = (hid_t)*prp_id;
  int c_rank = (int)*rank;
  hsize_t c_dims[H5S_MAX_RANK];
  herr_t status;
  int i;

  /*
   * Transpose dimension arrays because of C-FORTRAN storage order
   */
  for (i = 0; i < c_rank ; i++)
       c_dims[i] =  (hsize_t)dims[c_rank - i - 1];

  status = H5Pset_chunk(c_prp_id, c_rank, c_dims);
  if (status < 0) goto DONE;
  ret_value = 0;

DONE:
  return ret_value;
}


/****if* H5Pf/h5pget_chunk_c
 * NAME
 *        h5pget_chunk_c
 * PURPOSE
 *     Call H5Pget_chunk to get the sizes of chunks for a chunked
 *              layout dataset  for at list max_rank number of dimensions
 * INPUTS
 *      prp_id - property list identifier
 *              max rank - maximum number of dimensions to return
 *              dims - array of the size of each chunk
 * RETURNS
 *     number of chunk's dimnesion on success, -1 on failure
 *              Saturday, August 14, 1999
 * AUTHOR
 *  Elena Pourmal
 * SOURCE
*/

int_f
h5pget_chunk_c ( hid_t_f *prp_id, int_f *max_rank, hsize_t_f *dims )
/******/
{
  int ret_value = -1;
  hid_t c_prp_id = (hid_t)*prp_id;
  hsize_t c_dims[H5S_MAX_RANK];
  int rank;
  int c_max_rank = (int)*max_rank;
  int i;

  rank = H5Pget_chunk(c_prp_id, c_max_rank, c_dims);

  /*
   * Transpose dimension arrays because of C-FORTRAN storage order
   */
  for (i = 0; i < c_max_rank ; i++)
       dims[c_max_rank - i - 1] = (hsize_t_f)c_dims[i];
  if (rank < 0) return ret_value;
  ret_value = (int_f)rank;
  return ret_value;
}

/****if* H5Pf/h5pset_fill_value_c
 * NAME
 *  h5pset_fill_value_c
 * PURPOSE
 *  Call H5Pset_fill_value to set a fillvalue for a dataset
 * INPUTS
 *  prp_id     - property list identifier
 *  type_id    - datatype identifier (fill value is of type type_id)
 *  fillvalue - fillvalue
 * RETURNS
 *  0 on success, -1 on failure
 * AUTHOR
 *  Elena Pourmal
 *  Saturday, August 14, 1999
 * SOURCE
*/
int_f
h5pset_fill_value_c (hid_t_f *prp_id, hid_t_f *type_id, void *fillvalue)
/******/
{
     int ret_value = -1;
     hid_t c_prp_id;
     hid_t c_type_id;
     herr_t ret;

     /*
      * Call H5Pset_fill_value function.
      */
     c_prp_id = (hid_t)*prp_id;
     c_type_id = (hid_t)*type_id;
     ret = H5Pset_fill_value(c_prp_id, c_type_id, fillvalue);

     if (ret < 0) return ret_value;
     ret_value = 0;
     return ret_value;
}

/****if* H5Pf/h5pget_fill_value_c
 * NAME
 *  h5pget_fill_value_c
 * PURPOSE
 *  Call H5Pget_fill_value to set a fillvalue for a dataset
 * INPUTS
 *  prp_id - property list identifier
 *  type_id - datatype identifier (fill value is of type type_id)
 *  fillvalue - fillvalue
 * RETURNS
 *  0 on success, -1 on failure
 * AUTHOR
 *  Elena Pourmal
 *  Saturday, August 14, 1999
 * SOURCE
*/
int_f
h5pget_fill_value_c (hid_t_f *prp_id, hid_t_f *type_id, void *fillvalue)
/******/
{
     int ret_value = -1;
     hid_t c_prp_id;
     hid_t c_type_id;
     herr_t ret;

     /*
      * Call H5Pget_fill_value function.
      */
     c_prp_id = (hid_t)*prp_id;
     c_type_id = (hid_t)*type_id;
     ret = H5Pget_fill_value(c_prp_id, c_type_id, fillvalue);

     if (ret < 0) return ret_value;
     ret_value = 0;
     return ret_value;
}

/****if* H5Pf/h5pget_version_c
 * NAME
 *        h5pget_version_c
 * PURPOSE
 *     Call H5Pget_version to get the version information
 *              of various objects for a file creation property list
 * INPUTS
 *      prp_id - property list identifier
 * OUTPUTS
 *     boot - array to put boot block version number
 *              freelist - array to put global freelist version number
 *              stab - array to put symbol table version number
 *              shhdr - array to put shared object header version number
 * RETURNS
 *     0 on success, -1 on failure
 * AUTHOR
 *  Xiangyang Su
 *              Wednesday, February 23, 2000
 * HISTORY
 * Removed extra length parameters EP 7/6/00
 * SOURCE
*/
int_f
h5pget_version_c (hid_t_f *prp_id, int_f * boot,int_f * freelist, int_f * stab, int_f *shhdr)
/******/
{
     int ret_value = -1;
#ifndef H5_NO_DEPRECATED_SYMBOLS
     herr_t ret;
     unsigned c_boot;
     unsigned c_freelist;
     unsigned c_stab;
     unsigned c_shhdr;

     /*
      * Call H5Pget_version function.
      */
     ret = H5Pget_version((hid_t)*prp_id, &c_boot, &c_freelist, &c_stab, &c_shhdr);
     if (ret < 0) return ret_value;

     *boot = (int_f)c_boot;
     *freelist = (int_f)c_freelist;
     *stab = (int_f)c_stab;
     *shhdr = (int_f)c_shhdr;
#else /* H5_NO_DEPRECATED_SYMBOLS */
     /*
      * Fill in fake values [since we need a file ID to call H5Fget_info :-( -QAK ]
      */
     *boot = (int_f)0;
     *freelist = (int_f)0;
     *stab = (int_f)0;
     *shhdr = (int_f)0;
#endif /* H5_NO_DEPRECATED_SYMBOLS */
     ret_value = 0;

     return ret_value;
}

/****if* H5Pf/h5pget_userblock_c
 * NAME
 *        h5pget_userblock_c
 * PURPOSE
 *     Call H5Pget_userblock to get the size of a user block in
 *              a file creation property list
 * INPUTS
 *      prp_id - property list identifier
 * Outputs      size - Size of the user-block in bytes
 * RETURNS
 *     0 on success, -1 on failure
 * AUTHOR
 *  Xiangyang Su
 *              Wednesday, February 23, 2000
 * SOURCE
*/
int_f
h5pget_userblock_c (hid_t_f *prp_id, hsize_t_f * size)
/******/
{
     int ret_value = -1;
     hid_t c_prp_id;
     herr_t ret;
     hsize_t c_size;

     /*
      * Call H5Pget_userblock function.
      */
     c_prp_id = (hid_t)*prp_id;
     ret = H5Pget_userblock(c_prp_id, &c_size);
     if (ret < 0) return ret_value;

     *size = (hsize_t_f)c_size;
     ret_value = 0;

     return ret_value;
}

/****if* H5Pf/h5pset_userblock_c
 * NAME
 *        h5pset_userblock_c
 * PURPOSE
 *     Call H5Pset_userblock to set the size of a user block in
 *              a file creation property list
 * INPUTS
 *      prp_id - property list identifier
 *              size - Size of the user-block in bytes
 * RETURNS
 *     0 on success, -1 on failure
 * AUTHOR
 *  Xiangyang Su
 *              Wednesday, February 23, 2000
 * SOURCE
*/
int_f
h5pset_userblock_c (hid_t_f *prp_id, hsize_t_f * size)
/******/
{
     int ret_value = -1;
     hid_t c_prp_id;
     herr_t ret;
     hsize_t c_size;
     c_size = (hsize_t)*size;

     /*
      * Call H5Pset_userblock function.
      */
     c_prp_id = (hid_t)*prp_id;
     ret = H5Pset_userblock(c_prp_id, c_size);

     if (ret < 0) return ret_value;
     ret_value = 0;
     return ret_value;
}

/****if* H5Pf/h5pget_sizes_c
 * NAME
 *        h5pget_sizes_c
 * PURPOSE
 *     Call H5Pget_sizes to get the size of the offsets
 *              and lengths used in an HDF5 file
 * INPUTS
 *      prp_id - property list identifier
 * Outputs      sizeof_addr - Size of an object offset in bytes
 *              sizeof_size - Size of an object length in bytes
 * RETURNS
 *     0 on success, -1 on failure
 * AUTHOR
 *  Xiangyang Su
 *              Wednesday, February 23, 2000
 * HISTORY
 * Deleted extra length parameters. EP 6/7/00
 * SOURCE
*/
int_f
h5pget_sizes_c (hid_t_f *prp_id, size_t_f * sizeof_addr, size_t_f * sizeof_size)
/******/
{
     int ret_value = -1;
     hid_t c_prp_id;
     herr_t ret;
     size_t c_sizeof_addr;
     size_t c_sizeof_size;

     /*
      * Call H5Pget_sizes function.
      */
     c_prp_id = (hid_t)*prp_id;
     ret = H5Pget_sizes(c_prp_id, &c_sizeof_addr, &c_sizeof_size);
     if (ret < 0) return ret_value;

     *sizeof_addr = (size_t_f)c_sizeof_addr;
     *sizeof_size = (size_t_f)c_sizeof_size;
     ret_value = 0;

     return ret_value;
}

/****if* H5Pf/h5pset_sizes_c
 * NAME
 *        h5pset_sizes_c
 * PURPOSE
 *     Call H5Pset_sizes to set the size of the offsets
 * INPUTS
 *      prp_id - property list identifier
 *              sizeof_addr - Size of an object offset in bytes
 *              sizeof_size - Size of an object length in bytes
 * RETURNS
 *     0 on success, -1 on failure
 * AUTHOR
 *  Xiangyang Su
 *              Wednesday, February 23, 2000
 * HISTORY
 *
 * SOURCE
*/
int_f
h5pset_sizes_c (hid_t_f *prp_id, size_t_f * sizeof_addr, size_t_f * sizeof_size)
/******/
{
     int ret_value = -1;
     hid_t c_prp_id;
     herr_t ret;
     size_t c_addr, c_size;
     c_addr = (size_t)*sizeof_addr;
     c_size = (size_t)*sizeof_size;

     /*
      * Call H5Pset_sizes function.
      */
     c_prp_id = (hid_t)*prp_id;
     ret = H5Pset_sizes(c_prp_id, c_addr, c_size);

     if (ret < 0) return ret_value;
     ret_value = 0;
     return ret_value;
}

/****if* H5Pf/h5pset_sym_k_c
 * NAME
 *        h5pset_sym_k_c
 * PURPOSE
 *     Call H5Pset_sym_k to set the size of parameters used
 *              to control the symbol table node
 * INPUTS
 *      prp_id - property list identifier
 *              ik - Symbol table tree rank
 *              lk - Symbol table node size
 * RETURNS
 *     0 on success, -1 on failure
 * AUTHOR
 *  Xiangyang Su
 *              Friday, February 25, 2000
 * SOURCE
*/
int_f
h5pset_sym_k_c (hid_t_f *prp_id, int_f* ik, int_f* lk)
/******/
{
     int ret_value = -1;
     hid_t c_prp_id;
     unsigned c_ik;
     unsigned c_lk;
     herr_t ret;

     /*
      * Call H5Pset_sym_k function.
      */
     c_prp_id = (hid_t)*prp_id;
     c_ik = (unsigned)*ik;
     c_lk = (unsigned)*lk;
     ret = H5Pset_sym_k(c_prp_id, c_ik, c_lk);

     if (ret < 0) return ret_value;
     ret_value = 0;
     return ret_value;
}

/****if* H5Pf/h5pget_sym_k_c
 * NAME
 *        h5pget_sym_k_c
 * PURPOSE
 *     Call H5Pget_sym_k to get the size of parameters used
 *              to control the symbol table node
 * INPUTS
 *      prp_id - property list identifier
 * OUTPUTS
 *     ik - Symbol table tree rank
 *              lk - Symbol table node size
 * RETURNS
 *     0 on success, -1 on failure
 * AUTHOR
 *  Xiangyang Su
 *              Friday, February 25, 2000
 * HISTORY
 *
 * SOURCE
*/
int_f
h5pget_sym_k_c (hid_t_f *prp_id, int_f* ik, int_f* lk)
/******/
{
     int ret_value = -1;
     hid_t c_prp_id;
     herr_t ret;
     unsigned c_ik;
     unsigned c_lk;

     /*
      * Call H5Pget_sym_k function.
      */
     c_prp_id = (hid_t)*prp_id;
     ret = H5Pget_sym_k(c_prp_id, &c_ik, &c_lk);
     *ik = (int_f)c_ik;
     *lk = (int_f)c_lk;
     if (ret < 0) return ret_value;
     ret_value = 0;
     return ret_value;
}

/****if* H5Pf/h5pset_istore_k_c
 * NAME
 *        h5pset_istore_k_c
 * PURPOSE
 *     Call H5Pset_istore_k to set the size of the parameter
 *              used to control the B-trees for indexing chunked datasets
 * INPUTS
 *      prp_id - property list identifier
 *              ik - Symbol table tree rank
 * RETURNS
 *     0 on success, -1 on failure
 * AUTHOR
 *  Xiangyang Su
 *              Friday, February 25, 2000
 * HISTORY
 *
 * SOURCE
*/
int_f
h5pset_istore_k_c (hid_t_f *prp_id, int_f* ik)
/******/
{
     int ret_value = -1;
     hid_t c_prp_id;
     unsigned c_ik;
     herr_t ret;

     /*
      * Call H5Pset_istore_k function.
      */
     c_prp_id = (hid_t)*prp_id;
     c_ik = (unsigned)*ik;
     ret = H5Pset_istore_k(c_prp_id, c_ik);

     if (ret < 0) return ret_value;
     ret_value = 0;
     return ret_value;
}

/****if* H5Pf/h5pget_istore_k_c
 * NAME
 *        h5pget_istore_k_c
 * PURPOSE
 *     Call H5Pget_istore_k to get the size of parameters used
 *              to control the B-trees for indexing chunked datasets
 * INPUTS
 *      prp_id - property list identifier
 * OUTPUTS
 *     ik - Symbol table tree rank
 * RETURNS
 *     0 on success, -1 on failure
 * AUTHOR
 *  Xiangyang Su
 *              Friday, February 25, 2000
 * HISTORY
 *
 * SOURCE
*/
int_f
h5pget_istore_k_c (hid_t_f *prp_id, int_f* ik)
/******/
{
     int ret_value = -1;
     hid_t c_prp_id;
     herr_t ret;
     unsigned c_ik;

     /*
      * Call H5Pget_istore_k function.
      */
     c_prp_id = (hid_t)*prp_id;
     ret = H5Pget_istore_k(c_prp_id, &c_ik);
     *ik = (int_f)c_ik;
     if (ret < 0) return ret_value;
     ret_value = 0;
     return ret_value;
}

/****if* H5Pf/h5pget_driver_c
 * NAME
 *        h5pget_driver_c
 * PURPOSE
 *     Call H5Pget_driver to get low-level file driver identifier
 * INPUTS
 *      prp_id - property list identifier
 * OUTPUTS
 *     driver - low-level file driver identifier
 * RETURNS
 *     0 on success, -1 on failure
 * AUTHOR
 *  Xiangyang Su
 *              Friday, February 25, 2000
 * HISTORY
 *
 * SOURCE
*/
int_f
h5pget_driver_c (hid_t_f *prp_id, hid_t_f* driver)
/******/
{
     int ret_value = -1;
     hid_t c_driver;

     /*
      * Call H5Pget_driver function.
      */
     c_driver = H5Pget_driver((hid_t)*prp_id);
     if (c_driver < 0) goto DONE;

     *driver = (hid_t_f) c_driver;
     ret_value = 0;

DONE:
     return ret_value;
}

/****if* H5Pf/h5pset_fapl_stdio_c
 * NAME
 *        h5pset_fapl_stdio_c
 * PURPOSE
 *     Call H5Pset_stdio to set the low level file driver to
 *              use the functions declared in the stdio.h
 * INPUTS
 *      prp_id - property list identifier
 * RETURNS
 *     0 on success, -1 on failure
 * AUTHOR
 *  Elena Pourmal
 *              March 7, 2001
 * HISTORY
 *
 * SOURCE
*/
int_f
h5pset_fapl_stdio_c (hid_t_f *prp_id)
/******/
{
     int ret_value = -1;
     hid_t c_prp_id;
     herr_t ret = -1;
     /*
      * Call H5Pset_fapl_stdio function.
      */
     c_prp_id = (hid_t)*prp_id;
     ret = H5Pset_fapl_stdio(c_prp_id);
     if (ret < 0) return ret_value;
     ret_value = 0;
     return ret_value;
}
#ifdef NO_SUCH_F90_FUNCTION
/****if* H5Pf/h5pget_fapl_stdio_c
 * NAME
 *        h5pget_fapl_stdio_c
 * PURPOSE
 *     Call H5Pget_fapl_stdio to determine whther the low level file driver
 *              uses the functions declared in the stdio.h
 * INPUTS
 *      prp_id - property list identifier
 * OUTPUTS
 *     io - value indicates whether the file driver uses
 *                   the functions declared in the stdio.h
 * RETURNS
 *     0 on success, -1 on failure
 * AUTHOR
 *  Elena Pourmal
 *              March 9, 2001
 * HISTORY
 *
 * SOURCE
*/
int_f
h5pget_fapl_stdio_c (hid_t_f *prp_id, int_f* io)
/******/
{
     int ret_value = -1;
     hid_t c_prp_id;
     herr_t ret = -1;
     /*
      * Call H5Pget_fapl_stdio function.
      */
     c_prp_id = *prp_id;
     ret = H5Pget_fapl_stdio(c_prp_id);
     if (ret < 0) return ret_value;
     *io = (int_f)ret;
     ret_value = 0;
     return ret_value;
}

#endif /*NO_SUCH_F90_FUNCTION*/

/****if* H5Pf/h5pset_fapl_sec2_c
 * NAME
 *        h5pset_fapl_sec2_c
 * PURPOSE
 *     Call H5Pset_fapl_sec2 to set the low level file driver to
 *              use the functions declared in the  unistd.h
 * INPUTS
 *      prp_id - property list identifier
 * RETURNS
 *     0 on success, -1 on failure
 * AUTHOR
 *  Elena Pourmal
 *              March 9, 2001
 * HISTORY
 *
 * SOURCE
*/
int_f
h5pset_fapl_sec2_c (hid_t_f *prp_id)
/******/
{
     int ret_value = -1;
     hid_t c_prp_id;
     herr_t ret = -1;
     /*
      * Call H5Pset_fapl_sec2 function.
      */
     c_prp_id = (hid_t)*prp_id;
     ret = H5Pset_fapl_sec2(c_prp_id);
     if (ret < 0) return ret_value;
     ret_value = 0;
     return ret_value;
}

#ifdef NO_SUCH_F90_FUNCTION
/****if* H5Pf/h5pget_fapl_sec2_c
 * NAME
 *        h5pget_fapl_sec2_c
 * PURPOSE
 *     Call H5Pget_fapl_stdio to determine whther the low level file driver
 *              uses the functions declared in the  unistd.h
 * INPUTS
 *      prp_id - property list identifier
 * OUTPUTS
 *     sec2 - value indicates whether the file driver uses
 *                   the functions declared in the  unistd.h
 * RETURNS
 *     0 on success, -1 on failure
 * AUTHOR
 *  Elena Pourmal
 *              March 9, 2001
 * HISTORY
 *
 * SOURCE
*/
int_f
h5pget_fapl_sec2_c (hid_t_f *prp_id, int_f* sec2)
/******/
{
     int ret_value = -1;
     hid_t c_prp_id;
     herr_t ret = -1;
     /*
      * Call H5Pget_fapl_sec2 function.
      */
     c_prp_id = (hid_t)*prp_id;
     ret = H5Pget_fapl_sec2(c_prp_id);
     if (ret < 0) return ret_value;
     *sec2 = (int_f)ret;
     ret_value = 0;
     return ret_value;
}
#endif /*NO_SUCH_F90_FUNCTION*/

/****if* H5Pf/h5pset_alignment_c
 * NAME
 *        h5pset_alignment_c
 * PURPOSE
 *     Call H5Pset_alignment to set alignment properties of
 *              a file access property list
 * INPUTS
 *      prp_id - property list identifier
 *              threshold - Threshold value
 *              alignment - Alignment value
 * RETURNS
 *     0 on success, -1 on failure
 * AUTHOR
 *  Xiangyang Su
 *              Friday, February 25, 2000
 * HISTORY
 *
 * SOURCE
*/
int_f
h5pset_alignment_c (hid_t_f *prp_id, hsize_t_f* threshold, hsize_t_f* alignment)
/******/
{
     int ret_value = -1;
     hid_t c_prp_id;
     herr_t ret;
     hsize_t c_threshold, c_alignment;
     c_threshold = (hsize_t)*threshold;
     c_alignment = (hsize_t)* alignment;
     /*
      * Call H5Pset_alignment function.
      */
     c_prp_id = (hid_t)*prp_id;
     ret = H5Pset_alignment(c_prp_id, c_threshold, c_alignment);
     if (ret < 0) return ret_value;
     ret_value = 0;
     return ret_value;
}

/****if* H5Pf/h5pget_alignment_c
 * NAME
 *        h5pget_alignment_c
 * PURPOSE
 *     Call H5Pget_alignment to get alignment properties of
 *              a file access property list
 * INPUTS
 *      prp_id - property list identifier
 *              threshold - Threshold value
 *              alignment - Alignment value
 * RETURNS
 *     0 on success, -1 on failure
 * AUTHOR
 *  Xiangyang Su
 *              Friday, February 25, 2000
 * HISTORY
 *
 * SOURCE
*/
int_f
h5pget_alignment_c (hid_t_f *prp_id, hsize_t_f* threshold, hsize_t_f* alignment)
/******/
{
     int ret_value = -1;
     hid_t c_prp_id;
     herr_t ret;
     hsize_t c_threshold, c_alignment;
     /*
      * Call H5Pget_alignment function.
      */
     c_prp_id = (hid_t)*prp_id;
     ret = H5Pget_alignment(c_prp_id, &c_threshold, &c_alignment);
     if (ret < 0) return ret_value;
     *threshold = (hsize_t_f)c_threshold;
     *alignment = (hsize_t_f)c_alignment;

     ret_value = 0;
     return ret_value;
}

/****if* H5Pf/h5pset_fapl_core_c
 * NAME
 *        h5pset_fapl_core_c
 * PURPOSE
 *     Call H5Pset_fapl_core to set the low-level file driver
 *              to use malloc() and free()
 * INPUTS
 *      prp_id - property list identifier
 *              increment - File block size in bytes
 *              flag - Boolean flag indicating whether to write the
 *              file contents to disk when the file is closed.
 * RETURNS
 *     0 on success, -1 on failure
 * AUTHOR
 *  Elena Pourmal
 *              March 9, 2001
 * HISTORY
 *
 * SOURCE
*/
int_f
h5pset_fapl_core_c (hid_t_f *prp_id, size_t_f* increment, int_f *flag)
/******/
{
     int ret_value = -1;
     hid_t c_prp_id;
     herr_t ret = -1;
     size_t c_increment;
     hbool_t c_backing_store;
     c_increment = (size_t)*increment;
     c_backing_store = (hbool_t)*flag;

     /*
      * Call H5Pset_fapl_core function.
      */
     c_prp_id = (hid_t)*prp_id;
     ret = H5Pset_fapl_core(c_prp_id, c_increment, c_backing_store);
     if (ret < 0) return ret_value;
     ret_value = 0;
     return ret_value;
}

/****if* H5Pf/h5pget_fapl_core_c
 * NAME
 *        h5pget_fapl_core_c
 * PURPOSE
 *     Call H5Pget_fapl_core to determine whether the file access
 *              property list is set to the core drive
 * INPUTS
 *      prp_id - property list identifier
 * Outputs      increment - File block size in bytes
 * RETURNS
 *     0 on success, -1 on failure
 * AUTHOR
 *  Elena Pourmal
 *              March 9, 2001
 * HISTORY
 *
 * SOURCE
*/
int_f
h5pget_fapl_core_c (hid_t_f *prp_id, size_t_f* increment, int_f *flag)
/******/
{
     int ret_value = -1;
     hid_t c_prp_id;
     herr_t ret = -1;
     size_t c_increment = 0;
     hbool_t c_backing_store;
     *flag = 0;
     /*
      * Call H5Pset_fapl_core function.
      */
     c_prp_id = (hid_t)*prp_id;
     ret = H5Pget_fapl_core(c_prp_id, &c_increment, &c_backing_store);
     if (ret < 0) return ret_value;
     *increment = (size_t_f)c_increment;
     if(c_backing_store  > 0) *flag = 1;
     ret_value = 0;
     return ret_value;
}

/****if* H5Pf/h5pset_fapl_family_c
 * NAME
 *        h5pset_fapl_family_c
 * PURPOSE
 *     Call H5Pset_fapl_family to set the file access properties list
 *              to the family driver
 * INPUTS
 *      prp_id - property list identifier
 *              memb_size -  Logical size, in bytes, of each family member.
 *              memb_plist - Identifier of the file access property list
 *                           for each member of the family
 * RETURNS
 *     0 on success, -1 on failure
 * AUTHOR
 *  Elena Pourmal
 *              March 9, 2001
 * HISTORY
 *
 * SOURCE
*/
int_f
h5pset_fapl_family_c(hid_t_f *prp_id, hsize_t_f* memb_size, hid_t_f* memb_plist )
/******/
{
     int ret_value = -1;
     hid_t c_prp_id;
     herr_t ret = -1;
     hsize_t c_memb_size;
     hid_t c_memb_plist;
     c_memb_size =(hsize_t) *memb_size;
     c_memb_plist =(hid_t) *memb_plist;
     /*
      * Call H5Pset_fapl_family function.
      */
     c_prp_id = (hid_t)*prp_id;
     ret = H5Pset_fapl_family(c_prp_id, c_memb_size, c_memb_plist);
     if (ret < 0) return ret_value;
     ret_value = 0;
     return ret_value;
}

/****if* H5Pf/h5pget_fapl_family_c
 * NAME
 *        h5pget_fapl_family_c
 * PURPOSE
 *     Call H5Pget_fapl_family to determine whether the file access
 *              property list is set to the family driver
 * INPUTS
 *      prp_id - property list identifier
 *              memb_size -  Logical size, in bytes, of each family member.
 *              memb_plist - Identifier of the file access property list
 *                           for each member of the family
 * RETURNS
 *     0 on success, -1 on failure
 * AUTHOR
 *  Elena Pourmal
 *              March 9, 2001
 * HISTORY
 *
 * SOURCE
*/
int_f
h5pget_fapl_family_c(hid_t_f *prp_id, hsize_t_f* memb_size, hid_t_f* memb_plist)
/******/
{
     int ret_value = -1;
     hid_t c_prp_id;
     herr_t ret = -1;
     hsize_t c_memb_size = 0;
     hid_t c_memb_plist = -1;
     /*
      * Call H5Pget_fapl_family function.
      */
     c_prp_id = (hid_t)*prp_id;
     ret = H5Pget_fapl_family(c_prp_id, &c_memb_size, &c_memb_plist);
     if (ret < 0) return ret_value;
     *memb_size = (hsize_t_f)c_memb_size;
     *memb_plist = (hid_t_f)c_memb_plist;

     ret_value = 0;
     return ret_value;
}

/****if* H5Pf/h5pset_cache_c
 * NAME
 *        h5pset_cache_c
 * PURPOSE
 *     Call H5Pset_cache to set he number of elements in
 *              the meta data cache and the total number of bytes in
 *              the raw data chunk cache
 * INPUTS
 *      prp_id - property list identifier
 *              mdc_nelmts - Number of elements (objects) in the
 *                           meta data cache
 *              rdcc_nbytes - Total size of the raw data chunk cache, in bytes
 *              rdcc_w0 - Preemption policy
 * RETURNS
 *     0 on success, -1 on failure
 * AUTHOR
 *  Xiangyang Su
 *              Friday, February 25, 2000
 * HISTORY
 * Changed the type of the rdcc_w0 parameter to be real_f EP 7/7/00
 *                instead of double
 * SOURCE
*/
int_f
h5pset_cache_c(hid_t_f *prp_id, int_f* mdc_nelmts, size_t_f* rdcc_nelmts,  size_t_f* rdcc_nbytes , real_f* rdcc_w0 )
/******/
{
     int ret_value = -1;
     hid_t c_prp_id;
     herr_t ret;
     int c_mdc_nelmts;
     size_t c_rdcc_nelmts;
     size_t c_rdcc_nbytes;
     double c_rdcc_w0;
     c_rdcc_nbytes =(size_t) *rdcc_nbytes;
     c_rdcc_w0 = (double)*rdcc_w0;

     /*
      * Call H5Pset_cache function.
      */
     c_prp_id = (hid_t)*prp_id;
     c_mdc_nelmts = (int)*mdc_nelmts;
     c_rdcc_nelmts = (size_t)*rdcc_nelmts;
     ret = H5Pset_cache(c_prp_id, c_mdc_nelmts, c_rdcc_nelmts, c_rdcc_nbytes, c_rdcc_w0  );
     if (ret < 0) return ret_value;
     ret_value = 0;
     return ret_value;
}

/****if* H5Pf/h5pget_cache_c
 * NAME
 *        h5pget_cache_c
 * PURPOSE
 *     Call H5Pget_cache to get he number of elements in
 *              the meta data cache and the total number of bytes in
 *              the raw data chunk cache
 * INPUTS
 *      prp_id - property list identifier
 * OUTPUTS
 *     mdc_nelmts - Number of elements (objects) in the
 *                           meta data cache
 *              rdcc_nelmts - Number of elements in the raw data chunk
 *              rdcc_nbytes - Total size of the raw data chunk cache, in bytes
 *              rdcc_w0 - Preemption policy
 * RETURNS
 *     0 on success, -1 on failure
 * AUTHOR
 *  Xiangyang Su
 *              Friday, February 25, 2000
 * HISTORY
 * Changed type of the rdcc_w0 parameter to be real_f instead of double
 *                Changed type of the rdcc_nelmts parameter to be int_f.
 *                                                          EIP  October 10, 2003
 * SOURCE
*/
int_f
h5pget_cache_c(hid_t_f *prp_id, int_f* mdc_nelmts, size_t_f* rdcc_nelmts, size_t_f* rdcc_nbytes , real_f* rdcc_w0)
/******/
{
     int ret_value = -1;
     hid_t c_prp_id;
     herr_t ret;
     int c_mdc_nelmts;
     size_t c_rdcc_nelmts;
     size_t c_rdcc_nbytes;
     double c_rdcc_w0;
     /*
      * Call H5Pget_cache function.
      */
     c_prp_id = (hid_t)*prp_id;
     ret = H5Pget_cache(c_prp_id, &c_mdc_nelmts, &c_rdcc_nelmts, &c_rdcc_nbytes, &c_rdcc_w0);
     if (ret < 0) return ret_value;
     *mdc_nelmts = (int_f)c_mdc_nelmts;
     *rdcc_nelmts = (size_t_f)c_rdcc_nelmts;
     *rdcc_nbytes = (size_t_f)c_rdcc_nbytes;
     *rdcc_w0 = (real_f)c_rdcc_w0;

     ret_value = 0;
     return ret_value;
}

/****if* H5Pf/h5pset_fapl_split_c
 * NAME
 *        h5pset_fapl_split_c
 * PURPOSE
 *     Call H5Pset_fapl_split to set he low-level driver to split meta data
 *              from raw data
 * INPUTS
 *      prp_id - property list identifier
 *              meta_len - Length of meta_ext
 *              meta_ext - Name of the extension for the metafile filename.
 *              meta_plist - Identifier of the meta file access property list
 *              raw_len - Length of raw _ext
 *              raw_ext - Name of the extension for the raw file filename.
 *              raw_plist - Identifier of the raw  file access property list
 * RETURNS
 *     0 on success, -1 on failure
 * AUTHOR
 *  Elena Pourmal
 *              March 9, 2001
 * HISTORY
 *
 * SOURCE
*/
int_f
h5pset_fapl_split_c(hid_t_f *prp_id, int_f* meta_len, _fcd meta_ext, hid_t_f* meta_plist, int_f* raw_len, _fcd raw_ext, hid_t_f * raw_plist)
/******/
{
     int ret_value = -1;
     hid_t c_prp_id;
     hid_t c_meta_plist;
     hid_t c_raw_plist;
     herr_t ret = -1;
     char* c_meta_ext;
     char* c_raw_ext;

     c_meta_ext = (char *)HD5f2cstring(meta_ext, (size_t)*meta_len);
     if (c_meta_ext == NULL) return ret_value;
     c_raw_ext = (char *)HD5f2cstring(raw_ext, (size_t)*raw_len);
     if (c_raw_ext == NULL) { HDfree(c_meta_ext);
                              return ret_value;
                            }

     /*
      * Call H5Pset_fapl_split function.
      */
     c_prp_id = (hid_t)*prp_id;
     c_meta_plist = (hid_t)*meta_plist;
     c_raw_plist = (hid_t)*raw_plist;
     ret = H5Pset_fapl_split(c_prp_id, c_meta_ext, c_meta_plist, c_raw_ext, c_raw_plist );

     if (ret < 0) goto DONE;
     ret_value = 0;

DONE:
     HDfree(c_meta_ext);
     HDfree(c_raw_ext);
     return ret_value;
}


#ifdef NO_SUCH_F90_FUNCTION
/****if* H5Pf/h5pget_fapl_split_c
 * NAME
 *        h5pget_fapl_split_c
 * PURPOSE
 *     Call H5Pget_fapl_split to determine whether the file access
 *              property list is set to the split driver
 * INPUTS
 *      prp_id - property list identifier
 *              meta_ext_size - Number of characters of the meta file extension
 *                              to be copied to the meta_ext buffer
 *              raw_ext_size - Number of characters of the raw file extension
 *                              to be copied to the raw_ext buffer
 *OUTPUT
 *      meta_ext - Name of the extension for the metafile filename.
 *              meta_plist - Identifier of the meta file access property list
 *              raw_ext - Name of the extension for the raw file filename.
 *              raw_plist - Identifier of the raw  file access property list
 * RETURNS
 *     0 on success, -1 on failure
 * AUTHOR
 *  Elena Pourmal
 *              March 9 , 2001
 * HISTORY
 *
 * SOURCE
*/
int_f
h5pget_fapl_split_c(hid_t_f *prp_id, size_t_f* meta_ext_size , _fcd meta_ext, hid_t_f* meta_plist, size_t_f* raw_ext_size, _fcd raw_ext, hid_t_f * raw_plist)
/******/
{
     int ret_value = -1;
     hid_t c_prp_id;
     herr_t ret = -1;
     size_t c_meta_ext_size, c_raw_ext_size;
     hid_t c_meta_plist = -1;
     hid_t c_raw_plist = -1;

     char* c_meta_ext = NULL;
     char* c_raw_ext  = NULL;

     c_meta_ext_size = (size_t) *meta_ext_size;
     c_raw_ext_size = (size_t) *raw_ext_size;
     c_meta_ext = (char *)HDmalloc(sizeof(char) * c_meta_ext_size);
     c_raw_ext = (char *)HDmalloc(sizeof(char) * c_raw_ext_size);
     if(c_meta_ext == NULL || c_raw_ext == NULL) return ret_value;

     /*
      * Call H5Pget_fapl_split function.
      */
     c_prp_id = *prp_id;
     ret = H5Pget_fapl_split(c_prp_id, c_meta_ext_size, c_meta_ext,&c_meta_plist, c_raw_ext_size, c_raw_ext, &c_raw_plist );

     if (ret < 0) return ret_value;
     *meta_plist = c_meta_plist;
     *raw_plist = c_raw_plist;
     HD5packFstring(c_meta_ext, _fcdtocp(meta_ext), strlen(c_meta_ext));
     HD5packFstring(c_raw_ext, _fcdtocp(raw_ext), strlen(c_raw_ext));

     ret_value = 0;
     return ret_value;
}
#endif /*NO_SUCH_F90_FUNCTION*/

/****if* H5Pf/h5pset_gc_references_c
 * NAME
 *        h5pset_gc_references_c
 * PURPOSE
 *     Call H5Pset_gc_references to set garbage
 *              collecting references flag
 * INPUTS
 *      prp_id - property list identifier
 *              gc_reference - flag for garbage collecting references
 *                             for the file
 * RETURNS
 *     0 on success, -1 on failure
 * AUTHOR
 *  Xiangyang Su
 *              Friday, February 25, 2000
 * HISTORY
 *
 * SOURCE
*/
int_f
h5pset_gc_references_c (hid_t_f *prp_id, int_f* gc_references)
/******/
{
     int ret_value = -1;
     hid_t c_prp_id;
     herr_t ret;
     unsigned c_gc_references;
     c_gc_references = (unsigned)*gc_references;

     /*
      * Call H5Pset_gc_references function.
      */
     c_prp_id = *prp_id;
     ret = H5Pset_gc_references(c_prp_id, c_gc_references);

     if (ret < 0) return ret_value;
     ret_value = 0;
     return ret_value;
}

/****if* H5Pf/h5pget_gc_references_c
 * NAME
 *        h5pget_gc_references_c
 * PURPOSE
 *     Call H5Pget_gc_references to set garbage
 *              collecting references flag
 * INPUTS
 *      prp_id - property list identifier
 * Outputs      gc_reference - flag for garbage collecting references
 *                             for the file
 * RETURNS
 *     0 on success, -1 on failure
 * AUTHOR
 *  Xiangyang Su
 *              Friday, February 25, 2000
 * HISTORY
 *
 * SOURCE
*/
int_f
h5pget_gc_references_c (hid_t_f *prp_id, int_f* gc_references)
/******/
{
     int ret_value = -1;
     hid_t c_prp_id;
     unsigned c_gc_references;
     herr_t ret;
     /*
      * Call H5Pget_gc_references function.
      */
     c_prp_id = (hid_t)*prp_id;
     ret = H5Pget_gc_references(c_prp_id, &c_gc_references);
     if (ret < 0) return ret_value;
     *gc_references = (int_f)c_gc_references;
     ret_value = 0;
     return ret_value;
}

/****if* H5Pf/h5pset_layout_c
 * NAME
 *        h5pset_layout_c
 * PURPOSE
 *     Call H5Pset_layout to the type of storage used
 *              store the raw data for a dataset
 * INPUTS
 *      prp_id - property list identifier
 *              layout - Type of storage layout for raw data.
 * RETURNS
 *     0 on success, -1 on failure
 * AUTHOR
 *  Xiangyang Su
 *              Friday, February 25, 2000
 * HISTORY
 *
 * SOURCE
*/
int_f
h5pset_layout_c (hid_t_f *prp_id, int_f* layout)
/******/
{
     int ret_value = -1;
     hid_t c_prp_id;
     herr_t ret;
     H5D_layout_t c_layout;
     c_layout = (H5D_layout_t)*layout;
     /*
      * Call H5Pset_layout function.
      */
     c_prp_id = (hid_t)*prp_id;
     ret = H5Pset_layout(c_prp_id, c_layout);

     if (ret < 0) return ret_value;
     ret_value = 0;
     return ret_value;
}

/****if* H5Pf/h5pget_layout_c
 * NAME
 *        h5pget_layout_c
 * PURPOSE
 *     Call H5Pget_layout to the type of storage used
 *              store the raw data for a dataset
 * INPUTS
 *      prp_id - property list identifier
 * OUTPUTS
 *     layout - Type of storage layout for raw data.
 * RETURNS
 *     0 on success, -1 on failure
 * AUTHOR
 *  Xiangyang Su
 *              Friday, February 25, 2000
 * HISTORY
 *
 * SOURCE
*/
int_f
h5pget_layout_c (hid_t_f *prp_id, int_f* layout)
/******/
{
     int ret_value = -1;
     hid_t c_prp_id;
     H5D_layout_t c_layout;
     /*
      * Call H5Pget_layout function.
      */
     c_prp_id = (hid_t)*prp_id;
     c_layout = H5Pget_layout(c_prp_id);
     if (c_layout < 0) return ret_value;
     *layout = (int_f)c_layout;
     ret_value = 0;
     return ret_value;
}

/****if* H5Pf/h5pset_filter_c
 * NAME
 *        h5pset_filter_c
 * PURPOSE
 *     Call H5Pset_filter to add a filter to the filter pipeline.
 * INPUTS
 *      prp_id - property list identifier
 *              filter - Filter to be added to the pipeline.
 *              flags - Bit vector specifying certain general
 *                      properties of the filter.
 *              cd_nelmts - Number of elements in cd_values.
 *              cd_values - Auxiliary data for the filter.
 * RETURNS
 *     0 on success, -1 on failure
 * AUTHOR
 *  Xiangyang Su
 *              Wednesday, February 23, 2000
 * HISTORY
 *
 * SOURCE
*/
int_f
h5pset_filter_c (hid_t_f *prp_id, int_f* filter, int_f* flags, size_t_f* cd_nelmts, int_f* cd_values )
/******/
{
     int ret_value = -1;
     hid_t c_prp_id = (hid_t)*prp_id;
     herr_t ret;
     size_t c_cd_nelmts = (size_t)*cd_nelmts;
     unsigned int c_flags = (unsigned)*flags;
     H5Z_filter_t c_filter = (H5Z_filter_t)*filter;
     unsigned int * c_cd_values;
     unsigned i;

     c_cd_values = (unsigned int*)HDmalloc(sizeof(unsigned int) * c_cd_nelmts);
     if (!c_cd_values) return ret_value;
     for (i = 0; i < c_cd_nelmts; i++)
          c_cd_values[i] = (unsigned int)cd_values[i];

     /*
      * Call H5Pset_filter function.
      */
     ret = H5Pset_filter(c_prp_id, c_filter, c_flags, c_cd_nelmts,c_cd_values );

     if (ret < 0) goto DONE;
     ret_value = 0;

DONE:
     HDfree(c_cd_values);
     return ret_value;
}

/****if* H5Pf/h5pget_nfilters_c
 * NAME
 *  h5pget_nfilters_c
 * PURPOSE
 *  Call H5Pget_nfilters to get the number of filters
 *  in the pipeline
 * INPUTS
 *  prp_id   - property list identifier
 * OUTPUTS
 *  nfilters - number of filters defined in the filter pipline
 * RETURNS
 *  0 on success, -1 on failure
 * AUTHOR
 *  Xiangyang Su
 *  Friday, February 25, 2000
 * SOURCE
*/
int_f
h5pget_nfilters_c (hid_t_f *prp_id, int_f* nfilters)
/******/
{
     int ret_value = -1;
     hid_t c_prp_id;
     int c_nfilters;
     /*
      * Call H5Pget_nfilters function.
      */
     c_prp_id = (hid_t)*prp_id;
     c_nfilters = H5Pget_nfilters(c_prp_id);
     if (c_nfilters < 0) return ret_value;

     *nfilters = (int_f)c_nfilters;
     ret_value = 0;

     return ret_value;
}

/*----------------------------------------------------------------------------
 * Name:        h5pget_filter_c
 * Purpose:     Call H5Pget_filter2 to get information about a filter
 *              in a pipeline
 * Inputs:      prp_id - property list identifier
 *              filter_number - Sequence number within the filter
 *                              pipeline of the filter for which
 *                              information is sought.
 *              namelen - Anticipated number of characters in name.
 *Outputs:      flags - Bit vector specifying certain general
 *                      properties of the filter.
 *              cd_nelmts - Number of elements in cd_value
 *              cd_values - Auxiliary data for the filter.
 *              name - Name of the filter
 *              filter_id - filter identification number
 * Returns:     0 on success, -1 on failure
 * Programmer:  Xiangyang Su
 *              Friday, February 25, 2000
 * Modifications:
 *              Since cd_nelmts has IN/OUT attributes, fixed the input and
 *              returned value of cd_nelmnts to satisfy this specification.
 *              MSB January 27, 2009
 *---------------------------------------------------------------------------*/
int_f
h5pget_filter_c(hid_t_f *prp_id, int_f* filter_number, int_f* flags, size_t_f* cd_nelmts, int_f* cd_values, size_t_f *namelen, _fcd name, int_f* filter_id)
/******/
{
    unsigned int  c_flags;
    size_t c_cd_nelmts = 0;
    H5Z_filter_t c_filter;
    unsigned int *c_cd_values = NULL;
    char *c_name = NULL;
    unsigned i;
    int ret_value = -1;

    c_cd_nelmts = (size_t)*cd_nelmts;

    if(NULL == (c_name = (char *)HDmalloc((size_t)*namelen + 1)))
        goto DONE;

    if(NULL == (c_cd_values = (unsigned int *)HDmalloc(sizeof(unsigned int) * c_cd_nelmts)))
        goto DONE;

    /*
     * Call H5Pget_filter2 function.
     */
    if((c_filter = H5Pget_filter2((hid_t)*prp_id, (unsigned)*filter_number, &c_flags, &c_cd_nelmts, c_cd_values, (size_t)*namelen, c_name, NULL)) < 0)
        goto DONE;

    *filter_id = (int_f)c_filter;
    *cd_nelmts = (size_t_f)c_cd_nelmts;
    *flags = (int_f)c_flags;
    HD5packFstring(c_name, _fcdtocp(name), strlen(c_name));

    for(i = 0; i < c_cd_nelmts; i++)
         cd_values[i] = (int_f)c_cd_values[i];

    ret_value = 0;

DONE:
    if(c_name)
        HDfree(c_name);
    if(c_cd_values)
        HDfree(c_cd_values);
    return ret_value;
}

/****if* H5Pf/h5pset_external_c
 * NAME
 *  h5pset_external_c
 * PURPOSE
 *  Call H5Pset_external to add an external file to the
 *  list of external files.
 * INPUTS
 *  prp_id  - property list identifier
 *  name    - Name of an external file
 *  namelen - length of name
 *  offset  - Offset, in bytes, from the beginning of the file
 *            to the location in the file where the data starts.
 *  bytes   - Number of bytes reserved in the file for the data.
 * RETURNS
 *  0 on success, -1 on failure
 * AUTHOR
 *  Xiangyang Su
 *  Wednesday, February 23, 2000
 * HISTORY
 *  Changed type of 'offset' from int_f to off_t_f -- MSB January 9, 2012
 *  
 * SOURCE
*/
int_f
h5pset_external_c (hid_t_f *prp_id, _fcd name, int_f* namelen, off_t_f* offset, hsize_t_f*bytes)
/******/
{
     int ret_value = -1;
     hid_t c_prp_id;
     herr_t ret;
     hsize_t c_bytes;
     char* c_name;
     size_t c_namelen = (size_t)*namelen;
     off_t c_offset;
     c_bytes = (hsize_t) *bytes;
     c_offset = (off_t) *offset;


     c_name = (char *)HD5f2cstring(name, c_namelen);
     if (c_name == NULL) return ret_value;

     /*
      * Call H5Pset_external function.
      */
     c_prp_id = (hid_t)*prp_id;
     ret = H5Pset_external(c_prp_id, c_name, c_offset, c_bytes);

     if (ret < 0) goto DONE;
     ret_value = 0;

DONE:
     HDfree(c_name);
     return ret_value;
}

/****if* H5Pf/h5pget_external_count_c
 * NAME
 *        h5pget_external_count_c
 * PURPOSE
 *     Call H5Pget_external_count to get the number of external
 *              files for the specified dataset.
 * INPUTS
 *      prp_id - property list identifier
 * OUTPUTS
 *     count - number of external files
 * RETURNS
 *     0 on success, -1 on failure
 * AUTHOR
 *  Xiangyang Su
 *              Friday, February 25, 2000
 * HISTORY
 *
 * SOURCE
*/
int_f
h5pget_external_count_c (hid_t_f *prp_id, int_f* count)
/******/
{
     int ret_value = -1;
     hid_t c_prp_id;
     int c_count;
     /*
      * Call H5Pget_external_count function.
      */
     c_prp_id = (hid_t)*prp_id;
     c_count = H5Pget_external_count(c_prp_id);
     if (c_count < 0) return ret_value;
     *count = (int_f)c_count;
     ret_value = 0;
     return ret_value;
}

/****if* H5Pf/h5pget_external_c
 * NAME
 *  h5pget_external_c
 * PURPOSE
 *  Call H5Pget_external to get nformation about an external file.
 * INPUTS
 *    prp_id - property list identifier
 * name_size - length of name
 *       idx - External file index.
 * OUTPUT
 *      name - Name of an external file
 *    offset - Offset, in bytes, from the beginning of the file
 *             to the location in the file where the data starts.
 *     bytes - Number of bytes reserved in the file for the data.
 * RETURNS
 *  on success, -1 on failure
 * AUTHOR
 *  Xiangyang Su
 *  Wednesday, February 23, 2000
 * HISTORY
 *  Changed type of 'offset' from integer to off_t -- MSB January 9, 2012
 *
 * SOURCE
*/
int_f
h5pget_external_c(hid_t_f *prp_id, int_f *idx, size_t_f* name_size, _fcd name, off_t_f* offset, hsize_t_f*bytes)
/******/
{
     int ret_value = -1;
     hid_t c_prp_id;
     unsigned c_idx;
     herr_t status;
     size_t c_namelen;
     char* c_name = NULL;
     off_t c_offset;
     hsize_t size;

     c_namelen = (size_t)*name_size;
     /*
      * Allocate memory to store the name of the external file.
      */
     if(c_namelen) c_name = (char*)HDmalloc(c_namelen + 1);
     if (c_name == NULL) return ret_value;

     /*
      * Call H5Pget_external function.
      */
     c_prp_id = (hid_t)*prp_id;
     c_idx = (unsigned)*idx;
     status = H5Pget_external(c_prp_id, c_idx, c_namelen+1, c_name, &c_offset, &size );

     if (status < 0) goto DONE;

     *offset = (off_t_f)c_offset;
     *bytes = (hsize_t_f)size;
     /* Note: if the size of the fortran buffer is larger then the returned string
      *       from the function then we need to give HD5packFstring the fortran buffer size so
      *       that it fills the remaining unused characters with blanks. MSB
      */
     HD5packFstring(c_name, _fcdtocp(name), c_namelen);
     ret_value = 0;

DONE:
     HDfree(c_name);
     return ret_value;
}

/****if* H5Pf/h5pset_btree_ratios_c
 * NAME
 *        h5pset_btree_ratios_c
 * PURPOSE
 *     Call H5Pset_btree_ratios to set B-tree split ratios for B-tree split ratios for a dataset transfer property list. a
 *              dataset transfer property list.
 * INPUTS
 *      prp_id - property list identifier
 *              left - The B-tree split ratio for left-most nodes.
 *              middle - The B-tree split ratio for all other nodes
 *              right - The B-tree split ratio for right-most nodes
 *                      and lone nodes.
 * RETURNS
 *     0 on success, -1 on failure
 * AUTHOR
 *  Xiangyang Su
 *              Friday, February 25, 2000
 * HISTORY
 * Changed the type of the last three parameters from double to real_f
 * SOURCE
*/
int_f
h5pset_btree_ratios_c(hid_t_f *prp_id, real_f* left, real_f* middle, real_f* right)
/******/
{
     int ret_value = -1;
     hid_t c_prp_id;
     herr_t ret;
     double c_left;
     double c_middle;
     double c_right;
     c_left = (double)*left;
     c_middle = (double)*middle;
     c_right = (double)*right;

     /*
      * Call H5Pset_btree_ratios function.
      */
     c_prp_id = (hid_t)*prp_id;
     ret = H5Pset_btree_ratios(c_prp_id, c_left, c_middle, c_right);
     if (ret < 0) return ret_value;
     ret_value = 0;
     return ret_value;
}

/****if* H5Pf/h5pget_btree_ratios_c
 * NAME
 *        h5pget_btree_ratios_c
 * PURPOSE
 *     Call H5Pget_btree_ratios to Gets B-tree split ratios
 *              for a dataset transfer property list.
 * INPUTS
 *      prp_id - property list identifier
 *              left - The B-tree split ratio for left-most nodes.
 *              middle - The B-tree split ratio for all other nodes
 *              right - The B-tree split ratio for right-most nodes
 *                      and lone nodes.
 * RETURNS
 *     0 on success, -1 on failure
 * AUTHOR
 *  Xiangyang Su
 *              Friday, February 25, 2000
 * HISTORY
 * Changed the type of the last three parameters from double to real_f
 * SOURCE
*/
int_f
h5pget_btree_ratios_c(hid_t_f *prp_id, real_f* left, real_f* middle, real_f* right)
/******/
{
     int ret_value = -1;
     hid_t c_prp_id;
     herr_t ret;
     double c_left, c_right, c_middle;

     /*
      * Call H5Pget_btree_ratios function.
      */
     c_prp_id = (hid_t)*prp_id;
     ret = H5Pget_btree_ratios(c_prp_id, &c_left, &c_middle, &c_right);
     *left = (real_f)c_left;
     *middle = (real_f)c_middle;
     *right = (real_f)c_right;
     if (ret < 0) return ret_value;
     ret_value = 0;
     return ret_value;
}
/****if* H5Pf/h5pget_fclose_degree_c
 * NAME
 *        h5pget_fclose_degree_c
 * PURPOSE
 *     Call H5Pget_fclose_degree to determine file close behavior
 * INPUTS
 *      fapl_id - file access identifier
 * OUTPUTS
 *
 *              degree  - possible values are:
 *              		H5F_CLOSE_DEFAULT
 *              		H5F_CLOSE_WEAK
 *              		H5F_CLOSE_SEMI
 *              		H5F_CLOSE_STRONG
 * RETURNS
 *     0 on success, -1 on failure
 * AUTHOR
 *  Elena Pourmal
 *              Thursday, September 26, 2002
 * HISTORY
 *
 * SOURCE
*/

int_f
h5pget_fclose_degree_c ( hid_t_f *fapl_id , int_f *degree)
/******/
{
  int ret_value = -1;
  hid_t c_fapl_id;
  H5F_close_degree_t c_degree;

  c_fapl_id = (hid_t)*fapl_id;
  if( H5Pget_fclose_degree(c_fapl_id, &c_degree) < 0) return ret_value;

  *degree = (int_f)c_degree;
  ret_value = 0;
  return ret_value;
}

/****if* H5Pf/h5pset_fclose_degree_c
 * NAME
 *        h5pset_fclose_degree_c
 * PURPOSE
 *     Call H5Pset_fclose_degree to set file close behavior
 * INPUTS
 *      fapl_id - file access identifier
 *              degree  - possible values are:
 *              		H5F_CLOSE_DEFAULT
 *              		H5F_CLOSE_WEAK
 *              		H5F_CLOSE_SEMI
 *              		H5F_CLOSE_STRONG
 * RETURNS
 *     0 on success, -1 on failure
 * AUTHOR
 *  Elena Pourmal
 *              Thursday, September 26, 2002
 * HISTORY
 *
 * SOURCE
*/

int_f
h5pset_fclose_degree_c ( hid_t_f *fapl_id , int_f *degree)
/******/
{
  int ret_value = -1;
  hid_t c_fapl_id;
  H5F_close_degree_t c_degree;

  c_fapl_id = (hid_t)*fapl_id;
  c_degree = (H5F_close_degree_t)*degree;
  if( H5Pset_fclose_degree(c_fapl_id, c_degree) < 0) return ret_value;

  ret_value = 0;
  return ret_value;
}

/****if* H5Pf/h5pset_buffer_c
 * NAME
 *        h5pset_buffer_c
 * PURPOSE
 *     Call H5Pset_buffer to set size of conversion buffer
 * INPUTS
 *      prp_id - t`dataset trasfer property list identifier
 *              size   - size of the buffer
 * OUTPUTS
 *     NONE
 * RETURNS
 *     0 on success, -1 on failure
 * AUTHOR
 *  Elena Pourmal
 *              Wednesday, October 2, 2002
 * HISTORY
 *
 * SOURCE
*/

int_f
h5pset_buffer_c ( hid_t_f *prp_id , hsize_t_f *size)
/******/
{
  int ret_value = 0;
  hid_t c_prp_id;
  size_t c_size;

  c_prp_id = (hid_t)*prp_id;
  c_size = (size_t)*size;
  if ( H5Pset_buffer(c_prp_id, c_size, NULL, NULL) < 0  ) ret_value = -1;
  return ret_value;
}

/****if* H5Pf/h5pget_buffer_c
 * NAME
 *        h5pget_buffer_c
 * PURPOSE
 *     Call H5Pget_buffer to get size of conversion buffer
 * INPUTS
 *      prp_id - t`dataset trasfer property list identifier
 * OUTPUTS
 *     size - size of conversion buffer
 * RETURNS
 *     0 on success, -1 on failure
 * AUTHOR
 *  Elena Pourmal
 *              Wednesday, October 2, 2002
 * HISTORY
 *
 * SOURCE
*/

int_f
h5pget_buffer_c ( hid_t_f *prp_id , hsize_t_f *size)
/******/
{
  int ret_value = -1;
  hid_t c_prp_id;
  hsize_t c_size;

  c_prp_id = (hid_t)*prp_id;
  c_size = H5Pget_buffer(c_prp_id, NULL, NULL);
  if ( c_size == 0  ) return ret_value;
  *size = (hsize_t_f)c_size;
  ret_value = 0;
  return ret_value;
}
/****if* H5Pf/h5pfill_value_defined_c
 * NAME
 *        h5pfill_value_defined_c
 * PURPOSE
 *     Call H5Pfill_value_defined to check if fill value is defined
 * INPUTS
 *      prp_id - dataset creation property list identifier
 * OUTPUTS
 *     flag - fill value status flag
 * RETURNS
 *     0 on success, -1 on failure
 * AUTHOR
 *  Elena Pourmal
 *              Friday, October 4, 2002
 * HISTORY
 *
 * SOURCE
*/

int_f
h5pfill_value_defined_c ( hid_t_f *prp_id , int_f *flag)
/******/
{
  int ret_value = -1;
  hid_t c_prp_id;
  H5D_fill_value_t c_flag;

  c_prp_id = (hid_t)*prp_id;
  if ( H5Pfill_value_defined(c_prp_id, &c_flag) < 0  ) return ret_value;
  *flag = (int_f)c_flag;
  ret_value = 0;
  return ret_value;
}
/****if* H5Pf/h5pget_alloc_time_c
 * NAME
 *        h5pget_alloc_time_c
 * PURPOSE
 *     Call H5Pget_alloc_time to get space allocation
 *              time for dataset during creation
 * INPUTS
 *      prp_id - dataset creation property list identifier
 * OUTPUTS
 *     flag - allocation time flag
 * RETURNS
 *     0 on success, -1 on failure
 * AUTHOR
 *  Elena Pourmal
 *              Friday, October 4, 2002
 * HISTORY
 *
 * SOURCE
*/

int_f
h5pget_alloc_time_c ( hid_t_f *prp_id , int_f *flag)
/******/
{
  int ret_value = -1;
  hid_t c_prp_id;
  H5D_alloc_time_t c_flag;

  c_prp_id = (hid_t)*prp_id;
  if ( H5Pget_alloc_time(c_prp_id, &c_flag) < 0  ) return ret_value;
  *flag = (int_f)c_flag;
  ret_value = 0;
  return ret_value;
}
/****if* H5Pf/h5pset_alloc_time_c
 * NAME
 *        h5pset_alloc_time_c
 * PURPOSE
 *     Call H5Pset_alloc_time to get space allocation
 *              time for dataset during creation
 * INPUTS
 *      prp_id - dataset creation property list identifier
 *              flag - allocation time flag
 * RETURNS
 *     0 on success, -1 on failure
 * AUTHOR
 *  Elena Pourmal
 *              Friday, October 4, 2002
 * HISTORY
 *
 * SOURCE
*/

int_f
h5pset_alloc_time_c ( hid_t_f *prp_id , int_f *flag)
/******/
{
  int ret_value = -1;
  hid_t c_prp_id;
  H5D_alloc_time_t c_flag;

  c_prp_id = (hid_t)*prp_id;
  c_flag = (H5D_alloc_time_t)*flag;
  if ( H5Pset_alloc_time(c_prp_id, c_flag) < 0  ) return ret_value;
  ret_value = 0;
  return ret_value;
}
/****if* H5Pf/h5pget_fill_time_c
 * NAME
 *        h5pget_fill_time_c
 * PURPOSE
 *     Call H5Pget_fill_time to get fill value writing
 *              time for dataset during creation
 * INPUTS
 *      prp_id - dataset creation property list identifier
 * OUTPUTS
 *     flag - fill value writing  time flag
 * RETURNS
 *     0 on success, -1 on failure
 * AUTHOR
 *  Elena Pourmal
 *              Friday, October 4, 2002
 * HISTORY
 *
 * SOURCE
*/

int_f
h5pget_fill_time_c ( hid_t_f *prp_id , int_f *flag)
/******/
{
  int ret_value = -1;
  hid_t c_prp_id;
  H5D_fill_time_t c_flag;

  c_prp_id = (hid_t)*prp_id;
  if ( H5Pget_fill_time(c_prp_id, &c_flag) < 0  ) return ret_value;
  *flag = (int_f)c_flag;
  ret_value = 0;
  return ret_value;
}
/****if* H5Pf/h5pset_fill_time_c
 * NAME
 *        h5pset_fill_time_c
 * PURPOSE
 *     Call H5Pset_fill_time to set fill value writing
 *              time for dataset during creation
 * INPUTS
 *      prp_id - dataset creation property list identifier
 *              flag - fill value writing  time flag
 * RETURNS
 *     0 on success, -1 on failure
 * AUTHOR
 *  Elena Pourmal
 *              Friday, October 4, 2002
 * HISTORY
 *
 * SOURCE
*/

int_f
h5pset_fill_time_c ( hid_t_f *prp_id , int_f *flag)
/******/
{
  int ret_value = -1;
  hid_t c_prp_id;
  H5D_fill_time_t c_flag;

  c_prp_id = (hid_t)*prp_id;
  c_flag = (H5D_fill_time_t)*flag;
  if ( H5Pset_fill_time(c_prp_id, c_flag) < 0  ) return ret_value;
  ret_value = 0;
  return ret_value;
}
/****if* H5Pf/h5pset_meta_block_size_c
 * NAME
 *        h5pset_meta_block_size_c
 * PURPOSE
 *     Call H5Pset_meta_block_size to set size of  metadata block
 * INPUTS
 *      prp_id - file access  property list identifier
 *              size   - size of the metadata block
 * OUTPUTS
 *     NONE
 * RETURNS
 *     0 on success, -1 on failure
 * AUTHOR
 *  Elena Pourmal
 *              Monday, October 7, 2002
 * HISTORY
 *
 * SOURCE
*/

int_f
h5pset_meta_block_size_c ( hid_t_f *prp_id , hsize_t_f *size)
/******/
{
  int ret_value = 0;
  hid_t c_prp_id;
  hsize_t c_size;

  c_prp_id = (hid_t)*prp_id;
  c_size = (hsize_t)*size;
  if ( H5Pset_meta_block_size(c_prp_id, c_size) < 0  ) ret_value = -1;
  return ret_value;
}
/****if* H5Pf/h5pget_meta_block_size_c
 * NAME
 *        h5pget_meta_block_size_c
 * PURPOSE
 *     Call H5Pget_meta_block_size to get size of  metadata block
 * INPUTS
 *      prp_id - file access  property list identifier
 * OUTPUTS
 *
 *              size   - size of the metadata block
 * RETURNS
 *     0 on success, -1 on failure
 * AUTHOR
 *  Elena Pourmal
 *              Monday, October 7, 2002
 * HISTORY
 *
 * SOURCE
*/

int_f
h5pget_meta_block_size_c ( hid_t_f *prp_id , hsize_t_f *size)
/******/
{
  int ret_value = 0;
  hid_t c_prp_id;
  hsize_t c_size;

  c_prp_id = (hid_t)*prp_id;
  if ( H5Pget_meta_block_size(c_prp_id, &c_size) < 0  ) ret_value = -1;
  *size = (hsize_t_f)c_size;
  return ret_value;
}
/****if* H5Pf/h5pset_sieve_buf_size_c
 * NAME
 *        h5pset_sieve_buf_size_c
 * PURPOSE
 *     Call H5Pset_sieve_buf_size to set size of datasieve buffer
 * INPUTS
 *      prp_id - file access  property list identifier
 *              size   - size of the buffer
 * OUTPUTS
 *     NONE
 * RETURNS
 *     0 on success, -1 on failure
 * AUTHOR
 *  Elena Pourmal
 *              Monday, October 7, 2002
 * HISTORY
 *
 * SOURCE
*/

int_f
h5pset_sieve_buf_size_c ( hid_t_f *prp_id , size_t_f *size)
/******/
{
  int ret_value = 0;
  hid_t c_prp_id;
  size_t c_size;

  c_prp_id = (hid_t)*prp_id;
  c_size = (size_t)*size;
  if ( H5Pset_sieve_buf_size(c_prp_id, c_size) < 0  ) ret_value = -1;
  return ret_value;
}
/****if* H5Pf/h5pget_sieve_buf_size_c
 * NAME
 *        h5pget_sieve_buf_size_c
 * PURPOSE
 *     Call H5Pget_sieve_buf_size to get size of datasieve buffer
 * INPUTS
 *      prp_id - file access  property list identifier
 * OUTPUTS
 *
 *              size   - size of the buffer
 * RETURNS
 *     0 on success, -1 on failure
 * AUTHOR
 *  Elena Pourmal
 *              Monday, October 7, 2002
 * HISTORY
 *
 * SOURCE
*/

int_f
h5pget_sieve_buf_size_c ( hid_t_f *prp_id , size_t_f *size)
/******/
{
  int ret_value = 0;
  hid_t c_prp_id;
  size_t c_size;

  c_prp_id = (hid_t)*prp_id;
  if ( H5Pget_sieve_buf_size(c_prp_id, &c_size) < 0  ) ret_value = -1;
  *size = (size_t_f)c_size;
  return ret_value;
}
/****if* H5Pf/h5pset_small_data_block_size_c
 * NAME
 *        h5pset_small_data_block_size_c
 * PURPOSE
 *     Call H5Pset_small_data_block_size to set size of raw small data block
 * INPUTS
 *      prp_id - file access  property list identifier
 *              size   - size of the block
 * OUTPUTS
 *     NONE
 * RETURNS
 *     0 on success, -1 on failure
 * AUTHOR
 *  Elena Pourmal
 *              Monday, October 7, 2002
 * HISTORY
 *
 * SOURCE
*/

int_f
h5pset_small_data_block_size_c ( hid_t_f *prp_id , hsize_t_f *size)
/******/
{
  int ret_value = 0;
  hid_t c_prp_id;
  hsize_t c_size;

  c_prp_id = (hid_t)*prp_id;
  c_size = (hsize_t)*size;
  if ( H5Pset_small_data_block_size(c_prp_id, c_size) < 0  ) ret_value = -1;
  return ret_value;
}
/****if* H5Pf/h5pget_small_data_block_size_c
 * NAME
 *        h5pget_small_data_block_size_c
 * PURPOSE
 *     Call H5Pget_small_data_block_size to get size of raw small data block
 * INPUTS
 *      prp_id - file access  property list identifier
 * OUTPUTS
 *
 *              size   - size of the block
 * RETURNS
 *     0 on success, -1 on failure
 * AUTHOR
 *  Elena Pourmal
 *              Monday, October 7, 2002
 * HISTORY
 *
 * SOURCE
*/

int_f
h5pget_small_data_block_size_c ( hid_t_f *prp_id , hsize_t_f *size)
/******/
{
  int ret_value = 0;
  hid_t c_prp_id;
  hsize_t c_size;

  c_prp_id = (hid_t)*prp_id;
  if ( H5Pget_small_data_block_size(c_prp_id, &c_size) < 0  ) ret_value = -1;
  *size = (hsize_t_f)c_size;
  return ret_value;
}
/****if* H5Pf/h5pset_hyper_vector_size_c
 * NAME
 *        h5pset_hyper_vector_size_c
 * PURPOSE
 *     Call H5Pset_hyper_vector_size to set size of the hyper vector
 * INPUTS
 *      prp_id - dataset transfer property list identifier
 *              size   - size of the vector
 * OUTPUTS
 *     NONE
 * RETURNS
 *     0 on success, -1 on failure
 * AUTHOR
 *  Elena Pourmal
 *              Monday, October 7, 2002
 * HISTORY
 *
 * SOURCE
*/

int_f
h5pset_hyper_vector_size_c ( hid_t_f *prp_id , size_t_f *size)
/******/
{
  int ret_value = 0;
  hid_t c_prp_id;
  size_t c_size;

  c_prp_id = (hid_t)*prp_id;
  c_size = (size_t)*size;
  if ( H5Pset_hyper_vector_size(c_prp_id, c_size) < 0  ) ret_value = -1;
  return ret_value;
}
/****if* H5Pf/h5pget_hyper_vector_size_c
 * NAME
 *        h5pget_hyper_vector_size_c
 * PURPOSE
 *     Call H5Pget_hyper_vector_size to get size of the hyper vector
 * INPUTS
 *      prp_id - dataset transfer property list identifier
 * OUTPUTS
 *
 *              size   - size of the vector
 * RETURNS
 *     0 on success, -1 on failure
 * AUTHOR
 *  Elena Pourmal
 *              Monday, October 7, 2002
 * HISTORY
 *
 * SOURCE
*/

int_f
h5pget_hyper_vector_size_c ( hid_t_f *prp_id , size_t_f *size)
/******/
{
  int ret_value = 0;
  hid_t c_prp_id;
  size_t c_size;

  c_prp_id = (hid_t)*prp_id;
  if ( H5Pget_hyper_vector_size(c_prp_id, &c_size) < 0  ) ret_value = -1;
  *size = (size_t_f)c_size;
  return ret_value;
}
/****if* H5Pf/h5pcreate_class_c
 * NAME
 *  h5pcreate_class_c
 * PURPOSE
 *  Call H5Pcreate_class to create a new property class
 * INPUTS
 *  parent - property list class identifier
 *  name   - name of the new class
 *  name_len - lenght of the "name" buffer
 * OUTPUTS
 *  cls - new class identifier
 * RETURNS
 *  0 on success, -1 on failure
 * AUTHOR
 *  Elena Pourmal
 *  October 11, 2002
 *
 * HISTORY
 * SOURCE
*/
int_f
h5pcreate_class_f90_c(hid_t_f *parent, _fcd name, int_f *name_len, hid_t_f *cls)
/******/
{
     int ret_value = -1;

     ret_value = h5pcreate_class_c(parent, name, name_len, cls, NULL, NULL, NULL, NULL, NULL, NULL);
     return  ret_value;
}


/****if* H5Pf/h5pcreate_class_c
 * NAME
 *  h5pcreate_class_c
 * PURPOSE
 *  Call H5Pcreate_class ito create a new property class
 * INPUTS
 *  parent - property list class identifier
 *  name   - name of the new class
 *  name_len - lenght of the "name" buffer
 * OUTPUTS
 *  class - new class identifier
 * RETURNS
 *  0 on success, -1 on failure
 * AUTHOR
 *  Elena Pourmal
 *  October 11, 2002
 *
 * HISTORY
 *  Added the callback parameters (FORTRAN 2003 compilers only)
 *  M. Scot Breitenfeld, July 3, 2008
 * SOURCE
*/
int_f
h5pcreate_class_c(hid_t_f *parent, _fcd name, int_f *name_len, hid_t_f *cls,
		   H5P_cls_create_func_t create, void *create_data,
		   H5P_cls_copy_func_t copy, void *copy_data,
		   H5P_cls_close_func_t close, void *close_data)
/******/
{
     int ret_value = -1;
     hid_t c_class;
     char* c_name;

     c_name = (char *)HD5f2cstring(name, (size_t)*name_len);
     if (c_name == NULL) goto DONE;

     /*
      * Call H5Pcreate_class function.
      */
     c_class = H5Pcreate_class((hid_t)*parent, c_name, create, create_data, copy, copy_data, close, close_data);

     if (c_class < 0) goto DONE;
     *cls = (hid_t_f)c_class;
     ret_value = 0;

DONE:
     if(c_name != NULL) HDfree(c_name);
     return ret_value;
}

<<<<<<< HEAD
=======

/****if* H5Pf/h5pregisterc_c
 * NAME
 *  h5pregisterc_c
 * PURPOSE
 *  Call h5pregister_c to registers a permanent property
 * INPUTS
 *  class - property list class identifier
 *  name   - name of the new property
 *  name_len - length of the "name" buffer
 *  size - property size
 *  value - property value of character type
 * RETURNS
 *  0 on success, -1 on failure
 * AUTHOR
 *  Elena Pourmal
 *  October 11, 2002
 * HISTORY
 *
 * SOURCE
*/
int_f
nh5pregisterc_c(hid_t_f *cls, _fcd name, int_f *name_len, size_t_f *size, _fcd value, int_f H5_ATTR_UNUSED *value_len)
/******/
{
     int ret_value = -1;

     /*
      * Call h5pregister_c function
      */
      ret_value = h5pregister_c(cls, name, name_len, size, _fcdtocp(value));
      return ret_value;
}

>>>>>>> fc45d5fc
/****if* H5Pf/h5pregister_c
 * NAME
 *  h5pregister_c
 * PURPOSE
 *  Call H5Pregister2 to registers a permanent property
 * INPUTS
 *  class - property list class identifier
 *  name   - name of the new property
 *  name_len - length of the "name" buffer
 *  size - property size
 *  value - property value
 * RETURNS
 *  0 on success, -1 on failure
 * AUTHOR
 *  Elena Pourmal
 *  October 11, 2002
 * HISTORY
 *
 * SOURCE
*/
int_f
h5pregister_c(hid_t_f *cls, _fcd name, int_f *name_len, size_t_f *size, void H5_ATTR_UNUSED *value)
/******/
{
     char* c_name = NULL;
     int_f ret_value = -1;

     if(NULL == (c_name = (char *)HD5f2cstring(name, (size_t)*name_len)))
         goto DONE;

     /*
      * Call H5Pregister2 function.
      */
     if(H5Pregister2((hid_t)*cls, c_name, (size_t)*size, value, NULL, NULL, NULL, NULL, NULL, NULL, NULL) < 0)
         goto DONE;
     ret_value = 0;

DONE:
     if(c_name != NULL)
         HDfree(c_name);
     return ret_value;
}

<<<<<<< HEAD
=======
int_f
nh5pregister_integer_c(hid_t_f *cls, _fcd name, int_f *name_len, size_t_f *size, void *value)
{
     /*
      * Call h5pregister_c function
      */
     return h5pregister_c(cls, name, name_len, size, value);
}

int_f
nh5pregister_real_c(hid_t_f *cls, _fcd name, int_f *name_len, size_t_f *size, void *value)
{
     /*
      * Call h5pregister_c function
      */
     return h5pregister_c(cls, name, name_len, size, value);
}

int_f
nh5pregister_double_c(hid_t_f *cls, _fcd name, int_f *name_len, size_t_f *size, void *value)
{
     /*
      * Call h5pregister_c function
      */
     return h5pregister_c(cls, name, name_len, size, value);
}

/****if* H5Pf/h5pinsertc_c
 * NAME
 *  h5pinsertc_c
 * PURPOSE
 *  Call h5pinsert_c to register a temporary property
 * INPUTS
 *  plist - property list identifier
 *  name   - name of the new property
 *  name_len - length of the "name" buffer
 *  size - property size
 *  value - property value of character type
 * RETURNS
 *  0 on success, -1 on failure
 * AUTHOR
 *  Elena Pourmal
 *  October 11, 2002
 * HISTORY
 *
 * SOURCE
*/
int_f
nh5pinsertc_c(hid_t_f *plist, _fcd name, int_f *name_len, size_t_f *size, _fcd value, int_f H5_ATTR_UNUSED *value_len)
/******/
{
     int_f ret_value = -1;

     /*
      * Call h5pinsert_c function
      */
      ret_value = h5pinsert_c(plist, name, name_len, size, _fcdtocp(value));
      return ret_value;
}

>>>>>>> fc45d5fc
/****if* H5Pf/h5pinsert_c
 * NAME
 *  h5pinsert_c
 * PURPOSE
 *  Call H5Pinsert2 to iinsert a temporary property
 * INPUTS
 *  plist - property list class identifier
 *  name   - name of the new property
 *  name_len - length of the "name" buffer
 *  size - property size
 *  value - property value
 * RETURNS
 *  0 on success, -1 on failure
 * AUTHOR
 *  Elena Pourmal
 *  October 11, 2002
 * HISTORY
 *
 * SOURCE
*/
int_f
h5pinsert_c(hid_t_f *plist, _fcd name, int_f *name_len, size_t_f *size, void H5_ATTR_UNUSED *value)
/******/
{
     char* c_name = NULL;
     int_f ret_value = -1;

     if(NULL == ( c_name = (char *)HD5f2cstring(name, (size_t)*name_len)))
         goto DONE;

     /*
      * Call H5Pinsert2 function.
      */
     if(H5Pinsert2((hid_t)*plist, c_name, (size_t)*size, value, NULL, NULL, NULL, NULL, NULL, NULL) < 0)
         goto DONE;
     ret_value = 0;

DONE:
     if(c_name)
         HDfree(c_name);
     return ret_value;
}

/****if* H5Pf/h5pexist_c
 * NAME
 *        h5pexist_c
 * PURPOSE
 *     Call H5Pexist to querie whether a property name exists
 *              in a property list or class
 * INPUTS
 *      plist - property list or property class identifier
 *              name   - name of the new property
 *              name_len - length of the "name" buffer
 * RETURNS
 *     nonnegative on success, -1 on failure
 * AUTHOR
 *  Elena Pourmal
 *              October 11, 2002
 * HISTORY
 *
 * SOURCE
*/
int_f
h5pexist_c(hid_t_f *cls, _fcd name, int_f *name_len)
/******/
{
     int_f ret_value = -1;
     hid_t c_class;
     char* c_name;
     htri_t status;

     c_name = (char *)HD5f2cstring(name, (size_t)*name_len);
     if (c_name == NULL) goto DONE;

     c_class = (hid_t)*cls;
     /*
      * Call H5Pexist function.
      */
     status = H5Pexist(c_class, c_name);
     ret_value = status;

DONE:
     if(c_name != NULL) HDfree(c_name);
     return  ret_value;
}
/****if* H5Pf/h5pisa_class_c
 * NAME
 *        h5pisa_class_c
 * PURPOSE
 *     Call H5Pisa_class to querie whether a property is a
 *              member of a class
 * INPUTS
 *      plist - property list identifier
 *              cls - property class identifier
 * RETURNS
 *     nonnegative on success, -1 on failure
 * AUTHOR
 *  Elena Pourmal
 *              October 11, 2002
 * HISTORY
 *
 * SOURCE
*/
int_f
h5pisa_class_c(hid_t_f *plist, hid_t_f *cls)
/******/
{
     int_f ret_value = -1;
     hid_t c_class;
     hid_t c_plist;
     htri_t status;

     c_class = (hid_t)*cls;
     c_plist = (hid_t)*plist;

     /*
      * Call H5Pisa_class function.
      */
     status = H5Pisa_class(c_plist, c_class);
     ret_value = status;
     return  ret_value;
}
/****if* H5Pf/h5pget_size_c
 * NAME
 *        h5pget_size_c
 * PURPOSE
 *     Call H5Pget_size to querie the size of the property
 * INPUTS
 *      plist - property list to query
 *              name   - name of the property
 *              name_len - length of the "name" buffer
 * OUTPUTS
 *     size - size of the property in bytes
 * RETURNS
 *     0 on success, -1 on failure
 * AUTHOR
 *  Elena Pourmal
 *              October 11, 2002
 * HISTORY
 *
 * SOURCE
*/
int_f
h5pget_size_c(hid_t_f *plist, _fcd name, int_f *name_len, size_t_f *size)
/******/
{
     int_f ret_value = -1;
     hid_t c_plist;
     char* c_name;
     size_t c_size;

     c_name = (char *)HD5f2cstring(name, (size_t)*name_len);
     if (c_name == NULL) goto DONE;

     c_plist = (hid_t)*plist;
     /*
      * Call H5Pget_size function.
      */
     if( H5Pget_size(c_plist, c_name, &c_size) < 0) goto DONE;
     *size = (size_t_f)c_size;
      ret_value = 0;

DONE:
     if(c_name != NULL) HDfree(c_name);
     return ret_value;
}
/****if* H5Pf/h5pget_nprops_c
 * NAME
 *        h5pget_nprops_c
 * PURPOSE
 *     Call H5Pget_nporps to get number of the properties in the list
 * INPUTS
 *      plist - property list to query
 * OUTPUTS
 *     nprops - number of properties in the list
 * RETURNS
 *     0 on success, -1 on failure
 * AUTHOR
 *  Elena Pourmal
 *              October 11, 2002
 * HISTORY
 *
 * SOURCE
*/
int_f
h5pget_nprops_c(hid_t_f *plist, size_t_f *nprops)
/******/
{
     int_f ret_value = -1;
     hid_t c_plist;
     size_t c_nprops;

     c_plist = (hid_t)*plist;

     /*
      * Call H5Pget_nprops function.
      */
     if( H5Pget_nprops(c_plist, &c_nprops) < 0) return ret_value;

     *nprops = (size_t_f)c_nprops;
     ret_value = 0;
     return ret_value;
}
/****if* H5Pf/h5pget_class_parent_c
 * NAME
 *        h5pget_class_parent_c
 * PURPOSE
 *     Call H5Pget_class_parent to get the parent class of
 *              a genereic property class
 * INPUTS
 *      prp_id - property list to query
 * OUTPUTS
 *     parent_id - parent classs identifier
 * RETURNS
 *     0 on success, -1 on failure
 * AUTHOR
 *  Elena Pourmal
 *              October 11, 2002
 * HISTORY
 *
 * SOURCE
*/
int_f
h5pget_class_parent_c(hid_t_f *prp_id, hid_t_f *parent_id)
/******/
{
     int_f ret_value = -1;
     hid_t c_prp_id;
     hid_t c_parent_id;

     c_prp_id = (hid_t)*prp_id;

     /*
      * Call H5Pget_class_parent function.
      */
     c_parent_id = H5Pget_class_parent(c_prp_id);
     if( c_parent_id < 0) return ret_value;

     *parent_id =(hid_t_f)c_parent_id;
     ret_value = 0;
     return ret_value;
}
/****if* H5Pf/h5pcopy_prop_c
 * NAME
 *        h5pcopy_prop_c
 * PURPOSE
 *     Call H5Pcopy_prop to copy a property from one list or
 *              class to another
 * INPUTS
 *      dst_id - identifier of destination property list
 *              src_id - identifier of source property list
 *              name   - name of the property
 *              name_len - length of the "name" buffer
 * RETURNS
 *     0 on success, -1 on failure
 * AUTHOR
 *  Elena Pourmal
 *              October 11, 2002
 * HISTORY
 *
 * SOURCE
*/
int_f
h5pcopy_prop_c(hid_t_f *dst_id, hid_t_f *src_id, _fcd name, int_f *name_len)
/******/
{
     int_f ret_value = -1;
     hid_t c_dst_id, c_src_id;
     char* c_name;

     c_name = (char *)HD5f2cstring(name, (size_t)*name_len);
     if (c_name == NULL) goto DONE;

     c_dst_id = (hid_t)*dst_id;
     c_src_id = (hid_t)*src_id;
     /*
      * Call H5Pcopy_prop function.
      */
     if( H5Pcopy_prop(c_dst_id, c_src_id, c_name) < 0) goto DONE;
     ret_value = 0;

DONE:
     if(c_name != NULL) HDfree(c_name);
     return ret_value;
}
/****if* H5Pf/h5premove_c
 * NAME
 *        h5premove_c
 * PURPOSE
 *     Call H5Premove to remove a property from a list
 * INPUTS
 *      plid - identifier of property list
 *              name   - name of the property to remove
 *              name_len - length of the "name" buffer
 * RETURNS
 *     0 on success, -1 on failure
 * AUTHOR
 *  Elena Pourmal
 *              October 11, 2002
 * HISTORY
 *
 * SOURCE
*/
int_f
h5premove_c(hid_t_f *plid, _fcd name, int_f *name_len)
/******/
{
     int_f ret_value = -1;
     hid_t c_plid;
     char* c_name;

     c_name = (char *)HD5f2cstring(name, (size_t)*name_len);
     if (c_name == NULL) goto DONE;

     c_plid = (hid_t)*plid;
     /*
      * Call H5Premove function.
      */
     if( H5Premove(c_plid, c_name) < 0) goto DONE;
     ret_value = 0;

DONE:
     if(c_name != NULL) HDfree(c_name);
     return ret_value;
}
/****if* H5Pf/h5punregister_c
 * NAME
 *        h5punregister_c
 * PURPOSE
 *     Call H5Punregister to remove a property from a property class
 * INPUTS
 *      cls - identifier of property class
 *              name   - name of the property to unregister
 *              name_len - length of the "name" buffer
 * RETURNS
 *     0 on success, -1 on failure
 * AUTHOR
 *  Elena Pourmal
 *  October 11, 2002
 * HISTORY
 *
 * SOURCE
*/
int_f
h5punregister_c(hid_t_f *cls, _fcd name, int_f *name_len)
/******/
{
     int_f ret_value = -1;
     hid_t c_class;
     char* c_name;

     c_name = (char *)HD5f2cstring(name, (size_t)*name_len);
     if (c_name == NULL) goto DONE;

     c_class = (hid_t)*cls;
     /*
      * Call H5Punregister function.
      */
     if( H5Punregister(c_class, c_name) < 0) goto DONE;
     ret_value = 0;

DONE:
     if(c_name != NULL) HDfree(c_name);
     return ret_value;
}
/****if* H5Pf/h5pclose_class_c
 * NAME
 *        h5pclose_class_c
 * PURPOSE
 *     Call H5Pclose_class to close property class
 * INPUTS
 *      class - identifier of property class to close
 * RETURNS
 *     0 on success, -1 on failure
 * AUTHOR
 *  Elena Pourmal
 *  October 11, 2002
 * HISTORY
 *
 * SOURCE
*/
int_f
h5pclose_class_c(hid_t_f *cls)
/******/
{
     int_f ret_value = -1;
     hid_t c_class;

     c_class = (hid_t)*cls;
     /*
      * Call H5Pclose_class function.
      */
     if( H5Pclose_class(c_class) < 0) return ret_value;
     ret_value = 0;
     return ret_value;
}

/****if* H5Pf/h5pget_class_name_c
 * NAME
 *        h5pget_class_name_c
 * PURPOSE
 *     Call H5Pget_class_name to get property class name
 * INPUTS
 *              cls - identifier of property class
 *              name - buffer to retrieve name in
 *              name_len - length of the "name" buffer
 * RETURNS
 *     0 on success, -1 on failure
 * AUTHOR
 *  Elena Pourmal
 *  October 11, 2002
 * HISTORY
 *
 * SOURCE
*/
int_f
h5pget_class_name_c(hid_t_f *cls, _fcd name, int_f *name_len)
/******/
{
     int_f ret_value = -1;

     /* Buffer to return name by C function */
     char *c_name;

     /*
      * Call H5Pget_class_name function. c_name is allocated by the library, 
      * has to be freed by application.
      */
     if(NULL == (c_name = H5Pget_class_name((hid_t)*cls)))
         goto DONE;

     HD5packFstring(c_name, _fcdtocp(name), (size_t)*name_len);
     ret_value = (int_f)HDstrlen(c_name);
     H5free_memory(c_name);

DONE:
     return ret_value;
}

<<<<<<< HEAD
=======
/****if* H5Pf/h5psetc_c
 * NAME
 *        h5psetc_c
 * PURPOSE
 *     Call h5setc_c to set property with the character string value
 * INPUTS
 *      plist - property list identifier
 *              name   - name of property
 *              name_len - length of the "name" buffer
 *              value - property value of character type
 * RETURNS
 *     0 on success, -1 on failure
 * AUTHOR
 *  Elena Pourmal
 *              October 11, 2002
 * HISTORY
 *
 * SOURCE
*/
int_f
nh5psetc_c(hid_t_f *plist, _fcd name, int_f *name_len, _fcd value, int_f H5_ATTR_UNUSED *value_len)
/******/
{
     int_f ret_value = -1;

     /*
      * Call h5pset_c function
      */
      ret_value = h5pset_c(plist, name, name_len, _fcdtocp(value));
      return ret_value;
}

>>>>>>> fc45d5fc
/****if* H5Pf/h5pset_c
 * NAME
 *  h5pset_c
 * PURPOSE
 *  Call H5Pset to set property value
 * INPUTS
 *  plist - property list class identifier
 *  name   - name of the new property
 *  name_len - length of the "name" buffer
 *  value - property value
 * RETURNS
 *  0 on success, -1 on failure
 * AUTHOR
 *  Elena Pourmal
 *  October 11, 2002
 * HISTORY
 *
 * SOURCE
*/
int_f
h5pset_c(hid_t_f *plist, _fcd name, int_f *name_len, void *value)
/******/
{
     int_f ret_value = -1;
     char* c_name;

     c_name = (char *)HD5f2cstring(name, (size_t)*name_len);
     if (c_name == NULL) goto DONE;

     /*
      * Call H5Pset function.
      */
     if( H5Pset((hid_t)*plist, c_name, value) <0) goto DONE;
     ret_value = 0;

DONE:
     if(c_name != NULL) HDfree(c_name);
     return ret_value;
}

<<<<<<< HEAD
=======
int_f
nh5pset_integer_c(hid_t_f *plist, _fcd name, int_f *name_len, void *value)
{
     /*
      * Call h5pset_c function
      */
     return h5pset_c(plist, name, name_len, value);
}

int_f
nh5pset_real_c(hid_t_f *plist, _fcd name, int_f *name_len, void *value)
{
     /*
      * Call h5pset_c function
      */
     return h5pset_c(plist, name, name_len, value);
}

int_f
nh5pset_double_c(hid_t_f *plist, _fcd name, int_f *name_len, void *value)
{
     /*
      * Call h5pset_c function
      */
     return h5pset_c(plist, name, name_len, value);
}
/****if* H5Pf/h5pgetc_c
 * NAME
 *        h5pgetc_c
 * PURPOSE
 *     Call h5set_c to set property with the character string value
 * INPUTS
 *      plist - property list identifier
 *              name   - name of property
 *              name_len - length of the "name" buffer
 * Output:      value - property value of character type
 * RETURNS
 *     0 on success, -1 on failure
 * AUTHOR
 *  Elena Pourmal
 *              October 11, 2002
 * HISTORY
 *
 * SOURCE
*/
int_f
nh5pgetc_c(hid_t_f *plist, _fcd name, int_f *name_len, _fcd value, int_f H5_ATTR_UNUSED *value_len)
/******/
{
     int_f ret_value = -1;

     /*
      * Call h5pget_c function
      */
      ret_value = h5pget_c(plist, name, name_len, _fcdtocp(value));
      return ret_value;
}

>>>>>>> fc45d5fc
/****if* H5Pf/h5pget_c
 * NAME
 *  h5pget_c
 * PURPOSE
 *  Call H5Pget to set property value
 * INPUTS
 *  plist   - property list class identifier
 *  name     - name of the new property
 *  name_len - length of the "name" buffer
 * Output:  
 *  value - property value
 * RETURNS
 *  0 on success, -1 on failure
 * AUTHOR
 *  Elena Pourmal
 *  October 11, 2002
 * HISTORY
 *
 * SOURCE
*/
int_f
h5pget_c(hid_t_f *plist, _fcd name, int_f *name_len, void *value)
/******/
{
     int_f ret_value = -1;
     char* c_name;

     c_name = (char *)HD5f2cstring(name, (size_t)*name_len);
     if (c_name == NULL) goto DONE;

     /*
      * Call H5Pset function.
      */
     if( H5Pget((hid_t)*plist, c_name, value) <0) goto DONE;
     ret_value = 0;

DONE:
     if(c_name != NULL) HDfree(c_name);
     return ret_value;
}

/****if* H5Pf/h5pset_shuffle_c
 * NAME
 *        h5pset_shuffle_c
 * PURPOSE
 *     Call H5Pset_shuffle
 * INPUTS
 *      prp_id - property list identifier
 *              type_size - size of the datatype in bytes
 * RETURNS
 *     0 on success, -1 on failure
 * AUTHOR
 *  Elena Pourmal
 *              Wednesday, March 12, 2003
 * HISTORY
 *
 * SOURCE
*/

int_f
h5pset_shuffle_c ( hid_t_f *prp_id )
/******/
{
  int_f ret_value = 0;
  hid_t c_prp_id;
  herr_t status;

  c_prp_id = (hid_t)*prp_id;
  status = H5Pset_shuffle(c_prp_id);
  if ( status < 0  ) ret_value = -1;
  return ret_value;
}
/****if* H5Pf/h5pset_fletcher32_c
 * NAME
 *        h5pset_fletcher32_c
 * PURPOSE
 *     Call H5Pset_fletcher32 to enable EDC
 * INPUTS
 *      prp_id - dataset creation property list identifier
 * RETURNS
 *     0 on success, -1 on failure
 * AUTHOR
 *  Elena Pourmal
 *              Thursday, March 13, 2003
 * HISTORY
 *
 * SOURCE
*/

int_f
h5pset_fletcher32_c ( hid_t_f *prp_id )
/******/
{
  int_f ret_value = 0;
  hid_t c_prp_id;
  herr_t status;

  c_prp_id = (hid_t)*prp_id;
  status = H5Pset_fletcher32(c_prp_id);
  if ( status < 0  ) ret_value = -1;
  return ret_value;
}

/****if* H5Pf/h5pset_edc_check_c
 * NAME
 *        h5pset_edc_check_c
 * PURPOSE
 *     Call H5Pset_edc_check to enable EDC
 * INPUTS
 *      prp_id - dataset transfer property list identifier
 *              flag   - EDC flag
 * RETURNS
 *     0 on success, -1 on failure
 * AUTHOR
 *  Elena Pourmal
 *              Thursday, March 13, 2003
 * HISTORY
 *
 * SOURCE
*/

int_f
h5pset_edc_check_c ( hid_t_f *prp_id, int_f *flag )
/******/
{
  int_f ret_value = 0;
  hid_t c_prp_id;
  H5Z_EDC_t c_flag;
  herr_t status;

  c_prp_id = (hid_t)*prp_id;
  c_flag = (H5Z_EDC_t)*flag;
  status = H5Pset_edc_check(c_prp_id, c_flag);
  if ( status < 0  ) ret_value = -1;
  return ret_value;
}

/****if* H5Pf/h5pget_edc_check_c
 * NAME
 *        h5pget_edc_check_c
 * PURPOSE
 *     Call H5Pget_edc_check to query EDC
 * INPUTS
 *      prp_id - dataset transfer property list identifier
 * Outouts:     flag   - EDC flag
 * RETURNS
 *     0 on success, -1 on failure
 * AUTHOR
 *  Elena Pourmal
 *              Thursday, March 13, 2003
 * HISTORY
 *
 * SOURCE
*/

int_f
h5pget_edc_check_c ( hid_t_f *prp_id, int_f *flag )
/******/
{
  int_f ret_value = 0;
  hid_t c_prp_id;
  H5Z_EDC_t c_flag;

  c_prp_id = (hid_t)*prp_id;
  c_flag = H5Pget_edc_check(c_prp_id);
  if ( c_flag  < 0  ) ret_value = -1;
  *flag = (int_f)c_flag;
  return ret_value;
}
/****if* H5Pf/h5pset_family_offset_c
 * NAME
 *        h5pset_family_offset_c
 * PURPOSE
 *     Call H5Pset_family_offset to set and offset for family driver
 * INPUTS
 *      prp_id - property list identifier
 *              offset - offset in bytes
 * RETURNS
 *     0 on success, -1 on failure
 * AUTHOR
 *  Elena Pourmal
 *              Wednesday, 19 March 2003
 * HISTORY
 *
 * SOURCE
*/

int_f
h5pset_family_offset_c ( hid_t_f *prp_id , hsize_t_f *offset)
/******/
{
  int_f ret_value = 0;
  hid_t c_prp_id;
  hsize_t c_offset;
  herr_t status;

  c_prp_id = (hid_t)*prp_id;
  c_offset = (hsize_t)*offset;
  status = H5Pset_family_offset(c_prp_id, c_offset);
  if ( status < 0  ) ret_value = -1;
  return ret_value;
}

/****if* H5Pf/h5pset_fapl_multi_c
 * NAME
 *        h5pset_fapl_multi_c
 * PURPOSE
 *     Call H5Pset_fapl_multi to set multi file dirver
 * INPUTS
 *      prp_id - file_creation property list identifier
 *              mem_map - memory mapping array
 *              memb_fapl - property list for each memory usage type
 *              memb_name - array with members names
 *              len - array with the lenght of each name
 *              lenmax - lenght of the name a sdeclared in Fortran
 *              flag - flag allowing partila access when one of the files is missing
 * RETURNS
 *     0 on success, -1 on failure
 * AUTHOR
 *  Elena Pourmal
 *              Monday 24, March 2003
 * HISTORY
 *
 * SOURCE
*/

int_f
/*h5pset_fapl_multi_c ( hid_t_f *prp_id , int_f *memb_map, hid_t_f *memb_fapl, _fcd memb_name, int_f *len, int_f *lenmax, haddr_t_f *memb_addr, int_f *flag) */
h5pset_fapl_multi_c ( hid_t_f *prp_id , int_f *memb_map, hid_t_f *memb_fapl, _fcd memb_name, int_f *len, int_f *lenmax, real_f *memb_addr, int_f *flag)
/******/
{
  int_f ret_value = -1;
  hid_t c_prp_id;
  H5FD_mem_t c_memb_map[H5FD_MEM_NTYPES];
  hid_t c_memb_fapl[H5FD_MEM_NTYPES];
  char *c_memb_name[H5FD_MEM_NTYPES];
  haddr_t c_memb_addr[H5FD_MEM_NTYPES];
  hbool_t relax;
  herr_t status;
  char *tmp, *tmp_p, *tmp_pp;
  int i;
  int c_lenmax;
  long double  tmp_max_addr;
  c_lenmax = (int)*lenmax;
  relax = (hbool_t)*flag;
/*
 * Check that we got correct values from Fortran for memb_addr array
 */
  for (i=0; i < H5FD_MEM_NTYPES; i++) {
       if(memb_addr[i] >= 1.0f) return ret_value;
  }
/*
 * Take care of names array
 */

  tmp = (char *)HD5f2cstring(memb_name, (size_t)c_lenmax*(H5FD_MEM_NTYPES));
  if (tmp ==NULL) return ret_value;
  tmp_p = tmp;
  for (i=0; i < H5FD_MEM_NTYPES; i++) {
       c_memb_name[i] = (char *)HDmalloc((size_t)len[i] + 1);
       HDmemcpy(c_memb_name[i], tmp_p, (size_t)len[i]);
       tmp_pp = c_memb_name[i];
       tmp_pp[len[i]] = '\0';
       tmp_p = tmp_p + c_lenmax;
 }
/*
 * Take care of othe arguments
 */
  tmp_max_addr =  (long double)(HADDR_MAX);
  c_prp_id = (hid_t)*prp_id;
  for (i=0; i < H5FD_MEM_NTYPES; i++) {
       c_memb_map[i] = (H5FD_mem_t)memb_map[i];
       c_memb_fapl[i] = (hid_t)memb_fapl[i];
       if(memb_addr[i] < 0) c_memb_addr[i] = HADDR_UNDEF;
       else c_memb_addr[i] = (haddr_t)(((float)memb_addr[i])*(tmp_max_addr));
  }
/*
 * Call  H5Pset_fapl_multi function
 */

  status = H5Pset_fapl_multi(c_prp_id, c_memb_map, c_memb_fapl, (const char * const *)c_memb_name, c_memb_addr, relax);
  if ( status < 0  ) goto DONE;
  ret_value = 0;

DONE:
  HDfree(tmp);
  for (i=0; i < H5FD_MEM_NTYPES; i++)
      HDfree(c_memb_name[i]);
  return ret_value;
}

/****if* H5Pf/h5pset_fapl_multi_sc
 * NAME
 *        h5pset_fapl_multi_sc
 * PURPOSE
 *     Call H5Pset_fapl_multi to set multi file dirver
 * INPUTS
 *      prp_id - file_creation property list identifier
 * RETURNS
 *     0 on success, -1 on failure
 * AUTHOR
 *  Elena Pourmal
 *              March 31 2003
 * HISTORY
 *
 * SOURCE
*/

int_f
h5pset_fapl_multi_sc ( hid_t_f *prp_id , int_f *flag)
/******/
{
  int_f ret_value = -1;
  hid_t c_prp_id;
  hbool_t relax;
  herr_t status;

  relax = (hbool_t)*flag;
  c_prp_id = (hid_t)*prp_id;
/*
 * Call  H5Pset_fapl_multi function
 */

  status = H5Pset_fapl_multi(c_prp_id, NULL, NULL, NULL, NULL, relax);
  if ( status < 0  ) return ret_value; /* error occurred */
  ret_value = 0;
  return ret_value;
}
/****if* H5Pf/h5pget_fapl_multi_c
 * NAME
 *        h5pget_fapl_multi_c
 * PURPOSE
 *     Call H5Pget_fapl_multi to set multi file dirver
 * INPUTS
 *      prp_id - file_creation property list identifier
 *              lenmax - lenght of the name a sdeclared in Fortran
 * OUTPUTS
 *     memb_map - memory mapping array
 *              memb_fapl - property list for each memory usage type
 *              memb_name - array with members names
 *              len - array with the lenght of each name
 *              flag - flag allowing partila access when one of the files is missing
 * RETURNS
 *     0 on success, -1 on failure
 * AUTHOR
 *  Elena Pourmal
 *              Monday 24, March 2003
 * HISTORY
 *
 * SOURCE
*/

int_f
h5pget_fapl_multi_c ( hid_t_f *prp_id , int_f *memb_map, hid_t_f *memb_fapl, _fcd memb_name, int_f *len, int_f *lenmax, real_f *memb_addr, int_f *flag, int_f *maxlen_out)
/******/
{
  int_f ret_value = -1;
  hid_t c_prp_id;
  H5FD_mem_t c_memb_map[H5FD_MEM_NTYPES];
  hid_t c_memb_fapl[H5FD_MEM_NTYPES];
  char *c_memb_name[H5FD_MEM_NTYPES];
  haddr_t c_memb_addr[H5FD_MEM_NTYPES];
  hbool_t relax;
  herr_t status;
  char *tmp, *tmp_p;
  int i;
  size_t c_lenmax;
  size_t length = 0;
  c_lenmax = (size_t)*lenmax;

  c_prp_id = (hid_t)*prp_id;
/*
 * Call  H5Pget_fapl_multi function
 */

  status = H5Pget_fapl_multi(c_prp_id, c_memb_map, c_memb_fapl, c_memb_name, c_memb_addr, &relax);
  if ( status < 0  ) return ret_value;

/*
 * Take care of names array
 */
  tmp = (char *)HDmalloc(c_lenmax*H5FD_MEM_NTYPES + 1);
  tmp_p = tmp;
  HDmemset(tmp,' ', c_lenmax*H5FD_MEM_NTYPES);
  tmp[c_lenmax*H5FD_MEM_NTYPES] = '\0';
  for (i=0; i < H5FD_MEM_NTYPES; i++) {
       memcpy(tmp_p, c_memb_name[i], strlen(c_memb_name[i]));
       len[i] = (int_f)strlen(c_memb_name[i]);
       length = H5_MAX(length, strlen(c_memb_name[i]));
       tmp_p = tmp_p + c_lenmax;
 }
HD5packFstring(tmp, _fcdtocp(memb_name), (size_t)(c_lenmax*H5FD_MEM_NTYPES));

/*
 * Take care of other arguments
 */

  for (i=0; i < H5FD_MEM_NTYPES; i++) {
       memb_map[i] = (int_f)c_memb_map[i];
       memb_fapl[i] = (hid_t_f)c_memb_fapl[i];
       if(c_memb_addr[i] == HADDR_UNDEF) memb_addr[i] = -1;
       else memb_addr[i] = (real_f) (c_memb_addr[i]/HADDR_MAX);
  }
  *flag = (int_f)relax;
  *maxlen_out = (int_f)length;
  ret_value = 0;
  HDfree(tmp);
  for (i=0; i < H5FD_MEM_NTYPES; i++)
      HDfree(c_memb_name[i]);
  return ret_value;
}

/****if* H5Pf/h5pset_szip_c
 * NAME
 *        h5pset_szip_c
 * PURPOSE
 *     Call H5Pset_szip to set szip compression
 * INPUTS
 *      prp_id - dataset creation property list identifier
 *              options_mask
 *              pixels_per_block -szip compression parameters
 * RETURNS
 *     0 on success, -1 on failure
 * AUTHOR
 *  Elena Pourmal
 *              April 8 2003
 * HISTORY
 *
 * SOURCE
*/

int_f
h5pset_szip_c ( hid_t_f *prp_id , int_f *options_mask, int_f *pixels_per_block)
/******/
{
  int_f ret_value = -1;
  hid_t c_prp_id;
  unsigned   c_options_mask;
  unsigned  c_pixels_per_block;
  herr_t status;

  c_prp_id = (hid_t)*prp_id;
  c_options_mask = (unsigned)*options_mask;
  c_pixels_per_block = (unsigned)*pixels_per_block;
/*
 * Call  H5Pset_szip function
 */

  status = H5Pset_szip(c_prp_id, c_options_mask, c_pixels_per_block);
  if ( status < 0  ) return ret_value;
  ret_value = 0;
  return ret_value;
}
/****if* H5Pf/h5pall_filters_avail_c
 * NAME
 *        h5pall_filters_avail_c
 * PURPOSE
 *     Call H5Pall_filters_avail
 * INPUTS
 *      prp_id - dataset creation property list identifier
 * OUTPUTS
 *     status - logical flag
 * RETURNS
 *     0 on success, -1 on failure
 * AUTHOR
 *  Elena Pourmal
 *              April 10 2003
 * HISTORY
 *
 * SOURCE
*/

int_f
h5pall_filters_avail_c ( hid_t_f *prp_id , int_f *status)
/******/
{
  int_f ret_value = -1;
  hid_t c_prp_id;
  htri_t c_status;


  c_prp_id = (hid_t)*prp_id;
/*
 * Call  H5Pall_filters_avail function
 */

  c_status = H5Pall_filters_avail(c_prp_id);
  if ( c_status < 0  ) return ret_value;
  *status = 0;
  if (c_status == 1) *status = 1;
  ret_value = 0;
  return ret_value;
}

/****if* H5Pf/h5pget_filter_by_id_c
 * NAME
 *        h5pget_filter_by_id_c
 * PURPOSE
 *     Call H5Pget_filter_by_id2 to get information about a filter
 *              in a pipeline
 * INPUTS
 *      prp_id - property list identifier
 *              filter_id - filter id
 *              namelen - Anticipated number of characters in name.
 *OUTPUT
 *      flags - Bit vector specifying certain general
 *                      properties of the filter.
 *              cd_nelmts - Number of elements in cd_value
 *              cd_values - Auxiliary data for the filter.
 *              name - Name of the filter
 * RETURNS
 *     0 on success, -1 on failure
 * AUTHOR
 *  Elena POurmal
 *              April 10, 2003
 * HISTORY
 *
 * SOURCE
*/
int_f
h5pget_filter_by_id_c(hid_t_f *prp_id, int_f* filter_id, int_f* flags, size_t_f* cd_nelmts, int_f* cd_values, size_t_f *namelen, _fcd name)
/******/
{
     unsigned int c_flags;
     size_t c_cd_nelmts = (size_t)*cd_nelmts;
     size_t c_cd_nelmts_in = (size_t)*cd_nelmts;
     unsigned int *c_cd_values = NULL;
     char *c_name = NULL;
     unsigned i;
     int_f ret_value = -1;

     if(NULL == (c_name = (char *)HDmalloc((size_t)*namelen + 1)))
         goto DONE;

     if(NULL == (c_cd_values = (unsigned int *)HDmalloc(sizeof(unsigned int) * c_cd_nelmts_in)))
         goto DONE;

     /*
      * Call H5Pget_filter_by_id2 function.
      */
     if(H5Pget_filter_by_id2((hid_t)*prp_id, (H5Z_filter_t)*filter_id, &c_flags, &c_cd_nelmts, c_cd_values, (size_t)*namelen, c_name, NULL) < 0)
         goto DONE;

     *cd_nelmts = (size_t_f)c_cd_nelmts;
     *flags = (int_f)c_flags;
     HD5packFstring(c_name, _fcdtocp(name), HDstrlen(c_name));

     for(i = 0; i < c_cd_nelmts_in; i++)
          cd_values[i] = (int_f)c_cd_values[i];

     ret_value = 0;

DONE:
    if(c_name)
        HDfree(c_name);
    if(c_cd_values)
        HDfree(c_cd_values);

    return ret_value;
}

/****if* H5Pf/h5pmodify_filter_c
 * NAME
 *        h5pmodify_filter_c
 * PURPOSE
 *     Call H5Pmodify_filter to modify a filter
 * INPUTS
 *      prp_id - property list identifier
 *              filter - Filter to be modified
 *              flags - Bit vector specifying certain general
 *                      properties of the filter.
 *              cd_nelmts - Number of elements in cd_values.
 *              cd_values - Auxiliary data for the filter.
 * RETURNS
 *     0 on success, -1 on failure
 * AUTHOR
 *  Elena Pourmal
 *              April 10 2003
 * HISTORY
 *
 * SOURCE
*/
int_f
h5pmodify_filter_c (hid_t_f *prp_id, int_f* filter, int_f* flags, size_t_f* cd_nelmts, int_f* cd_values )
/******/
{
     int_f ret_value = -1;
     hid_t c_prp_id = (hid_t)*prp_id;
     herr_t ret;
     size_t c_cd_nelmts = (size_t)*cd_nelmts;
     unsigned int c_flags = (unsigned)*flags;
     H5Z_filter_t c_filter = (H5Z_filter_t)*filter;
     unsigned int * c_cd_values;
     unsigned i;

     c_cd_values = (unsigned int *)HDmalloc(sizeof(unsigned int) * c_cd_nelmts);
     if (!c_cd_values) return ret_value;
     for (i = 0; i < c_cd_nelmts; i++)
          c_cd_values[i] = (unsigned int)cd_values[i];

     /*
      * Call H5Pmodify_filter function.
      */
     ret = H5Pmodify_filter(c_prp_id, c_filter, c_flags, c_cd_nelmts,c_cd_values );

     if (ret < 0) goto DONE;
     ret_value = 0;

DONE:
     HDfree(c_cd_values);
     return ret_value;
}

/****if* H5Pf/h5premove_filter_c
 * NAME
 *        h5premove_filter_c
 * PURPOSE
 *     Call H5Premove_filter to delete one or more filters
 * INPUTS
 *      prp_id - property list identifier
 *              filter - Filter to be deleted
 * RETURNS
 *     0 on success, -1 on failure
 * AUTHOR
 *  Quincey Koziol
 *              January 27 2004
 * HISTORY
 *
 * SOURCE
*/
int_f
h5premove_filter_c (hid_t_f *prp_id, int_f* filter)
/******/
{
     int_f ret_value = -1;
     hid_t c_prp_id;
     H5Z_filter_t c_filter;

     c_filter = (H5Z_filter_t)*filter;
     c_prp_id = (hid_t)*prp_id;

     /*
      * Call H5Premove_filter function.
      */
     if(H5Premove_filter(c_prp_id, c_filter) < 0) goto DONE;
     ret_value = 0;

DONE:
     return ret_value;
}

/****if* H5Pf/h5pget_attr_phase_change_c
 * NAME
 *        h5pget_attr_phase_change_c
 * PURPOSE
 *     Calls H5Pget_attr_phase_change
 *
 * INPUTS
 *      ocpl_id		- Object (dataset or group) creation property list identifier
 * Outputs      max_compact     - Maximum number of attributes to be stored in compact storage
 *              min_dense       - Minimum number of attributes to be stored in dense storage
 * RETURNS
 *     0 on success, -1 on failure
 * AUTHOR
 *  M. Scot Breitenfeld
 *              January, 2008
 * HISTORY
 *
 * SOURCE
*/
int_f
h5pget_attr_phase_change_c(hid_t_f *ocpl_id, int_f *max_compact, int_f *min_dense )
/******/
{
  int ret_value = -1;
  hid_t c_ocpl_id;
  unsigned c_max_compact;
  unsigned c_min_dense;
  herr_t ret;
  /*
   * Call H5Pget_attr_phase_change function.
   */
  c_ocpl_id = (hid_t)*ocpl_id;
  ret = H5Pget_attr_phase_change(c_ocpl_id, &c_max_compact,&c_min_dense);
  if (ret < 0) return ret_value;

  *max_compact = (int_f)c_max_compact;
  *min_dense = (int_f)c_min_dense;
  ret_value = 0;
  return ret_value;
}

/****if* H5Pf/h5pset_attr_creation_order_c
 * NAME
 *        h5pset_attr_creation_order_c
 * PURPOSE
 *     Calls H5Ppset_attr_creation_order
 *
 * INPUTS
 *      ocpl_id		- Object (dataset or group) creation property list identifier
 * Outputs      crt_order_flags - Flags specifying whether to track and index attribute creation order
 * RETURNS
 *     0 on success, -1 on failure
 * AUTHOR
 *  M. Scot Breitenfeld
 *              January, 2008
 * HISTORY
 *
 * SOURCE
*/
int_f
h5pset_attr_creation_order_c(hid_t_f *ocpl_id, int_f *crt_order_flags )
/******/
{
  int ret_value = -1;
  unsigned c_crt_order_flags;
  herr_t ret;
  /*
   * Call h5pset_attr_creation_order function.
   */
  c_crt_order_flags = (unsigned)*crt_order_flags;
  ret = H5Pset_attr_creation_order((hid_t)*ocpl_id, c_crt_order_flags);
  if (ret < 0) return ret_value;

  *crt_order_flags = (int_f)c_crt_order_flags;
  ret_value = 0;
  return ret_value;
}

/****if* H5Pf/h5pset_shared_mesg_nindexes_c
 * NAME
 *        h5pset_shared_mesg_nindexes_c
 * PURPOSE
 *     Calls h5pset_shared_mesg_nindexes
 *
 * INPUTS
 *
 *       plist_id - file creation property list
 *       nindexes - Number of shared object header message indexes
 *                   available in files created WITH this property list
 *
 * OUTPUTS
 *
 * RETURNS
 *     0 on success, -1 on failure
 * AUTHOR
 *  M. Scot Breitenfeld
 *              January, 2008
 * HISTORY
 *
 * SOURCE
*/
int_f
h5pset_shared_mesg_nindexes_c(hid_t_f *plist_id, int_f *nindexes )
/******/
{
  int ret_value = -1;
  hid_t c_plist_id;
  unsigned c_nindexes;
  herr_t ret;
  /*
   * Call h5pset_shared_mesg_nindexes function.
   */
  c_plist_id = (hid_t)*plist_id;
  c_nindexes = (unsigned)*nindexes;
  ret = H5Pset_shared_mesg_nindexes(c_plist_id, c_nindexes );
  if (ret < 0) return ret_value;

  ret_value = 0;
  return ret_value;
}

/****if* H5Pf/h5pset_shared_mesg_index_c
 * NAME
 *        h5pset_shared_mesg_index_c
 * PURPOSE
 *     Calls H5Pset_shared_mesg_index
 *
 * INPUTS
 *
 *            fcpl_id - File creation property list identifier.
 *          index_num - Index being configured.
 *    mesg_type_flags - Types of messages that should be stored in this index.
 *      min_mesg_size - Minimum message size.
 *
 * OUTPUTS
 *
 * RETURNS
 *     0 on success, -1 on failure
 * AUTHOR
 *  M. Scot Breitenfeld
 *              January, 2008
 * HISTORY
 *
 * SOURCE
*/
int_f
h5pset_shared_mesg_index_c(hid_t_f *fcpl_id, int_f *index_num, int_f *mesg_type_flags, int_f *min_mesg_size)
/******/
{
  int ret_value = -1;
  herr_t ret;
  /*
   * Call h5pset_shared_mesg_index function.
   */
  ret = H5Pset_shared_mesg_index((hid_t)*fcpl_id,(unsigned)*index_num, (unsigned)*mesg_type_flags, (unsigned)*min_mesg_size);
  if (ret < 0) return ret_value;

  ret_value = 0;
  return ret_value;
}

/****if* H5Pf/h5pget_attr_creation_order_c
 * NAME
 *        h5pget_attr_creation_order_c
 * PURPOSE
 *     Calls H5Pget_attr_creation_order
 *
 * INPUTS
 *
 *           ocpl_id - Object (group or dataset) creation property list identifier
 * OUTPUTS
 *
 *           crt_order_flags - Flags specifying whether to track and index attribute creation order
 *
 * RETURNS
 *     0 on success, -1 on failure
 * AUTHOR
 *  M. Scot Breitenfeld
 *              February, 2008
 * HISTORY
 *
 * SOURCE
*/
int_f
h5pget_attr_creation_order_c(hid_t_f *ocpl_id, int_f *crt_order_flags)
/******/
{
  int ret_value = -1;
  herr_t ret;

  unsigned c_crt_order_flags;
  /*
   * Call h5pget_attr_creation_order function.
   */

  ret = H5Pget_attr_creation_order((hid_t)*ocpl_id, &c_crt_order_flags);
  if (ret < 0) return ret_value;

  *crt_order_flags = (int_f)c_crt_order_flags;

  ret_value = 0;
  return ret_value;
}
/****if* H5Pf/h5pset_libver_bounds_c
 * NAME
 *        h5pset_libver_bounds_c
 * PURPOSE
 *     Calls H5Pset_libver_bounds
 *
 * INPUTS
 *
 *             fapl_id - File access property list identifier
 *                 low - The earliest version of the library that will be used for writing objects.
 *                high - The latest version of the library that will be used for writing objects.
 * OUTPUTS
 *
 *
 * RETURNS
 *     0 on success, -1 on failure
 * AUTHOR
 *  M. Scot Breitenfeld
 *              February 18, 2008
 * HISTORY
 *
 * SOURCE
*/
int_f
h5pset_libver_bounds_c(hid_t_f *fapl_id, int_f *low, int_f *high )
/******/
{
  int ret_value = -1;
  herr_t ret;

  /*
   * Call H5Pset_libver_bounds function.
   */
  ret = H5Pset_libver_bounds( (hid_t)*fapl_id, (H5F_libver_t)*low, (H5F_libver_t)*high );
  if (ret < 0) return ret_value;

  ret_value = 0;
  return ret_value;
}

/****if* H5Pf/h5pset_link_creation_order_c
 * NAME
 *        h5pset_link_creation_order_c
 * PURPOSE
 *     Calls H5Pset_link_creation_order
 *
 * INPUTS
 *      gcpl_id		- Group creation property list identifier
 *              crt_order_flags - Creation order flag(s)
 * OUTPUTS
 *
 * RETURNS
 *     0 on success, -1 on failure
 * AUTHOR
 *  M. Scot Breitenfeld
 *              February 18, 2008
 * HISTORY
 *
 * SOURCE
*/
int_f
h5pset_link_creation_order_c(hid_t_f *gcpl_id, int_f *crt_order_flags )
/******/
{
  int ret_value = -1;
  herr_t ret;
  /*
   * Call H5Pset_link_creation_order function.
   */
  ret = H5Pset_link_creation_order((hid_t)*gcpl_id, (unsigned)*crt_order_flags);
  if (ret < 0) return ret_value;

  ret_value = 0;
  return ret_value;
}

/****if* H5Pf/h5pget_link_phase_change_c
 * NAME
 *        h5pget_link_phase_change_c
 * PURPOSE
 *     Calls H5Pget_link_phase_change
 *
 * INPUTS
 *      gcpl_id  	- Group creation property list identifier
 * Outputs      max_compact     - Maximum number of attributes to be stored in compact storage
 *              min_dense       - Minimum number of attributes to be stored in dense storage
 * RETURNS
 *     0 on success, -1 on failure
 * AUTHOR
 *  M. Scot Breitenfeld
 *              February 20, 2008
 * HISTORY
 *
 * SOURCE
*/
int_f
h5pget_link_phase_change_c(hid_t_f *gcpl_id, int_f *max_compact, int_f *min_dense )
/******/
{
  int ret_value = -1;
  unsigned c_max_compact;
  unsigned c_min_dense;
  herr_t ret;

  /*
   * Call H5Pget_link_phase_change function.
   */
  ret = H5Pget_link_phase_change((hid_t)*gcpl_id, &c_max_compact,&c_min_dense);
  if (ret < 0) return ret_value;

  *max_compact = (int_f)c_max_compact;
  *min_dense = (int_f)c_min_dense;
  ret_value = 0;
  return ret_value;
}

/****if* H5Pf/h5pget_obj_track_times_c
 * NAME
 *        h5pget_obj_track_times_c
 * PURPOSE
 *     Call H5Pget_obj_track_times
 *
 * INPUTS
 *      plist_id - property list id
 * OUTPUTS
 *
 *              flag     - TRUE/FALSE flag
 * RETURNS
 *     0 on success, -1 on failure
 * AUTHOR
 *  M. Scot Breitenfeld
 *              February 22, 2008
 * HISTORY
 *
 * SOURCE
*/

int_f
h5pget_obj_track_times_c(hid_t_f *plist_id, int_f *flag)
/******/
{
  int ret_value = -1;
  hbool_t c_track_times=0;
  herr_t ret;

  /*
   * Call H5Pget_obj_track_times function.
   */
  ret = H5Pget_obj_track_times((hid_t)*plist_id, &c_track_times);

  if (ret < 0) return ret_value; /* error occurred */

  *flag = 0;
  if(c_track_times > 0) *flag = 1;
  ret_value = 0;
  return ret_value;
}

/****if* H5Pf/h5pset_obj_track_times_c
 * NAME
 *        h5pset_obj_track_times_c
 * PURPOSE
 *     Call H5Pset_obj_track_times
 *
 * INPUTS
 *      plist_id - property list id
 *              flag     - TRUE/FALSE flag
 * RETURNS
 *     0 on success, -1 on failure
 * AUTHOR
 *  M. Scot Breitenfeld
 *              February 22, 2008
 * HISTORY
 *
 * SOURCE
*/

int_f
h5pset_obj_track_times_c(hid_t_f *plist_id, int_f *flag)
/******/
{
  int ret_value = -1;
  hbool_t c_track_times;
  herr_t ret;


  c_track_times = (hbool_t)*flag;

  /*
   * Call H5Pset_obj_track_times function.
   */
  ret = H5Pset_obj_track_times((hid_t)*plist_id, c_track_times);

  if (ret < 0) return ret_value; /* error occurred */
  ret_value = 0;
  return ret_value;
}

/****if* H5Pf/h5pset_create_inter_group_c
 * NAME
 *        h5pset_create_inter_group_c
 * PURPOSE
 *     Calls H5Pset_create_intermediate_group
 *
 * INPUTS
 *
 *		lcpl_id - Link creation property list identifier
 *   crt_intermed_group - crt_intermed_group specifying whether
 *                        to create intermediate groups upon the
 *                        creation of an object
 * RETURNS
 *     0 on success, -1 on failure
 * AUTHOR
 *  M. Scot Breitenfeld
 *              February 22, 2008
 * HISTORY
 *
 * SOURCE
*/

int_f
h5pset_create_inter_group_c(hid_t_f *lcpl_id, int_f *crt_intermed_group)
/******/
{
  int ret_value = -1;
  herr_t ret;

  /*
   * Call H5Pset_create_intermediate_group function.
   */
  ret = H5Pset_create_intermediate_group((hid_t)*lcpl_id, (unsigned)*crt_intermed_group);

  if (ret < 0) return ret_value; /* error occurred */
  ret_value = 0;
  return ret_value;
}

/****if* H5Pf/h5pget_link_creation_order_c
 * NAME
 *        h5pget_link_creation_order_c
 * PURPOSE
 *     Calls H5Pget_link_creation_order
 *
 * INPUTS
 *
 *           gcpl_id - Group creation property list identifier
 * OUTPUTS
 *
 *           crt_order_flags - Creation order flag(s)
 *
 * RETURNS
 *     0 on success, -1 on failure
 * AUTHOR
 *  M. Scot Breitenfeld
 *              March 3, 2008
 * HISTORY
 *
 * SOURCE
*/
int_f
h5pget_link_creation_order_c(hid_t_f *gcpl_id, int_f *crt_order_flags)
/******/
{
  int ret_value = -1;
  herr_t ret;

  unsigned c_crt_order_flags;
  /*
   * Call h5pget_link_creation_order function.
   */

  ret = H5Pget_link_creation_order((hid_t)*gcpl_id, &c_crt_order_flags);
  if (ret < 0) return ret_value;

  *crt_order_flags = (int_f)c_crt_order_flags;

  ret_value = 0;
  return ret_value;
}

/****if* H5Pf/h5pset_char_encoding_c
 * NAME
 *     h5pset_char_encoding_c
 * PURPOSE
 *  Calls H5Pset_char_encoding
 *
 * INPUTS
 *
 *           plist_id - Property list identifier
 *           encoding - String encoding character set:
 *     	                     H5T_CSET_ASCII_F -> US ASCII
 *     	                     H5T_CSET_UTF8_F -> UTF-8 Unicode encoding
 * OUTPUTS
 *  NONE
 *
 * RETURNS
 *     0 on success, -1 on failure
 * AUTHOR
 *  M. Scot Breitenfeld
 *              March 3, 2008
 * HISTORY
 *
 * SOURCE
*/
int_f
h5pset_char_encoding_c(hid_t_f *plist_id, int_f *encoding)
/******/
{
  int ret_value = -1;
  herr_t ret;

  /*
   * Call H5Pset_char_encoding function.
   */
  ret = H5Pset_char_encoding((hid_t)*plist_id, (H5T_cset_t)*encoding);
  if (ret < 0) return ret_value;

  ret_value = 0;
  return ret_value;
}


/****if* H5Pf/h5pget_char_encoding_c
 * NAME
 *     h5pget_char_encoding_c
 * PURPOSE
 *  Calls H5Pget_char_encoding
 *
 * INPUTS
 *
 *           plist_id - Property list identifier
 * OUTPUTS
 *
 *           encoding - Encoding character set:
 *     	                  H5T_CSET_ASCII_F -> US ASCII
 *     	                  H5T_CSET_UTF8_F -> UTF-8 Unicode encoding
 *
 * RETURNS
 *     0 on success, -1 on failure
 * AUTHOR
 *  M. Scot Breitenfeld
 *              March 3, 2008
 * HISTORY
 *
 * SOURCE
*/
int_f
h5pget_char_encoding_c(hid_t_f *plist_id, int_f *encoding)
/******/
{
  int ret_value = -1;
  H5T_cset_t c_encoding;
  herr_t ret;
  /*
   * Call H5Pget_char_encoding function.
   */
  ret = H5Pget_char_encoding((hid_t)*plist_id, &c_encoding);
  if (ret < 0) return ret_value;

  *encoding = (int_f)c_encoding;

  ret_value = 0;
  return ret_value;
}

/****if* H5Pf/h5pset_copy_object_c
 * NAME
 *     h5pset_copy_object_c
 * PURPOSE
 *  Calls H5Pset_copy_object
 *
 * INPUTS
 *
 *    ocp_plist_id - Object copy property list identifier
 *    copy_options - Copy option(s) to be set
 *
 * OUTPUTS
 *
 *            NONE
 *
 * RETURNS
 *     0 on success, -1 on failure
 * AUTHOR
 *  M. Scot Breitenfeld
 *              March 3, 2008
 * HISTORY
 *
 * SOURCE
*/
int_f
h5pset_copy_object_c(hid_t_f *ocp_plist_id, int_f *copy_options)
/******/
{
  int ret_value = -1;
  herr_t ret;
  /*
   * Call H5Pset_copy_object function.
   */
  ret = H5Pset_copy_object((hid_t)*ocp_plist_id, (unsigned)*copy_options);
  if (ret < 0) return ret_value;

  ret_value = 0;
  return ret_value;
}

/****if* H5Pf/h5pget_copy_object_c
 * NAME
 *     h5pget_copy_object_c
 * PURPOSE
 *  Calls H5Pget_copy_object
 *
 * INPUTS
 *
 *    ocp_plist_id - Object copy property list identifier
 *
 * OUTPUTS
 *
 *    copy_options - Copy option(s) to be get
 *
 * RETURNS
 *     0 on success, -1 on failure
 * AUTHOR
 *  M. Scot Breitenfeld
 *              March 3, 2008
 * HISTORY
 *
 * SOURCE
*/
int_f
h5pget_copy_object_c(hid_t_f *ocp_plist_id, int_f *copy_options)
/******/
{
  int ret_value = -1;
  unsigned c_copy_options;
  herr_t ret;
  /*
   * Call H5Pget_copy_object function.
   */
  ret = H5Pget_copy_object((hid_t)*ocp_plist_id, &c_copy_options);
  if (ret < 0) return ret_value;

  *copy_options = (int_f)c_copy_options;

  ret_value = 0;
  return ret_value;
}

/****if* H5Pf/h5pget_data_transform_c
 * NAME
 *        h5pget_data_transform_c
 * PURPOSE
 *     Calls H5Pget_data_transform
 * INPUTS
 *
 *              prp_id - property list identifier to query
 *      expression_len - buffer size transorm expression
 *
 * Output:
 *          expression - buffer to hold transform expression
 *
 * RETURNS
 *
 *          Success:  0
 *	    Failure: -1
 *
 * AUTHOR
 *  M. Scot Breitenfeld
 *              March 19, 2008
 * HISTORY
 *
 * SOURCE
*/
int_f
h5pget_data_transform_c(hid_t_f *plist_id, _fcd expression, int_f *expression_len, size_t_f *size)
/******/
{
    char *c_expression = NULL;          /* Buffer to hold C string */
    size_t c_expression_len = (size_t)*expression_len + 1;
    ssize_t ret;
    int_f ret_value = 0;

    /*
     * Allocate memory to store the expression.
     */
    if(c_expression_len) {
        c_expression = (char *)HDmalloc(c_expression_len);
        if(NULL == c_expression)
           HGOTO_DONE(FAIL)
    } /* end if */

    /*
     * Call H5Pget_data_transform function.
     */
    ret = H5Pget_data_transform((hid_t)*plist_id, c_expression, c_expression_len);
    if(ret < 0)
       HGOTO_DONE(FAIL)

    /* or strlen ? */
    HD5packFstring(c_expression, _fcdtocp(expression), (size_t)*expression_len);

    *size = (size_t_f)ret;

done:
    if(c_expression)
        HDfree(c_expression);

    return ret_value;
}

/****if* H5Pf/h5pset_data_transform_c
 * NAME
 *        h5pset_data_transform_c
 * PURPOSE
 *     Calls H5Pset_data_transform
 * INPUTS
 *
 *              prp_id - property list identifier to query
 *          expression - buffer to hold transform expression
 *      expression_len - buffer size transorm expression
 *
 * Output:
 *
 * RETURNS
 *
 *          Success:  0
 *	    Failure: -1
 *
 * AUTHOR
 *  M. Scot Breitenfeld
 *              March 19, 2008
 * HISTORY
 *
 * SOURCE
*/
int_f
h5pset_data_transform_c(hid_t_f *plist_id, _fcd expression, int_f *expression_len)
/******/
{
     char* c_expression = NULL; /* Buffer to hold C string */
     int_f ret_value = 0; /* Return value */

     /*
      * Convert FORTRAN name to C name
      */
     if(NULL == (c_expression = HD5f2cstring(expression, (size_t)*expression_len)))
        HGOTO_DONE(FAIL)

     /*
      * Call H5Pset_data_transform function.
      */
     if(H5Pset_data_transform((hid_t)*plist_id, c_expression) < 0)
        HGOTO_DONE(FAIL)

done:
    if(c_expression)
        HDfree(c_expression);

     return ret_value;
}

/****if* H5Pf/h5pget_local_heap_size_hint_c
 * NAME
 *        h5pget_local_heap_size_hint_c
 * PURPOSE
 *     Calls H5Pget_local_heap_size_hint
 * INPUTS
 *
 *         gcpl_id - Group creation property list identifier
 *
 * Output:
 *       size_hint - Hint for size of local heap
 * RETURNS
 *
 *          Success:  0
 *	    Failure: -1
 *
 * AUTHOR
 *  M. Scot Breitenfeld
 *              March 21, 2008
 * HISTORY
 *
 * SOURCE
*/
int_f
h5pget_local_heap_size_hint_c(hid_t_f *gcpl_id, size_t_f *size_hint)
/******/
{
     int_f ret_value = -1; /* Return value */
     size_t c_size_hint;
     herr_t ret;
     /*
      * Call H5Pget_local_heap_size_hint function.
      */
     ret = H5Pget_local_heap_size_hint((hid_t)*gcpl_id, &c_size_hint);
     if(ret<0) return ret_value;

     *size_hint = (size_t_f)c_size_hint;
     ret_value = 0;
     return ret_value;
}

/****if* H5Pf/h5pget_est_link_info_c
 * NAME
 *        h5pget_est_link_info_c
 * PURPOSE
 *     Calls H5Pget_est_link_info
 * INPUTS
 *
 *              gcpl_id - Group creation property list identifier
 *
 * Output:
 *      est_num_entries - Estimated number of links to be inserted into group
 *         est_name_len - Estimated average length of link names
 * RETURNS
 *
 *          Success:  0
 *	    Failure: -1
 *
 * AUTHOR
 *  M. Scot Breitenfeld
 *              March 21, 2008
 * HISTORY
 *
 * SOURCE
*/
int_f
h5pget_est_link_info_c(hid_t_f *gcpl_id, int_f *est_num_entries, int_f *est_name_len)
/******/
{
     int_f ret_value = -1; /* Return value */
     unsigned c_est_num_entries;
     unsigned c_est_name_len;
     herr_t ret;
     /*
      * Call h5pget_est_link_info function.
      */
     ret = H5Pget_est_link_info((hid_t)*gcpl_id, &c_est_num_entries, &c_est_name_len);
     if(ret<0) return ret_value;

     *est_num_entries = (int_f)c_est_num_entries;
     *est_name_len = (int_f)c_est_name_len;

     ret_value = 0;
     return ret_value;
}

/****if* H5Pf/h5pset_local_heap_size_hint_c
 * NAME
 *        h5pset_local_heap_size_hint_c
 * PURPOSE
 *     Calls H5Pset_local_heap_size_hint
 * INPUTS
 *
 *         gcpl_id - Group creation property list identifier
 *       size_hint - Hint for size of local heap
 *
 * Output:
 *
 * RETURNS
 *
 *          Success:  0
 *	    Failure: -1
 *
 * AUTHOR
 *  M. Scot Breitenfeld
 *              March 21, 2008
 * HISTORY
 *
 * SOURCE
*/
int_f
h5pset_local_heap_size_hint_c(hid_t_f *gcpl_id, size_t_f *size_hint)
/******/
{
     int_f ret_value = -1; /* Return value */
     herr_t ret;
     /*
      * Call H5Pget_local_heap_size_hint function.
      */
     ret = H5Pset_local_heap_size_hint((hid_t)*gcpl_id, (size_t)*size_hint);
     if(ret<0) return ret_value;

     ret_value = 0;
     return ret_value;
}

/****if* H5Pf/h5pset_est_link_info_c
 * NAME
 *        h5pset_est_link_info_c
 * PURPOSE
 *     Calls H5Pset_est_link_info
 * INPUTS
 *
 *              gcpl_id - Group creation property list identifier
 *      est_num_entries - Estimated number of links to be inserted into group
 *         est_name_len - Estimated average length of link names
 *
 * Output:
 * RETURNS
 *
 *          Success:  0
 *	    Failure: -1
 *
 * AUTHOR
 *  M. Scot Breitenfeld
 *              March 21, 2008
 * HISTORY
 *
 * SOURCE
*/
int_f
h5pset_est_link_info_c(hid_t_f *gcpl_id, int_f *est_num_entries, int_f *est_name_len)
/******/
{
     int_f ret_value = -1; /* Return value */
     herr_t ret;
     /*
      * Call h5pset_est_link_info function.
      */
     ret = H5Pset_est_link_info((hid_t)*gcpl_id, (unsigned)*est_num_entries, (unsigned)*est_name_len);
     if(ret<0) return ret_value;

     ret_value = 0;
     return ret_value;
}

/****if* H5Pf/h5pset_link_phase_change_c
 * NAME
 *        h5pset_link_phase_change_c
 * PURPOSE
 *     Calls H5Pset_link_phase_change
 *
 * INPUTS
 *      gcpl_id     - Group creation property list identifier
 *              max_compact - Maximum number of attributes to be stored in compact storage
 *              min_dense   - Minimum number of attributes to be stored in dense storage
 * Outputs
 * RETURNS
 *     0 on success, -1 on failure
 * AUTHOR
 *  M. Scot Breitenfeld
 *              March 21, 2008
 * HISTORY
 *
 * SOURCE
*/
int_f
h5pset_link_phase_change_c(hid_t_f *gcpl_id, int_f *max_compact, int_f *min_dense )
/******/
{
  int ret_value = -1;
  herr_t ret;

  /*
   * Call H5Pset_link_phase_change function.
   */
  ret = H5Pset_link_phase_change((hid_t)*gcpl_id, (unsigned)*max_compact,(unsigned)*min_dense);
  if (ret < 0) return ret_value;

  ret_value = 0;
  return ret_value;
}

/****if* H5Pf/h5pset_fapl_direct_c
 * NAME
 *        h5pset_fapl_direct_c
 * PURPOSE
 *     Calls H5Pset_fapl_direct
 *
 * INPUTS
 *
 *    fapl_id 	 - File access property list identifier
 *    alignment  - Required memory alignment boundary
 *    block_size - File system block size
 *    cbuf_size  - Copy buffer size
 * Outputs
 * RETURNS
 *     0 on success, -1 on failure
 * AUTHOR
 *  M. Scot Breitenfeld
 *              March 21, 2008
 * HISTORY
 *
 * SOURCE
*/
int_f
<<<<<<< HEAD
h5pset_fapl_direct_c(hid_t_f UNUSED *fapl_id, size_t_f UNUSED *alignment, size_t_f UNUSED *block_size, size_t_f UNUSED *cbuf_size)
=======
nh5pset_fapl_direct_c(hid_t_f H5_ATTR_UNUSED *fapl_id, size_t_f H5_ATTR_UNUSED *alignment, size_t_f H5_ATTR_UNUSED *block_size, size_t_f H5_ATTR_UNUSED *cbuf_size)
>>>>>>> fc45d5fc
/******/
{
  int ret_value = -1;
#ifdef H5_HAVE_DIRECT
  herr_t ret;

  /*
   * Call H5Pset_link_phase_change function.
   */
  ret = H5Pset_fapl_direct((hid_t)*fapl_id, (size_t)*alignment, (size_t)*block_size, (size_t)*cbuf_size );
    if (ret < 0) return ret_value;

  ret_value = 0;

#endif
  return ret_value;
}

/****if* H5Pf/h5pget_fapl_direct_c
 * NAME
 *        h5pget_fapl_direct_c
 * PURPOSE
 *     Calls H5Pget_fapl_direct
 *
 * INPUTS
 *
 *    fapl_id 	 - File access property list identifier
 * OUTPUTS
 *
 *    alignment  - Required memory alignment boundary
 *    block_size - File system block size
 *    cbuf_size  - Copy buffer size
 * RETURNS
 *     0 on success, -1 on failure
 * AUTHOR
 *  M. Scot Breitenfeld
 *              March 21, 2008
 * HISTORY
 *
 * SOURCE
*/
int_f
<<<<<<< HEAD
h5pget_fapl_direct_c(hid_t_f UNUSED *fapl_id, size_t_f UNUSED *alignment, size_t_f UNUSED *block_size, size_t_f UNUSED *cbuf_size)
=======
nh5pget_fapl_direct_c(hid_t_f H5_ATTR_UNUSED *fapl_id, size_t_f H5_ATTR_UNUSED *alignment, size_t_f H5_ATTR_UNUSED *block_size, size_t_f H5_ATTR_UNUSED *cbuf_size)
>>>>>>> fc45d5fc
/******/
{
  int ret_value = -1;
#ifdef H5_HAVE_DIRECT
  herr_t ret;
  size_t c_alignment;
  size_t c_block_size;
  size_t c_cbuf_size;

  /*
   * Call H5Pget_link_phase_change function.
   */
  ret = H5Pget_fapl_direct((hid_t)*fapl_id, &c_alignment, &c_block_size, &c_cbuf_size );
  if (ret < 0) return ret_value;

  *alignment  = (size_t_f)c_alignment;
  *block_size = (size_t_f)c_block_size;
  *cbuf_size  = (size_t_f)c_cbuf_size;

  ret_value = 0;
#endif
  return ret_value;
}

/****if* H5Pf/h5pset_attr_phase_change_c
 * NAME
 *        h5pset_attr_phase_change_c
 * PURPOSE
 *     Calls H5Pset_attr_phase_change
 *
 * INPUTS
 *      ocpl_id		- Object (dataset or group) creation property list identifier
 *              max_compact     - Maximum number of attributes to be stored in compact storage
 *              min_dense       - Minimum number of attributes to be stored in dense storage
 * OUTPUTS
 *
 * RETURNS
 *     0 on success, -1 on failure
 * AUTHOR
 *  M. Scot Breitenfeld
 *              March 21, 2008
 * HISTORY
 *
 * SOURCE
*/
int_f
h5pset_attr_phase_change_c(hid_t_f *ocpl_id, int_f *max_compact, int_f *min_dense )
/******/
{
  int ret_value = -1;
  herr_t ret;
  /*
   * Call H5Pset_attr_phase_change function.
   */
  ret = H5Pset_attr_phase_change((hid_t)*ocpl_id, (unsigned)*max_compact,(unsigned)*min_dense);
  if (ret < 0) return ret_value;

  ret_value = 0;
  return ret_value;
}

/****if* H5Pf/h5pset_nbit_c
 * NAME
 *        h5pset_nbit_c
 * PURPOSE
 *     Calls H5Pset_nbit
 *
 * INPUTS
 *      plist_id - Dataset creation property list identifier
 * OUTPUTS
 *
 * RETURNS
 *     0 on success, -1 on failure
 * AUTHOR
 *  M. Scot Breitenfeld
 *              March 21, 2008
 * HISTORY
 *
 * SOURCE
*/
int_f
h5pset_nbit_c(hid_t_f *plist_id )
/******/
{
  int ret_value = -1;
  herr_t ret;
  /*
   * Call H5Pset_nbit_change function.
   */
  ret = H5Pset_nbit((hid_t)*plist_id);
  if (ret < 0) return ret_value;

  ret_value = 0;
  return ret_value;
}
/****if* H5Pf/h5pset_scaleoffset_c
 * NAME
 *  h5pset_scaleoffset_c
 * PURPOSE
 *  Calls H5Pset_scaleoffset
 *
 * INPUTS
 *  plist_id     - Dataset creation property list identifier
 *  scale_type   - Flag indicating compression method.
 *  scale_factor - Parameter related to scale.
 *
 * RETURNS
 *  0 on success, -1 on failure
 * AUTHOR
 *  M. Scot Breitenfeld
 *  March 21, 2008
 * SOURCE
*/
int_f
h5pset_scaleoffset_c(hid_t_f *plist_id, int_f *scale_type, int_f *scale_factor )
/******/
{
  int ret_value = -1;
  H5Z_SO_scale_type_t c_scale_type;
  herr_t ret;
  /*
   * Call H5Pset_scaleoffset_change function.
   */
  c_scale_type = (H5Z_SO_scale_type_t)*scale_type;

  ret = H5Pset_scaleoffset((hid_t)*plist_id, c_scale_type, (int)*scale_factor);
  if (ret < 0) return ret_value;

  ret_value = 0;
  return ret_value;
}

/****if* H5Pf/h5pset_nlinks
 * NAME
 *  h5pset_nlinks
 * PURPOSE
 *  Calls H5Pset_nlinks
 *
 * INPUTS
 *  lapl_id - File access property list identifier
 *  nlinks  - Maximum number of links to traverse
 * RETURNS
 *  0 on success, -1 on failure
 * AUTHOR
 *  M. Scot Breitenfeld
 *  March 24, 2008
 * SOURCE
*/
int_f
h5pset_nlinks_c(hid_t_f *lapl_id, size_t_f *nlinks)
/******/
{
  int ret_value = -1;
  herr_t ret;
  /*
   * Call H5Pset_nlinks function.
   */
  ret = H5Pset_nlinks((hid_t)*lapl_id, (size_t)*nlinks);
  if (ret < 0) return ret_value;

  ret_value = 0;
  return ret_value;
}

/****if* H5Pf/h5pget_nlinks
 * NAME
 *        h5pget_nlinks
 * PURPOSE
 *     Calls H5Pget_nlinks
 *
 * INPUTS
 *
 *            lapl_id - File access property list identifier
 *
 * OUTPUTS
 *
 *             nlinks - Maximum number of links to traverse
 *
 * RETURNS
 *     0 on success, -1 on failure
 * AUTHOR
 *  M. Scot Breitenfeld
 *              March 24, 2008
 * HISTORY
 *
 * SOURCE
*/
int_f
h5pget_nlinks_c(hid_t_f *lapl_id, size_t_f *nlinks)
/******/
{
  int ret_value = -1;
  herr_t ret;
  size_t c_nlinks;
  /*
   * Call H5Pget_nlinks function.
   */
  ret = H5Pget_nlinks((hid_t)*lapl_id, &c_nlinks);
  if (ret < 0) return ret_value;

  *nlinks = (size_t_f)c_nlinks;
  ret_value = 0;
  return ret_value;
}

/****if* H5Pf/h5pget_create_inter_group_c
 * NAME
 *        h5pget_create_inter_group_c
 * PURPOSE
 *     Calls H5Pget_create_intermediate_group
 *
 * INPUTS
 *
 *		lcpl_id - Link creation property list identifier
 *   crt_intermed_group - Specifying whether to create intermediate groups upon
 *                        the creation of an object
 * RETURNS
 *     0 on success, -1 on failure
 * AUTHOR
 *  M. Scot Breitenfeld
 *              April 4, 2008
 * HISTORY
 *
 * SOURCE
*/
int_f
h5pget_create_inter_group_c(hid_t_f *lcpl_id, int_f *crt_intermed_group)
/******/
{
  int ret_value = -1;
  herr_t ret;
  unsigned c_crt_intermed_group;

  /*
   * Call H5Pget_create_intermediate_group function.
   */
  ret = H5Pget_create_intermediate_group((hid_t)*lcpl_id, &c_crt_intermed_group);

  if (ret < 0) return ret_value; /* error occurred */

  *crt_intermed_group = (int_f)c_crt_intermed_group;
  ret_value = 0;
  return ret_value;
}

/*----------------------------------------------------------------------------
 * Name:        h5pset_chunk_cache_c
 * Purpose:     Calls H5Pset_chunk_cache
 *
 * Inputs:	dapl_id            - Link creation property list identifier
 *              rdcc_nslots        -
 *              rdcc_nbytes        -
 *              rdcc_w0            -
 *
 * Returns:     0 on success, -1 on failure
 * Programmer:  M. Scot Breitenfeld
 *              April 13, 2009
 * Modifications:
 *---------------------------------------------------------------------------*/

int_f
h5pset_chunk_cache_c(hid_t_f *dapl_id, size_t_f *rdcc_nslots, size_t_f *rdcc_nbytes, real_f *rdcc_w0)
{
  int ret_value = -1;

  /*
   * Call H5Pset_chunk_cache function.
   */
  if( (H5Pset_chunk_cache((hid_t)*dapl_id, (size_t)*rdcc_nslots, (size_t)*rdcc_nbytes, (double)*rdcc_w0)) <0 )
    return ret_value; /* error occurred */

  ret_value = 0;
  return ret_value;
}

/*----------------------------------------------------------------------------
 * Name:        h5pget_chunk_cache_c
 * Purpose:     Calls H5Pget_chunk_cache
 *
 * Inputs:	dapl_id            - Link creation property list identifier
 * Outputs:
 *              rdcc_nslots        -
 *              rdcc_nbytes        -
 *              rdcc_w0            -
 *
 * Returns:     0 on success, -1 on failure
 * Programmer:  M. Scot Breitenfeld
 *              April 13, 2009
 * Modifications:
 *---------------------------------------------------------------------------*/

int_f
h5pget_chunk_cache_c(hid_t_f *dapl_id, size_t_f *rdcc_nslots, size_t_f *rdcc_nbytes, real_f *rdcc_w0)
{
  int ret_value = -1;
  size_t c_rdcc_nslots;
  size_t c_rdcc_nbytes;
  double c_rdcc_w0;
  /*
   * Call H5Pget_chunk_cache function.
   */
  if( (H5Pget_chunk_cache((hid_t)*dapl_id, &c_rdcc_nslots, &c_rdcc_nbytes, &c_rdcc_w0)) <0 )
    return ret_value; /* error occurred */

  *rdcc_nslots=(size_t_f)c_rdcc_nslots;
  *rdcc_nbytes=(size_t_f)c_rdcc_nbytes;
  *rdcc_w0=(real_f)c_rdcc_w0;

  ret_value = 0;
  return ret_value;
}

/*----------------------------------------------------------------------------
 * Name:        h5pset_file_image_c
 * Purpose:     Calls H5Pset_file_image
 *
 * Inputs:
 *  fapl_id - File access property list identifier
 *  buf_ptr - Pointer to the initial file image, 
 *            or NULL if no initial file image is desired
 *  buf_len - Size of the supplied buffer, or 0 (zero) if no initial image is desired
 *
 * Returns:     0 on success, -1 on failure
 * Programmer:  M. Scot Breitenfeld
 *              February 19, 2012
 *---------------------------------------------------------------------------*/

int_f
h5pset_file_image_c(hid_t_f *fapl_id, void *buf_ptr, size_t_f *buf_len)
{
  int ret_value = -1;
  /*
   * Call H5Pset_file_image function.
   */
  if( (H5Pset_file_image((hid_t)*fapl_id, buf_ptr, (size_t)*buf_len)) <0 )
    return ret_value; /* error occurred */

  ret_value = 0;
  return ret_value;
}

/*----------------------------------------------------------------------------
 * Name:        h5pget_file_image_c
 * Purpose:     Calls H5Pget_file_image
 *
 * Inputs:
 *  fapl_id - File access property list identifier
 * Outputs:
 *  buf_ptr - Pointer to the initial file image, 
 *            or NULL if no initial file image is desired
 *  buf_len - Size of the supplied buffer, or 0 (zero) if no initial image is desired
 *
 * Returns:     0 on success, -1 on failure
 * Programmer:  M. Scot Breitenfeld
 *              February 19, 2012
 *---------------------------------------------------------------------------*/

int_f
h5pget_file_image_c(hid_t_f *fapl_id, void **buf_ptr, size_t_f *buf_len_ptr)
{
  int ret_value = -1;
  size_t c_buf_len_ptr;
  void *c_buf_ptr = NULL;

  c_buf_len_ptr = (size_t)*buf_len_ptr;

  /*
   * Call H5Pget_file_image function.
   */
  if( (H5Pget_file_image((hid_t)*fapl_id, (void **)&c_buf_ptr, &c_buf_len_ptr)) <0 )
    return ret_value; /* error occurred */

  HDmemcpy((void *)*buf_ptr, (void *)c_buf_ptr, c_buf_len_ptr);

  *buf_len_ptr=(size_t_f)c_buf_len_ptr;

  ret_value = 0;
  if(c_buf_ptr) HDfree(c_buf_ptr);

  return ret_value;
}

#ifdef H5_HAVE_PARALLEL
/****if* H5Pf/h5pset_fapl_mpio_c
 * NAME
 *        h5pset_fapl_mpio_c
 * PURPOSE
 *     Call H5Pset_fapl_mpio to set mode for parallel I/O and the user
 *              supplied communicator and info object
 * INPUTS
 *      prp_id - property list identifier
 *              comm   - MPI communicator
 *              info   - MPI info object
 * RETURNS
 *     0 on success, -1 on failure
 * AUTHOR
 *  Elena Pourmal
 *              Thursday, October 26, 2000
 * HISTORY
 *
 * SOURCE
*/
int_f
h5pset_fapl_mpio_c(hid_t_f *prp_id, int_f* comm, int_f* info)
/******/
{
     int ret_value = -1;
     hid_t c_prp_id;
     herr_t ret;
     MPI_Comm c_comm;
     MPI_Info c_info;
     c_comm = MPI_Comm_f2c(*comm);
     c_info = MPI_Info_f2c(*info);

     /*
      * Call H5Pset_mpi function.
      */
     c_prp_id = *prp_id;
     ret = H5Pset_fapl_mpio(c_prp_id, c_comm, c_info);
     if (ret < 0) return ret_value;
     ret_value = 0;
     return ret_value;
}
/****if* H5Pf/h5pget_fapl_mpio_c
 * NAME
 *        h5pget_fapl_mpio_c
 * PURPOSE
 *     Call H5Pget_fapl_mpio to retrieve communicator and info object
 * INPUTS
 *      prp_id - property list identifier
 *              comm   - buffer to return MPI communicator
 *              info   - buffer to return MPI info object
 * RETURNS
 *     0 on success, -1 on failure
 * AUTHOR
 *  Elena Pourmal
 *              Thursday, October 26, 2000
 * HISTORY
 *
 * SOURCE
*/
int_f
h5pget_fapl_mpio_c(hid_t_f *prp_id, int_f* comm, int_f* info)
/******/
{
     int ret_value = -1;
     hid_t c_prp_id;
     herr_t ret;
     MPI_Comm c_comm;
     MPI_Info c_info;

     /*
      * Call H5Pget_mpi function.
      */
     c_prp_id = *prp_id;
     ret = H5Pget_fapl_mpio(c_prp_id, &c_comm, &c_info);
     if (ret < 0) return ret_value;
     *comm = (int_f) MPI_Comm_c2f(c_comm);
     *info = (int_f) MPI_Info_c2f(c_info);
     ret_value = 0;
     return ret_value;
}
/****if* H5Pf/h5pset_dxpl_mpio_c
 * NAME
 *        h5pset_dxpl_mpio_c
 * PURPOSE
 *     Call H5Pset_dxpl_mpio to set transfer mode of the dataset
 *              trasfer property list
 * INPUTS
 *      prp_id - property list identifier
 *              data_xfer_mode - transfer mode
 * RETURNS
 *     0 on success, -1 on failure
 * AUTHOR
 *  Elena Pourmal
 *              Thursday, October 26, 2000
 * HISTORY
 *
 * SOURCE
*/
int_f
h5pset_dxpl_mpio_c(hid_t_f *prp_id, int_f* data_xfer_mode)
/******/
{
     int ret_value = -1;
     hid_t c_prp_id;
     herr_t ret;
     H5FD_mpio_xfer_t c_data_xfer_mode;
/*
     switch (*data_xfer_mode) {

        case H5FD_MPIO_INDEPENDENT_F:
             c_data_xfer_mode = H5FD_MPIO_INDEPENDENT;
             break;

        case H5FD_MPIO_COLLECTIVE_F:
             c_data_xfer_mode = H5FD_MPIO_COLLECTIVE;
             break;
        default:
          return ret_value;
      }
*/
     c_data_xfer_mode = (H5FD_mpio_xfer_t)*data_xfer_mode;
     /*
      * Call H5Pset_dxpl_mpio function.
      */
     c_prp_id = *prp_id;
     ret = H5Pset_dxpl_mpio(c_prp_id, c_data_xfer_mode);
     if (ret < 0) return ret_value;
     ret_value = 0;
     return ret_value;
}

/****if* H5Pf/h5pget_dxpl_mpio_c
 * NAME
 *        h5pget_dxpl_mpio_c
 * PURPOSE
 *     Call H5Pget_dxpl_mpio to get transfer mode of the dataset
 *              trasfer property list
 * INPUTS
 *      prp_id - property list identifier
 *              data_xfer_mode  - buffer to retrieve transfer mode
 * RETURNS
 *     0 on success, -1 on failure
 * AUTHOR
 *  Elena Pourmal
 *              Thursday, June 15, 2000
 * HISTORY
 *
 * SOURCE
*/
int_f
h5pget_dxpl_mpio_c(hid_t_f *prp_id, int_f* data_xfer_mode)
/******/
{
     int ret_value = -1;
     hid_t c_prp_id;
     herr_t ret;
     H5FD_mpio_xfer_t c_data_xfer_mode;

     /*
      * Call H5Pget_xfer function.
      */
     c_prp_id = *prp_id;
     ret = H5Pget_dxpl_mpio(c_prp_id, &c_data_xfer_mode);
     if (ret < 0) return ret_value;
     *data_xfer_mode = (int_f)c_data_xfer_mode;
/*
     switch (c_data_xfer_mode) {

        case H5FD_MPIO_INDEPENDENT:
             *data_xfer_mode = H5FD_MPIO_INDEPENDENT_F;
             break;

        case H5FD_MPIO_COLLECTIVE:
             *data_xfer_mode = H5FD_MPIO_COLLECTIVE_F;
             break;

        default:
          return ret_value;
      }
*/
     ret_value = 0;
     return ret_value;
}

/****if* H5Pf/h5pget_mpio_actual_io_mode_c
 * NAME
 *  h5pget_mpio_actual_io_mode_c
 * PURPOSE
 *  Calls H5Pget_mpio_actual_io_mode
 *
 * INPUTS
 *  dxpl_id        - Dataset transfer property list identifier.
 * OUTPUTS
 *  actual_io_mode - The type of I/O performed by this process.
 *
 * RETURNS
 *  0 on success, -1 on failure
 * AUTHOR
 *  M. Scot Breitenfeld
 *  July 27, 2012
 * SOURCE
*/
int_f
h5pget_mpio_actual_io_mode_c(hid_t_f *dxpl_id, int_f *actual_io_mode)
/******/
{
  int ret_value = -1;
  H5D_mpio_actual_io_mode_t c_actual_io_mode;

  /*
   * Call H5Pget_mpio_actual_io_mode_f function.
   */
  if( (H5Pget_mpio_actual_io_mode((hid_t)*dxpl_id, &c_actual_io_mode)) <0 )
    return ret_value; /* error occurred */

  *actual_io_mode =(int_f)c_actual_io_mode;

  ret_value = 0;
  return ret_value;
}
#endif /*H5_HAVE_PARALLEL*/<|MERGE_RESOLUTION|>--- conflicted
+++ resolved
@@ -2712,43 +2712,6 @@
      return ret_value;
 }
 
-<<<<<<< HEAD
-=======
-
-/****if* H5Pf/h5pregisterc_c
- * NAME
- *  h5pregisterc_c
- * PURPOSE
- *  Call h5pregister_c to registers a permanent property
- * INPUTS
- *  class - property list class identifier
- *  name   - name of the new property
- *  name_len - length of the "name" buffer
- *  size - property size
- *  value - property value of character type
- * RETURNS
- *  0 on success, -1 on failure
- * AUTHOR
- *  Elena Pourmal
- *  October 11, 2002
- * HISTORY
- *
- * SOURCE
-*/
-int_f
-nh5pregisterc_c(hid_t_f *cls, _fcd name, int_f *name_len, size_t_f *size, _fcd value, int_f H5_ATTR_UNUSED *value_len)
-/******/
-{
-     int ret_value = -1;
-
-     /*
-      * Call h5pregister_c function
-      */
-      ret_value = h5pregister_c(cls, name, name_len, size, _fcdtocp(value));
-      return ret_value;
-}
-
->>>>>>> fc45d5fc
 /****if* H5Pf/h5pregister_c
  * NAME
  *  h5pregister_c
@@ -2792,69 +2755,6 @@
      return ret_value;
 }
 
-<<<<<<< HEAD
-=======
-int_f
-nh5pregister_integer_c(hid_t_f *cls, _fcd name, int_f *name_len, size_t_f *size, void *value)
-{
-     /*
-      * Call h5pregister_c function
-      */
-     return h5pregister_c(cls, name, name_len, size, value);
-}
-
-int_f
-nh5pregister_real_c(hid_t_f *cls, _fcd name, int_f *name_len, size_t_f *size, void *value)
-{
-     /*
-      * Call h5pregister_c function
-      */
-     return h5pregister_c(cls, name, name_len, size, value);
-}
-
-int_f
-nh5pregister_double_c(hid_t_f *cls, _fcd name, int_f *name_len, size_t_f *size, void *value)
-{
-     /*
-      * Call h5pregister_c function
-      */
-     return h5pregister_c(cls, name, name_len, size, value);
-}
-
-/****if* H5Pf/h5pinsertc_c
- * NAME
- *  h5pinsertc_c
- * PURPOSE
- *  Call h5pinsert_c to register a temporary property
- * INPUTS
- *  plist - property list identifier
- *  name   - name of the new property
- *  name_len - length of the "name" buffer
- *  size - property size
- *  value - property value of character type
- * RETURNS
- *  0 on success, -1 on failure
- * AUTHOR
- *  Elena Pourmal
- *  October 11, 2002
- * HISTORY
- *
- * SOURCE
-*/
-int_f
-nh5pinsertc_c(hid_t_f *plist, _fcd name, int_f *name_len, size_t_f *size, _fcd value, int_f H5_ATTR_UNUSED *value_len)
-/******/
-{
-     int_f ret_value = -1;
-
-     /*
-      * Call h5pinsert_c function
-      */
-      ret_value = h5pinsert_c(plist, name, name_len, size, _fcdtocp(value));
-      return ret_value;
-}
-
->>>>>>> fc45d5fc
 /****if* H5Pf/h5pinsert_c
  * NAME
  *  h5pinsert_c
@@ -3294,41 +3194,6 @@
      return ret_value;
 }
 
-<<<<<<< HEAD
-=======
-/****if* H5Pf/h5psetc_c
- * NAME
- *        h5psetc_c
- * PURPOSE
- *     Call h5setc_c to set property with the character string value
- * INPUTS
- *      plist - property list identifier
- *              name   - name of property
- *              name_len - length of the "name" buffer
- *              value - property value of character type
- * RETURNS
- *     0 on success, -1 on failure
- * AUTHOR
- *  Elena Pourmal
- *              October 11, 2002
- * HISTORY
- *
- * SOURCE
-*/
-int_f
-nh5psetc_c(hid_t_f *plist, _fcd name, int_f *name_len, _fcd value, int_f H5_ATTR_UNUSED *value_len)
-/******/
-{
-     int_f ret_value = -1;
-
-     /*
-      * Call h5pset_c function
-      */
-      ret_value = h5pset_c(plist, name, name_len, _fcdtocp(value));
-      return ret_value;
-}
-
->>>>>>> fc45d5fc
 /****if* H5Pf/h5pset_c
  * NAME
  *  h5pset_c
@@ -3369,67 +3234,6 @@
      return ret_value;
 }
 
-<<<<<<< HEAD
-=======
-int_f
-nh5pset_integer_c(hid_t_f *plist, _fcd name, int_f *name_len, void *value)
-{
-     /*
-      * Call h5pset_c function
-      */
-     return h5pset_c(plist, name, name_len, value);
-}
-
-int_f
-nh5pset_real_c(hid_t_f *plist, _fcd name, int_f *name_len, void *value)
-{
-     /*
-      * Call h5pset_c function
-      */
-     return h5pset_c(plist, name, name_len, value);
-}
-
-int_f
-nh5pset_double_c(hid_t_f *plist, _fcd name, int_f *name_len, void *value)
-{
-     /*
-      * Call h5pset_c function
-      */
-     return h5pset_c(plist, name, name_len, value);
-}
-/****if* H5Pf/h5pgetc_c
- * NAME
- *        h5pgetc_c
- * PURPOSE
- *     Call h5set_c to set property with the character string value
- * INPUTS
- *      plist - property list identifier
- *              name   - name of property
- *              name_len - length of the "name" buffer
- * Output:      value - property value of character type
- * RETURNS
- *     0 on success, -1 on failure
- * AUTHOR
- *  Elena Pourmal
- *              October 11, 2002
- * HISTORY
- *
- * SOURCE
-*/
-int_f
-nh5pgetc_c(hid_t_f *plist, _fcd name, int_f *name_len, _fcd value, int_f H5_ATTR_UNUSED *value_len)
-/******/
-{
-     int_f ret_value = -1;
-
-     /*
-      * Call h5pget_c function
-      */
-      ret_value = h5pget_c(plist, name, name_len, _fcdtocp(value));
-      return ret_value;
-}
-
->>>>>>> fc45d5fc
 /****if* H5Pf/h5pget_c
  * NAME
  *  h5pget_c
@@ -5049,9 +4853,9 @@
 
 /****if* H5Pf/h5pset_fapl_direct_c
  * NAME
- *        h5pset_fapl_direct_c
- * PURPOSE
- *     Calls H5Pset_fapl_direct
+ *  h5pset_fapl_direct_c
+ * PURPOSE
+ *  Calls H5Pset_fapl_direct
  *
  * INPUTS
  *
@@ -5061,20 +4865,16 @@
  *    cbuf_size  - Copy buffer size
  * Outputs
  * RETURNS
- *     0 on success, -1 on failure
+ *  0 on success, -1 on failure
  * AUTHOR
  *  M. Scot Breitenfeld
- *              March 21, 2008
- * HISTORY
- *
- * SOURCE
-*/
-int_f
-<<<<<<< HEAD
-h5pset_fapl_direct_c(hid_t_f UNUSED *fapl_id, size_t_f UNUSED *alignment, size_t_f UNUSED *block_size, size_t_f UNUSED *cbuf_size)
-=======
-nh5pset_fapl_direct_c(hid_t_f H5_ATTR_UNUSED *fapl_id, size_t_f H5_ATTR_UNUSED *alignment, size_t_f H5_ATTR_UNUSED *block_size, size_t_f H5_ATTR_UNUSED *cbuf_size)
->>>>>>> fc45d5fc
+ *  March 21, 2008
+ * HISTORY
+ *
+ * SOURCE
+*/
+int_f
+h5pset_fapl_direct_c(hid_t_f H5_ATTR_UNUSED *fapl_id, size_t_f H5_ATTR_UNUSED *alignment, size_t_f H5_ATTR_UNUSED *block_size, size_t_f H5_ATTR_UNUSED *cbuf_size)
 /******/
 {
   int ret_value = -1;
@@ -5117,11 +4917,7 @@
  * SOURCE
 */
 int_f
-<<<<<<< HEAD
-h5pget_fapl_direct_c(hid_t_f UNUSED *fapl_id, size_t_f UNUSED *alignment, size_t_f UNUSED *block_size, size_t_f UNUSED *cbuf_size)
-=======
-nh5pget_fapl_direct_c(hid_t_f H5_ATTR_UNUSED *fapl_id, size_t_f H5_ATTR_UNUSED *alignment, size_t_f H5_ATTR_UNUSED *block_size, size_t_f H5_ATTR_UNUSED *cbuf_size)
->>>>>>> fc45d5fc
+h5pget_fapl_direct_c(hid_t_f H5_ATTR_UNUSED *fapl_id, size_t_f H5_ATTR_UNUSED *alignment, size_t_f H5_ATTR_UNUSED *block_size, size_t_f H5_ATTR_UNUSED *cbuf_size)
 /******/
 {
   int ret_value = -1;
