/* * * * * * * * * * * * * * * * * * * * * * * * * * * * * * * * * * * * * * *
 * Copyright by The HDF Group.                                               *
 * Copyright by the Board of Trustees of the University of Illinois.         *
 * All rights reserved.                                                      *
 *                                                                           *
 * This file is part of HDF5.  The full HDF5 copyright notice, including     *
 * terms governing use, modification, and redistribution, is contained in    *
 * the COPYING file, which can be found at the root of the source code       *
 * distribution tree, or in https://support.hdfgroup.org/ftp/HDF5/releases.  *
 * If you do not have access to either file, you may request a copy from     *
 * help@hdfgroup.org.                                                        *
 * * * * * * * * * * * * * * * * * * * * * * * * * * * * * * * * * * * * * * */

/*
 * Purpose:     Test Shared Object Header Messages
 */

#include "testhdf5.h"

/*
 * This file needs to access private information from the H5F package.
 * This file also needs to access the file testing code.
 */
#define H5F_FRIEND   /* suppress error about including H5Fpkg      */
#define H5F_TESTING
#include "H5Fpkg.h"  /* File access */

/* Default SOHM values */
#define DEF_NUM_INDEXES 0
const unsigned def_type_flags[H5O_SHMESG_MAX_NINDEXES] = {0,0,0,0,0,0};
const unsigned def_minsizes[H5O_SHMESG_MAX_NINDEXES] = {250,250,250,250,250,250};
#define DEF_L2B 50
#define DEF_B2L 40

/* Non-default SOHM values for testing */
#define TEST_NUM_INDEXES 4
const unsigned test_type_flags[H5O_SHMESG_MAX_NINDEXES] =
                {H5O_SHMESG_FILL_FLAG,
                 H5O_SHMESG_DTYPE_FLAG | H5O_SHMESG_ATTR_FLAG,
                 H5O_SHMESG_SDSPACE_FLAG,
                 H5O_SHMESG_PLINE_FLAG,
                 0, 0};
const unsigned test_minsizes[H5O_SHMESG_MAX_NINDEXES] = {0, 2, 40, 100, 3, 1000};
#define TEST_L2B 65
#define TEST_B2L 64

#define FILENAME   "tsohm.h5"
#define FILENAME_SRC   "tsohm_src.h5"
#define FILENAME_DST   "tsohm_dst.h5"

#define NAME_BUF_SIZE 512

/* How much overhead counts as "not much" when converting B-trees, etc. */
#define OVERHEAD_ALLOWED 1.15F

#define NUM_DATASETS 10
#define NUM_ATTRIBUTES 100

typedef struct dtype1_struct {
    int    i1;
    char   str[10];
    int    i2;
    int    i3;
    int    i4;
    int    i5;
    int    i6;
    int    i7;
    int    i8;
    float  f1;
} dtype1_struct;

#define DTYPE2_SIZE 1024
const char *DSETNAME[] = {
    "dataset0",    "dataset1",
    "dataset2",    "dataset3",
    "dataset4",    "dataset5",
    "dataset6",    "dataset7",
    "dataset8",    "dataset9",
    "dataset10",    "dataset11",
    NULL
};
const char *EXTRA_DSETNAME[] = {
    "ex_dataset0",    "ex_dataset1",
    "ex_dataset2",    "ex_dataset3",
    "ex_dataset4",    "ex_dataset5",
    "ex_dataset6",    "ex_dataset7",
    "ex_dataset8",    "ex_dataset9",
    "ex_dataset10",   "ex_dataset11",
    "ex_dataset12",   "ex_dataset13",
    "ex_dataset14",   "ex_dataset15",
    "ex_dataset16",   "ex_dataset17",
    "ex_dataset18",   "ex_dataset19",
    NULL
};
#define SOHM_HELPER_NUM_EX_DSETS 20
typedef struct complex_t {
    double                  re;
    double                  im;
} complex_t;
#define ENUM_NUM_MEMBS 20
const char *ENUM_NAME[] = {
    "enum_member0",     "enum_member1",
    "enum_member2",     "enum_member3",
    "enum_member4",     "enum_member5",
    "enum_member6",     "enum_member7",
    "enum_member8",     "enum_member9",
    "enum_member10",    "enum_member11",
    "enum_member12",    "enum_member13",
    "enum_member14",    "enum_member15",
    "enum_member16",    "enum_member17",
    "enum_member18",    "enum_member19",
    NULL
};
const int ENUM_VAL[] = {
    0,     13,
    -500,  63,
    64,    -64,
    65,    2048,
    1,     2,
    -1,    7,
    130,    -5000,
    630,    640,
    -640,   650,
    20480,  10,
    -1001,    -10
};
#define SIZE2_RANK1 6
#define SIZE2_RANK2 10
#define SIZE2_DIMS {1, 2, 3, 4, 5, 6, 7, 8, 9, 10}

#define LONG_STRING "00 index.  A long string used for testing. To create new strings, set the first two characters to be some ASCII number other than 00, such as 01."

/* Struct returned from size2_helper function */
typedef struct size2_helper_struct {
    h5_stat_size_t empty_size;
    h5_stat_size_t first_dset;
    h5_stat_size_t second_dset;
    h5_stat_size_t dsets1;
    h5_stat_size_t dsets2;
    h5_stat_size_t interleaved;
    h5_stat_size_t attrs1;
    h5_stat_size_t attrs2;
} size2_helper_struct;

/* Number of distinct messages for the sohm_delete test */
#define DELETE_NUM_MESGS 7
#define HALF_DELETE_NUM_MESGS 3
#define DELETE_DIMS {1,1,1,1,1,1,1}
#define DELETE_MIN_MESG_SIZE 10
#define DELETE_MAX_MESG_SIZE 60


/* Number of dimensions in extend_dset test */
#define EXTEND_NDIMS 2

/* Dimensions for external_dtype test */
#define NX     10
#define NY     10

/* Helper function prototypes */
static hid_t make_dtype_1(void);
static hid_t make_dtype_2(void);
static hid_t close_reopen_file(hid_t file, const char* filename, hid_t fapl_id);
static void test_sohm_attrs(void);
#ifdef NOT_NOW
static void size2_dump_struct(const char *name, size2_helper_struct *sizes);
#endif /* NOT_NOW */
static void size2_verify(void);
static void test_sohm_delete(void);
static void test_sohm_delete_revert(void);
static void test_sohm_extlink(void);



/****************************************************************
**
**  verify_fcpl_values(): Verifies that FCPL is set as expected.
**
****************************************************************/
static void
verify_fcpl_values(hid_t fcpl_id, const unsigned nindexes_expected, const unsigned *flags_expected, const unsigned *minsizes_expected, unsigned l2b, unsigned b2l)
{
    unsigned  nindexes_actual;
    unsigned  list_size;
    unsigned  btree_size;
    unsigned  x;
    herr_t    ret;

    /* Number of indexes */
    ret = H5Pget_shared_mesg_nindexes(fcpl_id, &nindexes_actual);
    CHECK_I(ret, "H5Pget_shared_mesg_nindexes");
    VERIFY(nindexes_actual, nindexes_expected, "H5Pget_shared_mesg_nindexes");

    /* Index flags and minsizes */
    for(x=0; x<nindexes_actual; ++x) {
        unsigned flags_i;
        unsigned min_mesg_size;
        ret = H5Pget_shared_mesg_index(fcpl_id, x, &flags_i, &min_mesg_size);
        CHECK_I(ret, "H5Pget_shared_mesg_index");
        VERIFY(flags_i, flags_expected[x], "H5Pget_shared_mesg_index");
        VERIFY(min_mesg_size, minsizes_expected[x], "H5Pget_shared_mesg_index");
    }

    /* List-to-btree and btree-to-list values */
    ret = H5Pget_shared_mesg_phase_change(fcpl_id, &list_size, &btree_size);
    CHECK_I(ret, "H5Pset_shared_mesg_phase_change");
    VERIFY(list_size, l2b, "H5Pset_shared_mesg_phase_change");
    VERIFY(btree_size, b2l, "H5Pset_shared_mesg_phase_change");
} /* verify_fcpl_values */


/****************************************************************
**
**  test_sohm_fcpl(): Test File Creation Property Lists.
**
****************************************************************/
static void
test_sohm_fcpl(void)
{
    hid_t    fid = -1;
    hid_t    fcpl_id = -1;
    hid_t    fcpl2_id = -1;
    unsigned x;
    herr_t   ret;

    MESSAGE(5, ("Testing File Creation Properties for Shared Messages\n"));

    fcpl_id = H5Pcreate(H5P_FILE_CREATE);
    CHECK_I(fcpl_id, "H5Pcreate");

    verify_fcpl_values(fcpl_id, DEF_NUM_INDEXES, def_type_flags, def_minsizes, DEF_L2B, DEF_B2L);

    /* Create a file with this fcpl and make sure that all the values can be
     * retrieved.
     */
    fid = H5Fcreate(FILENAME, H5F_ACC_TRUNC, fcpl_id, H5P_DEFAULT);
    CHECK_I(fid, "H5Fcreate");

    fcpl2_id = H5Fget_create_plist(fid);
    CHECK_I(fcpl2_id, "H5Fcreate");

    verify_fcpl_values(fcpl2_id, DEF_NUM_INDEXES, def_type_flags, def_minsizes, DEF_L2B, DEF_B2L);

    ret = H5Pclose(fcpl2_id);
    CHECK_I(ret, "H5Pclose");

    /* Close and re-open the file.  Make sure that fcpl values are still
     * correct.
     */
    ret = H5Fclose(fid);
    CHECK_I(ret, "H5Fclose");
    fid = H5Fopen(FILENAME, H5F_ACC_RDWR, H5P_DEFAULT);
    CHECK_I(fid, "H5Fopen");

    fcpl2_id = H5Fget_create_plist(fid);
    CHECK_I(ret, "H5Fcreate");

    verify_fcpl_values(fcpl2_id, DEF_NUM_INDEXES, def_type_flags, def_minsizes, DEF_L2B, DEF_B2L);

    /* Clean up */
    ret = H5Pclose(fcpl2_id);
    CHECK_I(ret, "H5Pclose");
    ret = H5Pclose(fcpl_id);
    CHECK_I(ret, "H5Pclose");
    ret = H5Fclose(fid);
    CHECK_I(ret, "H5Fclose");


    /* Start over with a non-default fcpl */
    fcpl_id = H5Pcreate(H5P_FILE_CREATE);
    CHECK_I(fcpl_id, "H5Pcreate");

    /* Set up index values */
    ret = H5Pset_shared_mesg_nindexes(fcpl_id, TEST_NUM_INDEXES);
    CHECK_I(ret, "H5Pset_shared_mesg_nindexes");
    for(x = 0; x < TEST_NUM_INDEXES; ++x) {
        ret = H5Pset_shared_mesg_index(fcpl_id, x, test_type_flags[x], test_minsizes[x]);
        CHECK_I(ret, "H5Pset_shared_mesg_index");
    } /* end for */

    ret = H5Pset_shared_mesg_phase_change(fcpl_id, TEST_L2B, TEST_B2L);
    CHECK_I(ret, "H5Pset_shared_mesg_phase_change");

    verify_fcpl_values(fcpl_id, TEST_NUM_INDEXES, test_type_flags, test_minsizes, TEST_L2B, TEST_B2L);

    /* Use the fcpl to create a file and get it back again */
    fid = H5Fcreate(FILENAME, H5F_ACC_TRUNC, fcpl_id, H5P_DEFAULT);
    CHECK_I(fid, "H5Fcreate");
    fcpl2_id = H5Fget_create_plist(fid);
    CHECK_I(fcpl2_id, "H5Fcreate");

    verify_fcpl_values(fcpl2_id, TEST_NUM_INDEXES, test_type_flags, test_minsizes, TEST_L2B, TEST_B2L);

    ret = H5Pclose(fcpl2_id);
    CHECK_I(ret, "H5Pclose");

    /* Close and re-open the file.  Make sure that fcpl values are still
     * correct.
     */
    ret = H5Fclose(fid);
    CHECK_I(ret, "H5Fclose");
    fid = H5Fopen(FILENAME, H5F_ACC_RDWR, H5P_DEFAULT);
    CHECK_I(fid, "H5Fopen");

    fcpl2_id = H5Fget_create_plist(fid);
    CHECK_I(ret, "H5Fcreate");

    verify_fcpl_values(fcpl2_id, TEST_NUM_INDEXES, test_type_flags, test_minsizes, TEST_L2B, TEST_B2L);

    /* Clean up */
    ret = H5Pclose(fcpl2_id);
    CHECK_I(ret, "H5Pclose");
    ret = H5Fclose(fid);
    CHECK_I(ret, "H5Fclose");

    /* Actually, the list max can be exactly 1 greater than the
     * btree min, but no more.
     * Reset the second index.
     */
    ret = H5Pset_shared_mesg_index(fcpl_id, 1, test_type_flags[1], 15);
    CHECK_I(ret, "H5Pset_shared_mesg_index");
    ret = H5Pset_shared_mesg_phase_change(fcpl_id, 10, 11);
    CHECK_I(ret, "H5Pset_shared_mesg_phase_change");
    fid = H5Fcreate(FILENAME, H5F_ACC_TRUNC, fcpl_id, H5P_DEFAULT);
    CHECK_I(fid, "H5Fcreate");
    ret = H5Fclose(fid);
    CHECK_I(ret, "H5Fclose");

    /* Test edge cases:
     * H5O_SHMESG_MAX_NINDEXES and H5O_SHMESG_MAX_LIST_SIZE should be valid
     * values.
     * Creating a file with uninitialized indexes should work. (TODO: not implemented?)
     */
    ret = H5Pset_shared_mesg_nindexes(fcpl_id, H5O_SHMESG_MAX_NINDEXES);
    CHECK_I(ret, "H5Pset_shared_mesg_nindexes");
    ret = H5Pset_shared_mesg_phase_change(fcpl_id, H5O_SHMESG_MAX_LIST_SIZE, H5O_SHMESG_MAX_LIST_SIZE);
    CHECK_I(ret, "H5Pset_shared_mesg_phase_change");
    fid = H5Fcreate(FILENAME, H5F_ACC_TRUNC, fcpl_id, H5P_DEFAULT);
    CHECK_I(fid, "H5Fcreate");

    /* Clean up */
    ret = H5Pclose(fcpl_id);
    CHECK_I(ret, "H5Pclose");
    ret = H5Fclose(fid);
    CHECK_I(ret, "H5Fclose");
} /* test_sohm_fcpl */


/****************************************************************
**
**  test_sohm_fcpl_errors(): Test bogus FCPL settings for SOHMs
**
****************************************************************/
static void
test_sohm_fcpl_errors(void)
{
    hid_t    fcpl_id = -1;
    hid_t    fid     = -1;
    unsigned x;
    herr_t   ret;

    MESSAGE(5, ("Testing bogus file creation properties for shared messages\n"));

    fcpl_id = H5Pcreate(H5P_FILE_CREATE);
    CHECK_I(fcpl_id, "H5Pcreate");

    /* Set up index values */
    ret = H5Pset_shared_mesg_nindexes(fcpl_id, TEST_NUM_INDEXES);
    CHECK_I(ret, "H5Pset_shared_mesg_nindexes");
    for(x = 0; x < TEST_NUM_INDEXES; ++x) {
        ret = H5Pset_shared_mesg_index(fcpl_id, x, test_type_flags[x], test_minsizes[x]);
        CHECK_I(ret, "H5Pset_shared_mesg_index");
    }

    ret = H5Pset_shared_mesg_phase_change(fcpl_id, TEST_L2B, TEST_B2L);
    CHECK_I(ret, "H5Pset_shared_mesg_phase_change");

    verify_fcpl_values(fcpl_id, TEST_NUM_INDEXES, test_type_flags, test_minsizes, TEST_L2B, TEST_B2L);

    H5E_BEGIN_TRY {
        /* Trying to create too many indexes should fail */
        ret = H5Pset_shared_mesg_nindexes(fcpl_id, H5O_SHMESG_MAX_NINDEXES + 1);
        VERIFY(ret, -1, "H5Pset_shared_mesg_nindexes");

        /* Trying to set index to an index higher than the current number
         * of indexes should fail.
         */
        ret = H5Pset_shared_mesg_index(fcpl_id, H5O_SHMESG_MAX_NINDEXES, 0, 15);
        VERIFY(ret, -1, "H5Pset_shared_mesg_index");
        ret = H5Pset_shared_mesg_index(fcpl_id, TEST_NUM_INDEXES, 0, 15);
        VERIFY(ret, -1, "H5Pset_shared_mesg_index");

        /* Setting an unknown flag (all flags + 1) should fail */
        ret = H5Pset_shared_mesg_index(fcpl_id, 1, H5O_SHMESG_ALL_FLAG + 1, 15);
        VERIFY(ret, -1, "H5Pset_shared_mesg_index");

        /* Try setting two different indexes to hold fill messages.  They
         * should hold even very small messages for testing, even though we
         * wouldn't really want to share such tiny messages in the real world.
         */
        ret = H5Pset_shared_mesg_index(fcpl_id, 0, H5O_SHMESG_FILL_FLAG, 15);
        CHECK_I(ret, "H5Pset_shared_mesg_index");
        ret = H5Pset_shared_mesg_index(fcpl_id, 1, H5O_SHMESG_FILL_FLAG, 15);
        CHECK_I(ret, "H5Pset_shared_mesg_index");
        fid = H5Fcreate(FILENAME, H5F_ACC_TRUNC, fcpl_id, H5P_DEFAULT);
        VERIFY(fid, -1, "H5Fcreate");
        ret = H5Pset_shared_mesg_index(fcpl_id, 1, H5O_SHMESG_DTYPE_FLAG | H5O_SHMESG_FILL_FLAG, 15);
        CHECK_I(ret, "H5Pset_shared_mesg_index");
        fid = H5Fcreate(FILENAME, H5F_ACC_TRUNC, fcpl_id, H5P_DEFAULT);
        VERIFY(fid, -1, "H5Fcreate");

        /* Test list/btree cutoffs.  We can set these to any positive value,
         * but if the list max is less than the btree min we'll get an error
         * when the file is created.
         */
        ret = H5Pset_shared_mesg_phase_change(fcpl_id, 10, 12);
        VERIFY(ret, -1, "H5Pset_shared_mesg_phase_change");
        /* Setting them to extremely large values should also fail */
        ret = H5Pset_shared_mesg_phase_change(fcpl_id, H5O_SHMESG_MAX_LIST_SIZE + 1, 0);
        VERIFY(ret, -1, "H5Pset_shared_mesg_phase_change");
        ret = H5Pset_shared_mesg_phase_change(fcpl_id, 10, H5O_SHMESG_MAX_LIST_SIZE + 10);
        VERIFY(ret, -1, "H5Pset_shared_mesg_phase_change");
        ret = H5Pset_shared_mesg_phase_change(fcpl_id, H5O_SHMESG_MAX_LIST_SIZE, H5O_SHMESG_MAX_LIST_SIZE+1);
        VERIFY(ret, -1, "H5Pset_shared_mesg_phase_change");
    } H5E_END_TRY
} /* test_sohm_fcpl_errors */


/*-------------------------------------------------------------------------
 * Function:    make_dtype_1
 *
 * Purpose:     Creates a complicated datatype for use in testing
 *              shared object header messages. The important thing is that
 *              the datatypes must take a lot of space to store on disk.
 *
 * Return:      Success:        datatype ID (should be closed by calling function)
 *              Failure:        negative
 *
 * Programmer:  James Laird
 *              Saturday, August 26, 2006
 *
 *-------------------------------------------------------------------------
 */
static hid_t
make_dtype_1(void)
{
    hid_t dtype1_id = -1;
    hid_t str_id = -1;

    /* Create compound datatype. */
    if((dtype1_id = H5Tcreate(H5T_COMPOUND, sizeof(struct dtype1_struct))) < 0) TEST_ERROR

    if(H5Tinsert(dtype1_id, "i1", HOFFSET(dtype1_struct, i1), H5T_NATIVE_INT) < 0) TEST_ERROR

    str_id = H5Tcopy(H5T_C_S1);
    if(H5Tset_size(str_id, (size_t)10) < 0) TEST_ERROR

    if(H5Tinsert(dtype1_id, "string", HOFFSET(dtype1_struct, str), str_id) < 0) TEST_ERROR
    if(H5Tinsert(dtype1_id, "i2", HOFFSET(dtype1_struct, i2), H5T_NATIVE_INT) < 0) TEST_ERROR
    if(H5Tinsert(dtype1_id, "i3", HOFFSET(dtype1_struct, i3), H5T_NATIVE_INT) < 0) TEST_ERROR
    if(H5Tinsert(dtype1_id, "i4", HOFFSET(dtype1_struct, i4), H5T_NATIVE_INT) < 0) TEST_ERROR
    if(H5Tinsert(dtype1_id, "i5", HOFFSET(dtype1_struct, i5), H5T_NATIVE_INT) < 0) TEST_ERROR
    if(H5Tinsert(dtype1_id, "i6", HOFFSET(dtype1_struct, i6), H5T_NATIVE_INT) < 0) TEST_ERROR
    if(H5Tinsert(dtype1_id, "i7", HOFFSET(dtype1_struct, i7), H5T_NATIVE_INT) < 0) TEST_ERROR
    if(H5Tinsert(dtype1_id, "i8", HOFFSET(dtype1_struct, i8), H5T_NATIVE_INT) < 0) TEST_ERROR
    if(H5Tinsert(dtype1_id, "f1", HOFFSET(dtype1_struct, f1), H5T_NATIVE_FLOAT) < 0) TEST_ERROR

    if(H5Tclose(str_id) < 0) TEST_ERROR

    return dtype1_id;

error:
    H5E_BEGIN_TRY {
      H5Tclose(str_id);
      H5Tclose(dtype1_id);
    } H5E_END_TRY
    return -1;
} /* make_dtype1 */


/*-------------------------------------------------------------------------
 * Function:    make_dtype_2
 *
 * Purpose:     Creates complicated datatypes for use in testing
 *              shared object header messages. The important thing is that
 *              the datatypes must take a lot of space to store on disk.
 *
 * Return:      Success:        datatype ID (should be closed by calling function)
 *              Failure:        negative
 *
 * Programmer:  James Laird
 *              Saturday, August 26, 2006
 *
 * Modifications:
 *
 *-------------------------------------------------------------------------
 */
static hid_t
make_dtype_2(void)
{
    hid_t dtype2_id = -1;
    hid_t enum_id= -1;
    hid_t int_id=-1;
    int x;
    hsize_t dims[] = {2, 1, 2, 4};
    size_t size;

    /* Create an int with a strange precision */
    if((int_id = H5Tcopy(H5T_NATIVE_INT)) < 0) TEST_ERROR
    if(H5Tset_precision(int_id, (size_t)24) < 0) TEST_ERROR

    /* Create an enumeration using that int */
    if((enum_id = H5Tenum_create(int_id)) < 0) TEST_ERROR

    for(x = 0; x < ENUM_NUM_MEMBS; x++)
      if(H5Tenum_insert(enum_id, ENUM_NAME[x], &ENUM_VAL[x]) < 0) TEST_ERROR

    /* Create arrays of arrays of arrays of enums */
    if((dtype2_id = H5Tarray_create2(enum_id, 3, dims)) < 0) TEST_ERROR
    if((dtype2_id = H5Tarray_create2(dtype2_id, 4, dims)) < 0) TEST_ERROR
    if((dtype2_id = H5Tarray_create2(dtype2_id, 2, dims)) < 0) TEST_ERROR
    if((dtype2_id = H5Tarray_create2(dtype2_id, 1, dims)) < 0) TEST_ERROR

    if(H5Tclose(enum_id) < 0) TEST_ERROR
    if(H5Tclose(int_id) < 0) TEST_ERROR

    /* Check the datatype size.  If this is different than the #defined
     * size then the fills values will have the wrong size.
     */
    size = H5Tget_size(dtype2_id);
    if(size != DTYPE2_SIZE) TEST_ERROR

    return dtype2_id;

error:
    H5E_BEGIN_TRY {
      H5Tclose(dtype2_id);
      H5Tclose(enum_id);
      H5Tclose(int_id);
    } H5E_END_TRY
    return -1;
} /* make_dtype2 */


/*-------------------------------------------------------------------------
 * Function:    close_reopen_file
 *
 * Purpose:     Closes a file and then reopens it.  Used to ensure that
 *              SOHMs are written to and read from disk
 *
 * Return:      Success:        new hid_t for the file
 *              Failure:        Negative
 *
 * Programmer:  James Laird
 *              Wednesday, October 4, 2006
 *
 * Modifications:
 *
 *-------------------------------------------------------------------------
 */
static hid_t
close_reopen_file(hid_t file, const char* filename, hid_t fapl_id)
{
    if (H5Fclose(file) < 0)
        FAIL_STACK_ERROR
    file = H5Fopen(filename, H5F_ACC_RDWR, fapl_id);
    if (file < 0)
        FAIL_STACK_ERROR
    return(file);

error:
    return -1;
} /* close_reopen_file */


/*-------------------------------------------------------------------------
 * Function:    size1_helper
 *
 * Purpose:     Creates object headers that use a large datatype message.
 *
 *              Set test_file_closing to TRUE to add file closing and reopening
 *              whenever possible (to test that SOHMs are written correctly
 *              on disk and not just in memory).
 *
 * Return:      Success:    file ID (may not be the same one passed in)
 *              Failure:    H5I_INVALID_HID
 *
 * Programmer:  James Laird
 *              Monday, April 10, 2006
 *
 *-------------------------------------------------------------------------
 */
static hid_t
<<<<<<< HEAD
size1_helper(hid_t file, const char *filename, hid_t fapl_id, unsigned test_file_closing)
=======
size1_helper(hid_t file, const char *filename, hid_t fapl_id, hbool_t test_file_closing)
>>>>>>> 13d951d3
{
    dtype1_struct wdata;
    dtype1_struct rdata;
    hid_t       dtype1_id = H5I_INVALID_HID;
    hid_t       space_id = H5I_INVALID_HID;
    hid_t       dset_id = H5I_INVALID_HID;
    hsize_t     dim1[1];
    int         x;

/* - - - - - - - - - - - - - - - - - - - - - - - - - - - - - - - - - - -
 * Macro:      TSOHM_S1H_VERIFY_DATA
 *
 * Purpose:    Encapsulate a common pattern:
 *             Reads the dataset and verifies that [a subset of] the data
 *             are as expected.
 *
 * Programmer: Jacob Smith
 *             2018 November 1
 * - - - - - - - - - - - - - - - - - - - - - - - - - - - - - - - - - - -
 */
#define TSOHM_S1H_VERIFY_DATA(dset_id, dtype_id) \
{                                                \
    HDmemset(&rdata, 0, sizeof(rdata));          \
    if (0 > H5Dread((dset_id), (dtype_id), H5S_ALL, H5S_ALL, H5P_DEFAULT, &rdata)) { \
        H5_FAILED(); AT();                       \
        HDprintf("Can't read data\n");             \
        goto error;                              \
    }                                            \
    if ((rdata.i1 != wdata.i1) || (rdata.i2 != wdata.i2) || HDstrcmp(rdata.str, wdata.str)) { \
        H5_FAILED(); AT();                       \
        HDprintf("incorrect read data\n");         \
        goto error;                              \
    }                                            \
} /* TSOHM_S1H_VERIFY_DATA() definition */

    /* Closing and re-opening the file takes a long time on systems without
     * local disks.  Don't close and reopen if express testing is enabled.
     */
    if(GetTestExpress() > 1)
      test_file_closing = FALSE;

    /* Intialize wdata */
    HDmemset(&wdata, 0, sizeof(wdata));
    wdata.i1 = 11;
    HDstrcpy(wdata.str, "string");
    wdata.i2 = 22;
    wdata.i3 = 33;
    wdata.i4 = 44;
    wdata.i5 = 55;
    wdata.i6 = 66;
    wdata.i7 = 77;
    wdata.i8 = 88;
    wdata.f1 = 0.0F;

    /* Intialize rdata */
    HDmemset(&rdata, 0, sizeof(rdata));

    dtype1_id = make_dtype_1();
    if(dtype1_id < 0) TEST_ERROR

    dim1[0] = 1;
    space_id = H5Screate_simple(1, dim1, NULL);
    if(space_id < 0) TEST_ERROR

    dset_id = H5Dcreate2(file, DSETNAME[0], dtype1_id, space_id, H5P_DEFAULT, H5P_DEFAULT, H5P_DEFAULT);
    if(dset_id < 0) FAIL_STACK_ERROR

    /* Test writing and reading */
    if(H5Dwrite(dset_id, dtype1_id, H5S_ALL, H5S_ALL, H5P_DEFAULT, &wdata) < 0) FAIL_STACK_ERROR
    TSOHM_S1H_VERIFY_DATA(dset_id, dtype1_id)
    if(H5Dclose(dset_id) < 0) FAIL_STACK_ERROR

    if(test_file_closing)
        if((file = close_reopen_file(file, filename, fapl_id)) < 0) TEST_ERROR

    /* Create 3 more datasets with the same datatype/dataspace */
    for (x = 1; x < 4; x++) {
        dset_id = H5Dcreate2(file, DSETNAME[x], dtype1_id, space_id, H5P_DEFAULT, H5P_DEFAULT, H5P_DEFAULT);
        if (0 > dset_id) FAIL_STACK_ERROR
        if (x == 3)
            if(H5Dwrite(dset_id, dtype1_id, H5S_ALL, H5S_ALL, H5P_DEFAULT, &wdata) < 0) TEST_ERROR
        if (H5Dclose(dset_id) < 0) FAIL_STACK_ERROR

        if (test_file_closing)
            if((file = close_reopen_file(file, filename, fapl_id)) < 0) TEST_ERROR
    }

    if(H5Tclose(dtype1_id) < 0) TEST_ERROR

    /* Make sure the data has been written successfully */
    dset_id = H5Dopen2(file, DSETNAME[0], H5P_DEFAULT);
    if(dset_id < 0) TEST_ERROR
    dtype1_id = H5Dget_type(dset_id);
    if(dtype1_id < 0) TEST_ERROR
    TSOHM_S1H_VERIFY_DATA(dset_id, dtype1_id)

    if(H5Dclose(dset_id) < 0) TEST_ERROR

    /* Create several copies of the dataset
     * this increases the amount of space saved by sharing the datatype message
     */
    for(x = 0; x < SOHM_HELPER_NUM_EX_DSETS; x++) {
        dset_id = H5Dcreate2(file, EXTRA_DSETNAME[x], dtype1_id, space_id, H5P_DEFAULT, H5P_DEFAULT, H5P_DEFAULT);
        if(dset_id < 0) TEST_ERROR
        if(H5Dclose(dset_id) < 0) TEST_ERROR

        if(test_file_closing)
            if((file = close_reopen_file(file, filename, fapl_id)) < 0) TEST_ERROR
    }

    if(H5Tclose(dtype1_id) < 0) TEST_ERROR
    if(H5Sclose(space_id) < 0) TEST_ERROR

    /* Ensure that we can still read data back from dataset 3 */
    dset_id = H5Dopen2(file, DSETNAME[3], H5P_DEFAULT);
    if(dset_id < 0) TEST_ERROR
    dtype1_id = H5Dget_type(dset_id);
    if(dtype1_id < 0) TEST_ERROR
    TSOHM_S1H_VERIFY_DATA(dset_id, dtype1_id)

    if(H5Dclose(dset_id) < 0) TEST_ERROR
    if(H5Tclose(dtype1_id) < 0) TEST_ERROR

    return file;

 error:
    H5E_BEGIN_TRY {
        H5Sclose(space_id);
        H5Tclose(dtype1_id);
        H5Dclose(dset_id);
        H5Fclose(file);
    } H5E_END_TRY

    return H5I_INVALID_HID;
#undef TSOHM_S1H_VERIFY_DATA /* macro is exclusive to this function */
} /* size1_helper */


/*----------------------------------------------------------------------------
 * Function: getsize_testsize1
 *
 * Purpose: Creates a test file, populates it, and returns its file size.
 *          Oject header information from the "first" dataset in the file
 *          is stored in pointer `oinfo`.
 *
 * Programmer: Jacob Smith
 *             2018 November 1
 *----------------------------------------------------------------------------
 */
static h5_stat_size_t
getsize_testsize1(const char *filename, hid_t fcpl_id, hid_t fapl_id, hbool_t test_file_closing, H5O_info_t *oinfo)
{
    hid_t fid = H5I_INVALID_HID;
    herr_t ret;

<<<<<<< HEAD
    file = H5Fcreate(filename, H5F_ACC_TRUNC, fcpl_id, fapl_id);
    CHECK_I(file, "H5Fcreate");

    file = size1_helper(file, filename, fapl_id, open_close);
    CHECK_I(file, "size1_helper");
=======
    fid = H5Fcreate(filename, H5F_ACC_TRUNC, fcpl_id, fapl_id);
    CHECK(fid, H5I_INVALID_HID, "H5Fcreate");

    /* If test_file_closing is TRUE, you will get back a different ID,
     * which will need to be closed. The helper will close your passed-in
     * ID.
     */
    fid = size1_helper(fid, filename, fapl_id, test_file_closing);
    CHECK(fid, H5I_INVALID_HID, "size1_helper");
>>>>>>> 13d951d3

    ret = H5Oget_info_by_name2(fid, DSETNAME[0], oinfo, H5O_INFO_HDR, H5P_DEFAULT);
    CHECK(ret, FAIL, "H5Oget_info_by_name");

    ret = H5Fclose(fid);
    CHECK(ret, FAIL, "H5Fclose");

    return h5_get_file_size(filename, fapl_id);
<<<<<<< HEAD
} /* getsize_testsize1 */
=======
} /* getsize_testsize1() */
>>>>>>> 13d951d3


/*-------------------------------------------------------------------------
 * Function:    test_sohm_size1
 *
 * Purpose:     Tests shared object header messages with a large datatype
 *
 * Programmer:  James Laird
 *              Monday, April 10, 2006
 *
 *-------------------------------------------------------------------------
 */
static void
test_sohm_size1(void)
{
    hid_t       file = -1;
    hid_t       fcpl_id = -1;
    hid_t       fapl_id = -1;

    unsigned       use_shared = 0;
    unsigned       use_btree = 0;
    h5_stat_size_t file_sizes[9];
    unsigned       size_index = 0;
    hsize_t        oh_sizes[3];
    unsigned       oh_size_index = 0;

#if 0 /* TBD: lying comment or bug. See Jira HDFFV-10646 */
    hsize_t        norm_oh_size;
#endif /* Jira HDFFV-10646 */
    hsize_t        sohm_oh_size;
    hsize_t        sohm_btree_oh_size;
    h5_stat_size_t norm_empty_filesize;
    h5_stat_size_t sohm_empty_filesize;
    h5_stat_size_t sohm_btree_empty_filesize;
    h5_stat_size_t norm_final_filesize;
    h5_stat_size_t sohm_final_filesize;
    h5_stat_size_t sohm_btree_final_filesize;
    h5_stat_size_t norm_final_filesize2;
    h5_stat_size_t sohm_final_filesize2;
    h5_stat_size_t sohm_btree_final_filesize2;

    H5O_info_t  oinfo;
    unsigned    num_indexes = 1;
    unsigned    index_flags = H5O_SHMESG_DTYPE_FLAG;
    unsigned    min_mesg_size = 50;
    unsigned    list_max = 11;
    unsigned    btree_min = 10;
    herr_t      ret;

    MESSAGE(5, ("Testing that shared datatypes save space\n"));

    /* Create a FAPL with "semi" close degree, to detect dangling IDs */
    fapl_id = H5Pcreate(H5P_FILE_ACCESS);
    CHECK_I(fapl_id, "H5Pcreate");
    ret = H5Pset_fclose_degree(fapl_id, H5F_CLOSE_SEMI);
    CHECK_I(ret, "H5Pset_fclose_degree");

    /* ----------------------------------------
     * Run operations, accumulating file sizes to compare later.
     */

    for (use_shared = 0; use_shared < 2; use_shared++) {
        for (use_btree = 0; use_btree < 2; use_btree++) {

            hbool_t test_open_close;

            /* cannot use btree indexing without shared messages; skip case */
            if (use_btree && !use_shared)
                continue;

            fcpl_id = H5Pcreate(H5P_FILE_CREATE);
            CHECK_I(fcpl_id, "H5Pcreate");

            if (use_shared) {
                /* Tests one index holding only datatype messages */
                ret = H5Pset_shared_mesg_nindexes(fcpl_id, num_indexes);
                CHECK_I(ret, "H5Pset_shared_mesg_nindexes");
                ret = H5Pset_shared_mesg_index(fcpl_id, 0, index_flags, min_mesg_size);
                CHECK_I(ret, "H5Pset_shared_mesg_index");

                if (use_btree) {
                    ret = H5Pset_shared_mesg_phase_change(fcpl_id, 0, 0);
                } else {
                    ret = H5Pset_shared_mesg_phase_change(fcpl_id, list_max, btree_min);
                }
                CHECK_I(ret, "H5Pset_shared_mesg_phase_change");
            } else {
                ret = H5Pset_shared_mesg_nindexes(fcpl_id, 0);
                CHECK_I(ret, "H5Pset_shared_mesg_nindexes");
            }

            file = H5Fcreate(FILENAME, H5F_ACC_TRUNC, fcpl_id, fapl_id);
            CHECK_I(file, "H5Fcreate");
            ret = H5Fclose(file);
            CHECK_I(ret, "H5Fclose");

            /* size of empty file */
            file_sizes[size_index++] = h5_get_file_size(FILENAME, fapl_id);

            /* size of populated file, with different populating behaviors */
            test_open_close = TRUE;
            file_sizes[size_index++] = getsize_testsize1(FILENAME, fcpl_id, fapl_id, test_open_close, &oinfo);
            test_open_close = FALSE;
            file_sizes[size_index++] = getsize_testsize1(FILENAME, fcpl_id, fapl_id, test_open_close, &oinfo);
            oh_sizes[oh_size_index++] = oinfo.hdr.space.total;

            ret = H5Pclose(fcpl_id);
            CHECK_I(ret, "H5Pclose");
        } /* for btree/listed messages */
    } /* for normal/shared messages */

    ret = H5Pclose(fapl_id);
    CHECK_I(ret, "H5Pclose");

    /* sanity-check state of arrays */
    VERIFY(9, size_index, "size_index");
    VERIFY(3, oh_size_index, "oh_size_index");

    /* ----------------------------------------
     * Check that all sizes make sense.
     */

    /* Put result sizes into human-readable symbolic names.
     * Order dependent on loop execution above.
     */
    norm_empty_filesize = file_sizes[0];
    norm_final_filesize = file_sizes[1];
    norm_final_filesize2 = file_sizes[2];
#if 0 /* TBD: lying comment or bug. See Jira HDFFV-10646 */
    norm_oh_size = oh_sizes[0];
#endif /* Jira HDFFV-10646 */

    sohm_empty_filesize = file_sizes[3];
    sohm_final_filesize = file_sizes[4];
    sohm_final_filesize2 = file_sizes[5];
    sohm_oh_size = oh_sizes[1];

    sohm_btree_empty_filesize = file_sizes[6];
    sohm_btree_final_filesize = file_sizes[7];
    sohm_btree_final_filesize2 = file_sizes[8];
    sohm_btree_oh_size = oh_sizes[2];

    /* How the SOHM messages are stored shouldn't affect the
     * size of the object header.
     */
    VERIFY(sohm_btree_oh_size, sohm_oh_size, "H5Oget_info_by_name");

#if 0 /* TBD: lying comment or bug. See Jira HDFFV-10646 */
    /* Object headers in SOHM files should be smaller than normal object
     * headers.
     */
    if (sohm_oh_size >= norm_oh_size)
        VERIFY(norm_oh_size, 1, "H5Oget_info_by_name");
#endif /* Jira HDFFV-10646 */

    /* Both sohm files should be bigger than a normal file when empty.
     * It's hard to say whether a B-tree with no nodes allocated should be
     * smaller than a list with SOHM_HELPER_NUM_DTYPES elements.
     * The sizes here shouldn't really be 1; it's just used to ensure that the
     * error code triggers.
     */
    if(sohm_empty_filesize <= norm_empty_filesize)
        VERIFY(sohm_empty_filesize, 1, "h5_get_file_size");

    if(sohm_btree_empty_filesize <= norm_empty_filesize)
        VERIFY(sohm_btree_empty_filesize, 1, "h5_get_file_size");

    /* When full, the sohm btree file should be smaller than the normal file.
     * The sohm list file should be at least as small, since it doesn't need
     * the overhead of a B-tree.
     */
    if(sohm_btree_final_filesize >= norm_final_filesize)
        VERIFY(sohm_btree_final_filesize, 1, "h5_get_file_size");
    if(sohm_final_filesize > sohm_btree_final_filesize)
        VERIFY(sohm_final_filesize, 1, "h5_get_file_size");

    /* Comparative sizes shouldn't change even if we open and close the file
     */
    if(sohm_btree_final_filesize2 >= norm_final_filesize2)
        VERIFY(sohm_btree_final_filesize2, 1, "h5_get_file_size");
    if(sohm_final_filesize2 > sohm_btree_final_filesize2)
        VERIFY(sohm_final_filesize2, 1, "h5_get_file_size");

} /* test_sohm_size1 */

#if 0 /* TODO: REVEALS BUG TO BE FIXED - SEE JIRA HDFFV-10645 */

/*---------------------------------------------------------------------------
 * Function:    test_sohm_size_consistency_open_create
 *
 * Purpose:     Tests that header size is different depending on file open
 *              procedure?
 *              Uses "size1_helper" for file setup directed to a specific
 *              file handle.
 *
 * Programmer:  Jacob Smith
 *              2018 November 1
 *
 *---------------------------------------------------------------------------
 */
#if 0 /* TODO: REVEALS BUG TO BE FIXED - SEE JIRA HDFFV-10645 */
static void
test_sohm_size_consistency_open_create(void)
{
    hid_t       file = -1;
    hid_t       fcpl_id = -1;
    hid_t       fapl_id = -1;
    unsigned    use_btree;
    hsize_t     oh_size_open;
    hsize_t     oh_size_create;
    H5O_info_t  oinfo;
    unsigned    num_indexes = 1;
    unsigned    index_flags = H5O_SHMESG_DTYPE_FLAG;
    unsigned    min_mesg_size = 50;
    unsigned    list_max = 11;
    unsigned    btree_min = 10;
    herr_t      ret;

    MESSAGE(5, \
    ("Testing that header size is consistent between H5Fopen and H5Fcreate\n"));

    /* Create a FAPL with "semi" close degree, to detect dangling IDs */
    fapl_id = H5Pcreate(H5P_FILE_ACCESS);
    CHECK_I(fapl_id, "H5Pcreate");
    ret = H5Pset_fclose_degree(fapl_id, H5F_CLOSE_SEMI);
    CHECK_I(ret, "H5Pset_fclose_degree");

    for (use_btree = 0; use_btree < 2; use_btree++) {
        /* Create FCPL with SOHMs enabled
         */
        fcpl_id = H5Pcreate(H5P_FILE_CREATE);
        CHECK_I(fcpl_id, "H5Pcreate");
        ret = H5Pset_shared_mesg_nindexes(fcpl_id, num_indexes);
        CHECK_I(ret, "H5Pset_shared_mesg_nindexes");
        ret = H5Pset_shared_mesg_index(fcpl_id, 0, index_flags, min_mesg_size);
        CHECK_I(ret, "H5Pset_shared_mesg_index");
        if (use_btree) {
            MESSAGE(5, ("----testing with btree index----\n"));
            ret = H5Pset_shared_mesg_phase_change(fcpl_id, 0, 0);
            CHECK_I(ret, "H5Pset_shared_mesg_phase_change");
        } else {
            MESSAGE(5, ("----testing with normal index----\n"));
            ret = H5Pset_shared_mesg_phase_change(fcpl_id, list_max, btree_min);
            CHECK_I(ret, "H5Pset_shared_mesg_phase_change");
        }

        /* Create empty file */
        file = H5Fcreate(FILENAME, H5F_ACC_TRUNC, fcpl_id, fapl_id);
        CHECK_I(file, "H5Fcreate");
        ret = H5Fclose(file);
        CHECK_I(ret, "H5Fclose");

        /* Test Open/Write
         * Add messages to previously-created file */
        file = H5Fopen(FILENAME, H5F_ACC_RDWR, fapl_id);
        CHECK_I(file, "H5Fopen");
        file = size1_helper(file, FILENAME, fapl_id, 0);
        CHECK_I(file, "size1_helper");

        /* Get the size of a dataset object header */
        ret = H5Oget_info_by_name2(file, DSETNAME[0], &oinfo, H5O_INFO_HDR, H5P_DEFAULT);
        CHECK_I(ret, "H5Oget_info_by_name");
        oh_size_open = oinfo.hdr.space.total;

        ret = H5Fclose(file);
        CHECK_I(ret, "H5Fclose");

        /* Test Create/Write
         * Add messages to a newly-created file */
        file = H5Fcreate(FILENAME, H5F_ACC_TRUNC, fcpl_id, fapl_id);
        CHECK_I(file, "H5Fcreate");
        file = size1_helper(file, FILENAME, fapl_id, 0);
        CHECK_I(file, "size1_helper");

        /* Get the size of a dataset object header */
        ret = H5Oget_info_by_name2(file, DSETNAME[0], &oinfo, H5O_INFO_HDR, H5P_DEFAULT);
        CHECK_I(ret, "H5Oget_info_by_name");
        oh_size_create = oinfo.hdr.space.total;

        ret = H5Fclose(file);
        CHECK_I(ret, "H5Fclose");

        VERIFY(oh_size_create, oh_size_open, "H5Oget_info_by_name2");

        ret = H5Pclose(fcpl_id);
        CHECK_I(ret, "H5Pclose");
    } /* for normal/btree indexing */

    ret = H5Pclose(fapl_id);
    CHECK_I(ret, "H5Pclose");
} /* test_sohm_size_consistency_open_create */
#endif /* Jira HDFFV-10645 */


/*-------------------------------------------------------------------------
 * Function:    sohm_attr_helper
 *
 * Purpose:     Given an fcpl, tests creating attributes with and without
 *              committed datatypes.
 *              Verify that an attribute can be written and read back.
 *              Tests attribute on a Group.
 *              Tests committed and non-committed datatypes.
 *              Tests attribute access through `H5Aopen()`.
 *
 * Programmer:  James Laird
 *              Thursday, November 30, 2006
 *
 *-------------------------------------------------------------------------
 */
static void
sohm_attr_helper(hid_t fcpl_id)
{
    hid_t file_id;
    hid_t space_id;
    hsize_t dims = 2;
    int wdata[2] = {7, 42};
    int rdata[2];
    herr_t ret;
    size_t x;
    unsigned op_index=0;
#define TSOHM_SAH_OP_COUNT 3
    const char *groupnames[TSOHM_SAH_OP_COUNT] = {
        "group_for_nothing_special",
        "group_for_commited_dtype",
        "group_for_commited_dtype_and_other_ID_access",
    };

    file_id = H5Fcreate(FILENAME, H5F_ACC_TRUNC, fcpl_id, H5P_DEFAULT);
    CHECK_I(file_id, "H5Fcreate");

    space_id = H5Screate_simple(1, &dims, &dims);
    CHECK_I(space_id, "H5Screate_simple");

    /* loop:
     * 0 - nothing special
     * 1 - committed datatype
     * 2 - committed datatype, read through second ID
     */
    for (op_index = 0; op_index < TSOHM_SAH_OP_COUNT; op_index++) {
        hid_t type_id  = -1;
        hid_t group_id = -1;
        hid_t attr_id  = -1;
        hid_t attr_id2 = -1;
        hid_t attr_read_id;

        /* create group in file with name unique to op_index */
        group_id = H5Gcreate2(file_id, groupnames[op_index], H5P_DEFAULT, H5P_DEFAULT, H5P_DEFAULT);
        CHECK_I(group_id, "H5Gcreate2");

        type_id = H5Tcopy(H5T_NATIVE_INT);
        CHECK_I(type_id, "H5Tcopy");

        /* Commit the datatype for the latter iterations.
         * Only do this ONCE.
         */
        if (op_index == 1) {
            ret = H5Tcommit2(file_id, "datatype", type_id, H5P_DEFAULT, H5P_DEFAULT, H5P_DEFAULT);
            CHECK_I(ret, "H5Tcommit2");
        }

        attr_id = H5Acreate2(group_id, "attribute", type_id, space_id, H5P_DEFAULT, H5P_DEFAULT);
        CHECK_I(attr_id, "H5Acreate2");

        if (op_index == 2) {
            /* Open the attribute to get another handle */
            attr_id2 = H5Aopen(group_id, "attribute", H5P_DEFAULT);
            CHECK_I(attr_id2, "H5Aopen");
        }

        ret = H5Awrite(attr_id, H5T_NATIVE_INT, wdata);
        CHECK_I(ret, "H5Awrite");

        ret = H5Gclose(group_id);
        CHECK_I(ret, "H5Gclose");
        ret = H5Tclose(type_id);
        CHECK_I(ret, "H5Tclose");

        /* Flush the file to force data to be written */
        ret = H5Fflush(file_id, H5F_SCOPE_GLOBAL);
        CHECK_I(ret, "H5Fflush");

        /* Verify */
        attr_read_id = (op_index == 2) ? attr_id2 : attr_id;
        HDmemset(rdata, 0, sizeof(rdata));
        ret = H5Aread(attr_read_id, H5T_NATIVE_INT, rdata);
        CHECK_I(ret, "H5Aread");
        for(x = 0; x < (size_t)dims; ++x)
            VERIFY(rdata[x], wdata[x], "H5Aread");

        ret = H5Aclose(attr_id);
        CHECK_I(ret, "H5Aclose");
        if (attr_id2 > -1 ) {
            ret = H5Aclose(attr_id2);
            CHECK_I(ret, "H5Aclose");
        }
    } /* for each attribute operation */

    ret = H5Sclose(space_id);
    CHECK_I(ret, "H5Sclose");
    ret = H5Fclose(file_id);
    CHECK_I(ret, "H5Fclose");
#undef TSOHM_SAH_OP_COUNT
} /* sohm_attr_helper */


/*-------------------------------------------------------------------------
 * Function:    test_sohm_attrs
 *
 * Purpose:     Attributes can be shared and can also contain shared
 *              datatype and dataspace messages.  Committed datatypes
 *              shouldn't be shared.
 *
 *              Test permutations of this.
 *
 * Programmer:  James Laird
 *              Thursday, November 30, 2006
 *
 *-------------------------------------------------------------------------
 */
static void
test_sohm_attrs(void)
{
<<<<<<< HEAD
    hid_t fcpl_id;
    hid_t file_id;
=======
    hid_t bad_fid = H5I_INVALID_HID;
    hid_t fcpl_id = H5I_INVALID_HID;
>>>>>>> 13d951d3
    unsigned i = 0;
#define TSOHM_TSA_NFLAGS_1 7
    unsigned flags1[TSOHM_TSA_NFLAGS_1] = {
        H5O_SHMESG_ATTR_FLAG,
        H5O_SHMESG_SDSPACE_FLAG,
        H5O_SHMESG_DTYPE_FLAG,
        H5O_SHMESG_ATTR_FLAG | H5O_SHMESG_SDSPACE_FLAG,
        H5O_SHMESG_SDSPACE_FLAG | H5O_SHMESG_DTYPE_FLAG,
        H5O_SHMESG_ATTR_FLAG | H5O_SHMESG_DTYPE_FLAG,
        H5O_SHMESG_ATTR_FLAG | H5O_SHMESG_SDSPACE_FLAG | H5O_SHMESG_DTYPE_FLAG,
    };
#define TSOHM_TSA_NFLAGS_2 6
    unsigned flags2[TSOHM_TSA_NFLAGS_2][2] = {
        {   H5O_SHMESG_ATTR_FLAG,
            H5O_SHMESG_SDSPACE_FLAG | H5O_SHMESG_DTYPE_FLAG,
        },
        {   H5O_SHMESG_SDSPACE_FLAG,
            H5O_SHMESG_ATTR_FLAG | H5O_SHMESG_DTYPE_FLAG,
        },
        {   H5O_SHMESG_DTYPE_FLAG,
            H5O_SHMESG_ATTR_FLAG | H5O_SHMESG_SDSPACE_FLAG,
        },
        {   H5O_SHMESG_SDSPACE_FLAG | H5O_SHMESG_DTYPE_FLAG,
            H5O_SHMESG_ATTR_FLAG,
        },
        {   H5O_SHMESG_ATTR_FLAG | H5O_SHMESG_DTYPE_FLAG,
            H5O_SHMESG_SDSPACE_FLAG,
        },
        {   H5O_SHMESG_ATTR_FLAG | H5O_SHMESG_SDSPACE_FLAG,
            H5O_SHMESG_DTYPE_FLAG,
        },
    };
#define TSOHM_TSA_NFLAGS_3 5
    unsigned flags3[TSOHM_TSA_NFLAGS_3][3] = {
        {   H5O_SHMESG_ATTR_FLAG,
            H5O_SHMESG_SDSPACE_FLAG,
            H5O_SHMESG_DTYPE_FLAG,
        },
        {   H5O_SHMESG_DTYPE_FLAG,
            H5O_SHMESG_ATTR_FLAG,
            H5O_SHMESG_SDSPACE_FLAG,
        },
        {   H5O_SHMESG_SDSPACE_FLAG,
            H5O_SHMESG_DTYPE_FLAG,
            H5O_SHMESG_ATTR_FLAG,
        },
        {   0, /* first index does not hold a shared message type? */
            H5O_SHMESG_SDSPACE_FLAG | H5O_SHMESG_DTYPE_FLAG,
            H5O_SHMESG_ATTR_FLAG,
        },
        {   0, /* missing SDSPACE flag */
            H5O_SHMESG_DTYPE_FLAG,
            H5O_SHMESG_ATTR_FLAG,
        },
    };
    herr_t ret;

    MESSAGE(5, ("Testing that shared messages work with attributes\n"));

    /* No shared messages
     */
    fcpl_id = H5Pcreate(H5P_FILE_CREATE);
    CHECK_I(fcpl_id, "H5Pcreate");
    ret = H5Pset_shared_mesg_nindexes(fcpl_id, 0);
    CHECK_I(ret, "H5Pset_shared_mesg_nindexes");

    sohm_attr_helper(fcpl_id);

    ret = H5Pclose(fcpl_id);
    CHECK_I(ret, "H5Pclose");

    /* One shared message index
     */
    for (i=0; i < TSOHM_TSA_NFLAGS_1; i++) {
        fcpl_id = H5Pcreate(H5P_FILE_CREATE);
        CHECK_I(fcpl_id, "H5Pcreate");
        ret = H5Pset_shared_mesg_nindexes(fcpl_id, 1);
        CHECK_I(ret, "H5Pset_shared_mesg_nindexes");
        ret = H5Pset_shared_mesg_index(fcpl_id, 0, flags1[i], 2);
        CHECK_I(ret, "H5Pset_shared_mesg_nindexes");

        sohm_attr_helper(fcpl_id);

        ret = H5Pclose(fcpl_id);
        CHECK_I(ret, "H5Pclose");
    }

    /* two shared message indices
     */
    for (i=0; i < TSOHM_TSA_NFLAGS_2; i++) {
        fcpl_id = H5Pcreate(H5P_FILE_CREATE);
        CHECK_I(fcpl_id, "H5Pcreate");
        ret = H5Pset_shared_mesg_nindexes(fcpl_id, 2);
        CHECK_I(ret, "H5Pset_shared_mesg_nindexes");
        ret = H5Pset_shared_mesg_index(fcpl_id, 0, flags2[i][0], 2);
        CHECK_I(ret, "H5Pset_shared_mesg_nindexes");
        ret = H5Pset_shared_mesg_index(fcpl_id, 1, flags2[i][1], 2);
        CHECK_I(ret, "H5Pset_shared_mesg_nindexes");

        sohm_attr_helper(fcpl_id);

        ret = H5Pclose(fcpl_id);
        CHECK_I(ret, "H5Pclose");
    }

    /* duplicate flags in separate indices causes problems
     */
    H5E_BEGIN_TRY {
        fcpl_id = H5Pcreate(H5P_FILE_CREATE);
        CHECK_I(fcpl_id, "H5Pcreate");
        ret = H5Pset_shared_mesg_nindexes(fcpl_id, 2);
        CHECK_I(ret, "H5Pset_shared_mesg_nindexes");
        ret = H5Pset_shared_mesg_index(fcpl_id, 0, H5O_SHMESG_ATTR_FLAG, 2);
        CHECK_I(ret, "H5Pset_shared_mesg_nindexes");
        ret = H5Pset_shared_mesg_index(fcpl_id, 1, H5O_SHMESG_ATTR_FLAG, 2);
        CHECK_I(ret, "H5Pset_shared_mesg_nindexes");

<<<<<<< HEAD
        file_id = H5Fcreate(FILENAME, H5F_ACC_TRUNC, fcpl_id, H5P_DEFAULT);
        VERIFY(file_id, -1, "H5Fcreate");
=======
        bad_fid = H5Fcreate(FILENAME, H5F_ACC_TRUNC, fcpl_id, H5P_DEFAULT);
        VERIFY(bad_fid, H5I_INVALID_HID, "H5Fcreate");
>>>>>>> 13d951d3

        ret = H5Pclose(fcpl_id);
        CHECK_I(ret, "H5Pclose");
    } H5E_END_TRY;

    /* three shared message indices
     */
    for (i=0; i < TSOHM_TSA_NFLAGS_3; i++) {
        fcpl_id = H5Pcreate(H5P_FILE_CREATE);
        CHECK_I(fcpl_id, "H5Pcreate");
        ret = H5Pset_shared_mesg_nindexes(fcpl_id, 3);
        CHECK_I(ret, "H5Pset_shared_mesg_nindexes");
        ret = H5Pset_shared_mesg_index(fcpl_id, 0, flags3[i][0], 2);
        CHECK_I(ret, "H5Pset_shared_mesg_nindexes");
        ret = H5Pset_shared_mesg_index(fcpl_id, 1, flags3[i][1], 2);
        CHECK_I(ret, "H5Pset_shared_mesg_nindexes");
        ret = H5Pset_shared_mesg_index(fcpl_id, 2, flags3[i][2], 2);
        CHECK_I(ret, "H5Pset_shared_mesg_nindexes");

        sohm_attr_helper(fcpl_id);

        ret = H5Pclose(fcpl_id);
        CHECK_I(ret, "H5Pclose");
    }

#undef TSOHM_TSA_NFLAGS_1
#undef TSOHM_TSA_NFLAGS_2
#undef TSOHM_TSA_NFLAGS_3

} /* test_sohm_attrs */


/*-------------------------------------------------------------------------
 * Function:    size2_verify_plist1
 *
 * Purpose:     Verify that the property list passed in is in fact the
 *              same property list used as dcpl1_id in the size2 helper
 *              function.  This ensures that the filters can be read.
 *
 * Programmer:  James Laird
 *              Wednesday, November 22, 2006
 *
 *-------------------------------------------------------------------------
 */
static void
size2_verify_plist1(hid_t plist)
{
    size_t cd_nelmts;
    unsigned int cd_value;
    char name[NAME_BUF_SIZE];
    H5Z_filter_t filter;
    hid_t dtype1_id;
    dtype1_struct fill1;
    dtype1_struct fill1_correct;
    herr_t ret;

    /* Hardcoded to correspond to dcpl1_id created in size2_helper */
    /* Check filters */
    cd_nelmts = 1;
    filter = H5Pget_filter2(plist, 0, NULL, &cd_nelmts, &cd_value, (size_t)NAME_BUF_SIZE, name, NULL);
    CHECK_I(filter, "H5Pget_filter2");
    VERIFY(filter, H5Z_FILTER_SHUFFLE, "H5Pget_filter2");

    cd_nelmts = 1;
    filter = H5Pget_filter2(plist, 1, NULL, &cd_nelmts, &cd_value, (size_t)NAME_BUF_SIZE, name, NULL);
    CHECK_I(filter, "H5Pget_filter2");
    VERIFY(filter, H5Z_FILTER_DEFLATE, "H5Pget_filter2");
    VERIFY(cd_value, 1, "H5Pget_filter2");

    cd_nelmts = 1;
    filter = H5Pget_filter2(plist, 2, NULL, &cd_nelmts, &cd_value, (size_t)NAME_BUF_SIZE, name, NULL);
    CHECK_I(filter, "H5Pget_filter2");
    VERIFY(filter, H5Z_FILTER_SHUFFLE, "H5Pget_filter2");

    cd_nelmts = 1;
    filter = H5Pget_filter2(plist, 3, NULL, &cd_nelmts, &cd_value, (size_t)NAME_BUF_SIZE, name, NULL);
    CHECK_I(filter, "H5Pget_filter2");
    VERIFY(filter, H5Z_FILTER_FLETCHER32, "H5Pget_filter2");


    /* Check fill value */
    dtype1_id=make_dtype_1();
    CHECK_I(dtype1_id, "make_dtype_1");
    HDmemset(&fill1_correct, '1', sizeof(fill1_correct));

    ret = H5Pget_fill_value(plist, dtype1_id, &fill1);
    CHECK_I(ret, "H5Pget_fill_value");

    ret = HDmemcmp(&fill1, &fill1_correct, sizeof(fill1_correct));
    VERIFY(ret, 0, "memcmp");

    ret = H5Tclose(dtype1_id);
    CHECK_I(ret, "H5Tclose");
} /* size2_verify_plist1 */


/*-------------------------------------------------------------------------
 * Function:    size2_verify_plist2
 *
 * Purpose:     Verify that the property list passed in is in fact the
 *              same property list used as dcpl2_id in the size2 helper
 *              function.  This ensures that the filters can be read.
 *
 * Programmer:  James Laird
 *              Wednesday, November 22, 2006
 *
 *-------------------------------------------------------------------------
 */
static void
size2_verify_plist2(hid_t plist)
{
    size_t cd_nelmts;
    unsigned int cd_value;
    char name[NAME_BUF_SIZE];
    H5Z_filter_t filter;
    hid_t dtype2_id;
    char fill2[DTYPE2_SIZE];
    char fill2_correct[DTYPE2_SIZE];
    herr_t ret;

    /* Hardcoded to correspond to dcpl1_id created in size2_helper */
    /* Check filters */
    cd_nelmts = 1;
    filter = H5Pget_filter2(plist, 0, NULL, &cd_nelmts, &cd_value, (size_t)NAME_BUF_SIZE, name, NULL);
    CHECK_I(filter, "H5Pget_filter2");
    VERIFY(filter, H5Z_FILTER_DEFLATE, "H5Pget_filter2");
    VERIFY(cd_value, 1, "H5Pget_filter2");

    cd_nelmts = 1;
    filter = H5Pget_filter2(plist, 1, NULL, &cd_nelmts, &cd_value, (size_t)NAME_BUF_SIZE, name, NULL);
    CHECK_I(filter, "H5Pget_filter2");
    VERIFY(filter, H5Z_FILTER_DEFLATE, "H5Pget_filter2");
    VERIFY(cd_value, 2, "H5Pget_filter2");

    cd_nelmts = 1;
    filter = H5Pget_filter2(plist, 2, NULL, &cd_nelmts, &cd_value, (size_t)NAME_BUF_SIZE, name, NULL);
    CHECK_I(filter, "H5Pget_filter2");
    VERIFY(filter, H5Z_FILTER_DEFLATE, "H5Pget_filter2");
    VERIFY(cd_value, 2, "H5Pget_filter2");

    cd_nelmts = 1;
    filter = H5Pget_filter2(plist, 3, NULL, &cd_nelmts, &cd_value, (size_t)NAME_BUF_SIZE, name, NULL);
    CHECK_I(filter, "H5Pget_filter2");
    VERIFY(filter, H5Z_FILTER_DEFLATE, "H5Pget_filter2");
    VERIFY(cd_value, 1, "H5Pget_filter2");

    cd_nelmts = 1;
    filter = H5Pget_filter2(plist, 4, NULL, &cd_nelmts, &cd_value, (size_t)NAME_BUF_SIZE, name, NULL);
    CHECK_I(filter, "H5Pget_filter2");
    VERIFY(filter, H5Z_FILTER_DEFLATE, "H5Pget_filter2");
    VERIFY(cd_value, 5, "H5Pget_filter2");


    /* Check fill value */
    dtype2_id = make_dtype_2();
    CHECK_I(dtype2_id, "make_dtype_2");
    HDmemset(&fill2_correct, '2', (size_t)DTYPE2_SIZE);

    ret = H5Pget_fill_value(plist, dtype2_id, &fill2);
    CHECK_I(ret, "H5Pget_fill_value");

    ret = HDmemcmp(&fill2, &fill2_correct, (size_t)DTYPE2_SIZE);
    VERIFY(ret, 0, "memcmp");

    ret = H5Tclose(dtype2_id);
    CHECK_I(ret, "H5Tclose");
} /* size2_verify_plist2 */

#ifdef NOT_NOW

/*-------------------------------------------------------------------------
 * Function:    size2_dump_struct
 *
 * Purpose:     A debugging function to print the contents of a
 *              size2_helper_struct (which holds the various sizes for a
 *              given file during the size2_helper function).
 *
 * Programmer:  James Laird
 *              Friday, January 26, 2007
 *
 * Modifications:
 *
 *-------------------------------------------------------------------------
 */
static void
size2_dump_struct(const char *name, size2_helper_struct *sizes)
{
  HDputs(name);
  HDprintf("    empty size: %llu\n", (unsigned long long)sizes->empty_size);
  HDprintf(" first dataset: %llu \tdelta: %llu\n", (unsigned long long)sizes->first_dset, (unsigned long long)(sizes->first_dset - sizes->empty_size));
  HDprintf("second dataset: %llu \tdelta: %llu\n", (unsigned long long)sizes->second_dset, (unsigned long long)(sizes->second_dset - sizes->first_dset));
  HDprintf("       dsets 1: %llu \tdelta: %llu\n", (unsigned long long)sizes->dsets1, (unsigned long long)(sizes->dsets1 - sizes->second_dset));
  HDprintf("       dsets 2: %llu \tdelta: %llu\n", (unsigned long long)sizes->dsets2, (unsigned long long)(sizes->dsets2 - sizes->dsets1));
  HDprintf("   interleaved: %llu \tdelta: %llu\n", (unsigned long long)sizes->interleaved, (unsigned long long)(sizes->interleaved - sizes->dsets2));
  HDprintf("    attributes: %llu \tdelta: %llu\n", (unsigned long long)sizes->attrs1, (unsigned long long)(sizes->attrs1 - sizes->interleaved));
  HDprintf("  attributes 2: %llu \tdelta: %llu\n", (unsigned long long)sizes->attrs2, (unsigned long long)(sizes->attrs2 - sizes->attrs1));
} /* size2_dump_struct */
#endif /* NOT_NOW */


/*-------------------------------------------------------------------------
 * Function:    size2_helper
 *
 * Purpose:     A helper functon for test_sohm_size2.
 *
 *              Creates a file using the given fcpl, then creates lots
 *              of different kinds of messages within the file and
 *              returns the size of the file for comparison.
 *
 *              If test_file_closing is not zero, closes and re-opens
 *              the file after every write.
 *
 *              Doesn't close the property list.  Prints an error message
 *              if there's a failure, but doesn't alter its return value.
 *
 * Programmer:  James Laird
 *              Friday, November 17, 2006
 *
 * Modifications:
 *
 *-------------------------------------------------------------------------
 */
static int
size2_helper(hid_t fcpl_id, int test_file_closing, size2_helper_struct *ret_sizes)
{
    hid_t file_id = -1;
    hid_t dtype1_id = -1;
    hid_t dtype2_id = -1;
    hid_t dspace1_id = -1;
    hid_t dspace2_id = -1;
    hid_t dcpl1_id = -1;
    hid_t dcpl2_id = -1;
    hid_t dset_id = -1;
    hid_t attr_type_id = -1;
    hid_t attr_space_id = -1;
    hid_t attr_id = -1;
    hid_t group_id = -1;
    char attr_string1[NAME_BUF_SIZE];
    char attr_string2[NAME_BUF_SIZE];
    char attr_name[NAME_BUF_SIZE];
    int x;
    herr_t ret;

    /* Constants used in this function */
    const int rank1 = SIZE2_RANK1;
    const int rank2 = SIZE2_RANK2;
    const hsize_t dims[SIZE2_RANK2] = SIZE2_DIMS;
    dtype1_struct fill1;
    char fill2[DTYPE2_SIZE];

    /* Closing and re-opening the file takes a long time on systems without
     * local disks.  Don't close and reopen if express testing is enabled.
     */
    if(GetTestExpress() > 1)
        test_file_closing = 0;

    /* Create a file and get its size */
    file_id = H5Fcreate(FILENAME, H5F_ACC_TRUNC, fcpl_id, H5P_DEFAULT);
    CHECK_I(file_id, "H5Fcreate");

    ret = H5Fclose(file_id);
    CHECK_I(ret, "H5Fclose");

    /* Get the file size */
    ret_sizes->empty_size = h5_get_file_size(FILENAME, H5P_DEFAULT);

    /* Re-open the file and set up messages to write */
    file_id = H5Fopen(FILENAME, H5F_ACC_RDWR, H5P_DEFAULT);
    CHECK_I(file_id, "H5Fopen");

    /* Create two large datatype messages */
    dtype1_id = make_dtype_1();
    CHECK_I(dtype1_id, "make_dtype_1");
    dtype2_id = make_dtype_2();
    CHECK_I(dtype2_id, "make_dtype_2");

    /* Create some large dataspaces */
    dspace1_id = H5Screate_simple(rank1, dims, dims);
    CHECK_I(dspace1_id, "H5Screate_simple");
    dspace2_id = H5Screate_simple(rank2, dims, dims);
    CHECK_I(dspace2_id, "H5Screate_simple");

    /* fill1 and fill2 are fill values for the two datatypes.
     * We'll set them in the DCPL.
     */
    HDmemset(&fill1, '1', sizeof(dtype1_struct));
    HDmemset(&fill2, '2', (size_t)DTYPE2_SIZE);

    dcpl1_id = H5Pcreate(H5P_DATASET_CREATE);
    CHECK_I(dcpl1_id, "H5Pcreate");
    H5Pset_fill_value(dcpl1_id, dtype1_id, &fill1);

    dcpl2_id = H5Pcreate(H5P_DATASET_CREATE);
    CHECK_I(dcpl2_id, "H5Pcreate");
    H5Pset_fill_value(dcpl2_id, dtype2_id, &fill2);

    /* Filter messages we'll create by setting them in a DCPL. These
     * values don't need to make sense, they just need to take up space.
     */
    ret = H5Pset_chunk(dcpl1_id, rank1, dims);
    CHECK_I(ret, "H5Pset_chunk");
    ret = H5Pset_shuffle(dcpl1_id);
    CHECK_I(ret, "H5Pset_shuffle");
    ret = H5Pset_deflate(dcpl1_id, 1);
    CHECK_I(ret, "H5Pset_deflate");
    ret = H5Pset_shuffle(dcpl1_id);
    CHECK_I(ret, "H5Pset_shuffle");
    ret = H5Pset_fletcher32(dcpl1_id);
    CHECK_I(ret, "H5Pset_fletcher32");
    /* Make sure that this property list is what it should be */
    size2_verify_plist1(dcpl1_id);

    /* Second dcpl */
    ret = H5Pset_chunk(dcpl2_id, rank2, dims);
    CHECK_I(ret, "H5Pset_chunk");
    ret = H5Pset_deflate(dcpl2_id, 1);
    CHECK_I(ret, "H5Pset_deflate");
    ret = H5Pset_deflate(dcpl2_id, 2);
    CHECK_I(ret, "H5Pset_deflate");
    ret = H5Pset_deflate(dcpl2_id, 2);
    CHECK_I(ret, "H5Pset_deflate");
    ret = H5Pset_deflate(dcpl2_id, 1);
    CHECK_I(ret, "H5Pset_deflate");
    ret = H5Pset_deflate(dcpl2_id, 5);
    CHECK_I(ret, "H5Pset_deflate");
    /* Make sure that this property list is what it should be */
    size2_verify_plist2(dcpl2_id);

    /* Set up attribute data */
    HDmemset(attr_string1, 0, (size_t)NAME_BUF_SIZE);
    HDmemset(attr_string2, 0, (size_t)NAME_BUF_SIZE);
    HDstrcpy(attr_string1, LONG_STRING);
    HDstrcpy(attr_string2, LONG_STRING);
    attr_string2[1] = '1';        /* The second string starts "01 index..." */

    /* Set up attribute metadata */
    attr_type_id = H5Tcopy(H5T_C_S1);
    CHECK_I(attr_type_id, "H5Tcopy");
    ret = H5Tset_size(attr_type_id, (size_t)NAME_BUF_SIZE);
    CHECK_I(ret, "H5Tset_size");
    attr_space_id = H5Screate_simple(1, dims, dims);
    CHECK_I(attr_space_id, "H5Screate_simple");

    /* Create datasets with a big datatype, dataspace, fill value,
     * and filter pipeline.
     */
    for(x = 0; x < NUM_DATASETS; ++x) {
        dset_id = H5Dcreate2(file_id, DSETNAME[x], dtype1_id, dspace1_id, H5P_DEFAULT, dcpl1_id, H5P_DEFAULT);
        CHECK_I(dset_id, "H5Dcreate2");

        attr_id = H5Acreate2(dset_id, "attr_name", attr_type_id, attr_space_id, H5P_DEFAULT, H5P_DEFAULT);
        CHECK_I(attr_id, "H5Acreate2");
        ret = H5Awrite(attr_id, attr_type_id, attr_string1);
        CHECK_I(ret, "H5Awrite");

        ret = H5Aclose(attr_id);
        CHECK_I(ret, "H5Aclose");
        ret = H5Dclose(dset_id);
        CHECK_I(ret, "H5Dclose");

        /* Gather extra statistics on first two datasets in file */
        if(x < 2) {
            ret = H5Fclose(file_id);
            CHECK_I(ret, "H5Fclose");

            /* Get the file's size now */
            if(x == 0)
                ret_sizes->first_dset = h5_get_file_size(FILENAME, H5P_DEFAULT);
            else
                ret_sizes->second_dset = h5_get_file_size(FILENAME, H5P_DEFAULT);

            file_id = H5Fopen(FILENAME, H5F_ACC_RDWR, H5P_DEFAULT);
            CHECK_I(file_id, "H5Fopen");
        } /* end if */
        /* Close & reopen file if requested */
        else if(test_file_closing) {
            file_id = close_reopen_file(file_id, FILENAME, H5P_DEFAULT);
            CHECK_I(file_id, "H5Fopen");
        } /* end if */
    } /* end for */

    /* Close file and get its size now */
    ret = H5Fclose(file_id);
    CHECK_I(ret, "H5Fclose");
    ret_sizes->dsets1 = h5_get_file_size(FILENAME, H5P_DEFAULT);


    /* Create new group filled with datasets that use all different messages */
    file_id = H5Fopen(FILENAME, H5F_ACC_RDWR, H5P_DEFAULT);
    CHECK_I(file_id, "H5Fopen");
    group_id = H5Gcreate2(file_id, "group", H5P_DEFAULT, H5P_DEFAULT, H5P_DEFAULT);
    CHECK_I(group_id, "H5Gcreate2");

    /* Create NUM_DATASETS datasets in the new group */
    for(x=0; x<NUM_DATASETS; ++x) {
        dset_id = H5Dcreate2(group_id, DSETNAME[x], dtype2_id, dspace2_id, H5P_DEFAULT, dcpl2_id, H5P_DEFAULT);
        CHECK_I(dset_id, "H5Dcreate2");

        attr_id = H5Acreate2(dset_id, "attr_name", attr_type_id, attr_space_id, H5P_DEFAULT, H5P_DEFAULT);
        CHECK_I(attr_id, "H5Acreate2");
        ret = H5Awrite(attr_id, attr_type_id, attr_string2);
        CHECK_I(ret, "H5Awrite");

        ret = H5Dclose(dset_id);
        CHECK_I(ret, "H5Dclose");
        ret = H5Aclose(attr_id);
        CHECK_I(ret, "H5Aclose");

        /* Close everything & reopen file if requested */
        if(test_file_closing) {
            ret = H5Gclose(group_id);
            CHECK_I(ret, "H5Gclose");
            file_id = close_reopen_file(file_id, FILENAME, H5P_DEFAULT);
            CHECK_I(file_id, "H5Fopen");
            group_id = H5Gopen2(file_id, "group", H5P_DEFAULT);
            CHECK_I(group_id, "H5Gopen2");
        }
    }

    /* Close file and get its size now */
    ret = H5Gclose(group_id);
    CHECK_I(ret, "H5Gclose");
    ret = H5Fclose(file_id);
    CHECK_I(ret, "H5Fclose");
    ret_sizes->dsets2 = h5_get_file_size(FILENAME, H5P_DEFAULT);


    /* Create a new group and interleave writes of datasets types 1 and 2. */
    file_id = H5Fopen(FILENAME, H5F_ACC_RDWR, H5P_DEFAULT);
    CHECK_I(file_id, "H5Fopen");
    group_id = H5Gcreate2(file_id, "interleaved group", H5P_DEFAULT, H5P_DEFAULT, H5P_DEFAULT);
    CHECK_I(group_id, "H5Gcreate2");

    /* Create NUM_DATASETS datasets in the new group */
    for(x=0; x<NUM_DATASETS; x+=2)
    {
        dset_id = H5Dcreate2(group_id, DSETNAME[x], dtype1_id, dspace1_id, H5P_DEFAULT, dcpl1_id, H5P_DEFAULT);
        CHECK_I(dset_id, "H5Dcreate2");

        attr_id = H5Acreate2(dset_id, "attr_name", attr_type_id, attr_space_id, H5P_DEFAULT, H5P_DEFAULT);
        CHECK_I(attr_id, "H5Acreate2");
        ret = H5Awrite(attr_id, attr_type_id, attr_string1);
        CHECK_I(ret, "H5Awrite");

        ret = H5Dclose(dset_id);
        CHECK_I(ret, "H5Dclose");
        ret = H5Aclose(attr_id);
        CHECK_I(ret, "H5Aclose");

        dset_id = H5Dcreate2(group_id, DSETNAME[x+1], dtype2_id, dspace2_id, H5P_DEFAULT, dcpl2_id, H5P_DEFAULT);
        CHECK_I(dset_id, "H5Dcreate2");

        attr_id = H5Acreate2(dset_id, "attr_name", attr_type_id, attr_space_id, H5P_DEFAULT, H5P_DEFAULT);
        CHECK_I(attr_id, "H5Acreate2");
        ret = H5Awrite(attr_id, attr_type_id, attr_string2);
        CHECK_I(ret, "H5Awrite");

        ret = H5Dclose(dset_id);
        CHECK_I(ret, "H5Dclose");
        ret = H5Aclose(attr_id);
        CHECK_I(ret, "H5Aclose");

        /* Close everything & reopen file if requested */
        if(test_file_closing) {
            ret = H5Gclose(group_id);
            CHECK_I(ret, "H5Gclose");
            file_id = close_reopen_file(file_id, FILENAME, H5P_DEFAULT);
            CHECK_I(file_id, "H5Fopen");
            group_id = H5Gopen2(file_id, "interleaved group", H5P_DEFAULT);
            CHECK_I(group_id, "H5Gopen2");
        }
    }

    /* Close file and get its size now */
    ret = H5Gclose(group_id);
    CHECK_I(ret, "H5Gclose");
    ret = H5Fclose(file_id);
    CHECK_I(ret, "H5Fclose");
    ret_sizes->interleaved = h5_get_file_size(FILENAME, H5P_DEFAULT);

    /* Create lots of new attribute messages on the group
     * (using different strings for the attribute)
     */
    file_id = H5Fopen(FILENAME, H5F_ACC_RDWR, H5P_DEFAULT);
    CHECK_I(file_id, "H5Fopen");
    group_id = H5Gopen2(file_id, "group", H5P_DEFAULT);
    CHECK_I(group_id, "H5Gopen2");

    HDstrcpy(attr_name, "00 index");

    for(x = 0; x < NUM_ATTRIBUTES; ++x) {
        /* Create a unique name and value for each attribute */
        attr_string1[0] = attr_name[0] = (char)((x / 10) + '0');
        attr_string1[1] = attr_name[1] = (char)((x % 10) + '0');

        /* Create an attribute on the group */
        attr_id = H5Acreate2(group_id, attr_name, attr_type_id, attr_space_id, H5P_DEFAULT, H5P_DEFAULT);
        CHECK_I(attr_id, "H5Acreate2");
        ret = H5Awrite(attr_id, attr_type_id, attr_string1);
        CHECK_I(ret, "H5Awrite");

        ret = H5Aclose(attr_id);
        CHECK_I(ret, "H5Aclose");

        /* Close everything & reopen file if requested */
        if(test_file_closing) {
            ret = H5Gclose(group_id);
            CHECK_I(ret, "H5Gclose");
            file_id = close_reopen_file(file_id, FILENAME, H5P_DEFAULT);
            CHECK_I(file_id, "H5Fopen");
            group_id = H5Gopen2(file_id, "group", H5P_DEFAULT);
            CHECK_I(group_id, "H5Gopen2");
        }
    }

    /* Close file and get its size now */
    ret = H5Gclose(group_id);
    CHECK_I(ret, "H5Gclose");
    ret = H5Fclose(file_id);
    CHECK_I(ret, "H5Fclose");
    ret_sizes->attrs1 = h5_get_file_size(FILENAME, H5P_DEFAULT);


    /* Create all of the attributes again on the other group */
    file_id = H5Fopen(FILENAME, H5F_ACC_RDWR, H5P_DEFAULT);
    CHECK_I(file_id, "H5Fopen");
    group_id = H5Gopen2(file_id, "interleaved group", H5P_DEFAULT);
    CHECK_I(group_id, "H5Gopen2");

    for(x=0; x<NUM_ATTRIBUTES; ++x)
    {
        /* Create the same name and value for each attribute as before */
        attr_string1[0] = attr_name[0] = (char)((x / 10) + '0');
        attr_string1[1] = attr_name[1] = (char)((x % 10) + '0');

        /* Create an attribute on the group */
        attr_id = H5Acreate2(group_id, attr_name, attr_type_id, attr_space_id, H5P_DEFAULT, H5P_DEFAULT);
        CHECK_I(attr_id, "H5Acreate2");
        ret = H5Awrite(attr_id, attr_type_id, attr_string1);
        CHECK_I(ret, "H5Awrite");

        ret = H5Aclose(attr_id);
        CHECK_I(ret, "H5Aclose");

        /* Close everything & reopen file if requested */
        if(test_file_closing) {
            ret = H5Gclose(group_id);
            CHECK_I(ret, "H5Gclose");
            file_id = close_reopen_file(file_id, FILENAME, H5P_DEFAULT);
            CHECK_I(file_id, "H5Fopen");
            group_id = H5Gopen2(file_id, "interleaved group", H5P_DEFAULT);
            CHECK_I(group_id, "H5Gopen2");
        }
    }
    /* Close file and get its size now */
    ret = H5Gclose(group_id);
    CHECK_I(ret, "H5Gclose");
    ret = H5Fclose(file_id);
    CHECK_I(ret, "H5Fclose");
    ret_sizes->attrs2 = h5_get_file_size(FILENAME, H5P_DEFAULT);


    /* Close everything */
    ret = H5Sclose(attr_space_id);
    CHECK_I(ret, "H5Sclose");
    ret = H5Tclose(attr_type_id);
    CHECK_I(ret, "H5Sclose");
    ret = H5Tclose(dtype1_id);
    CHECK_I(ret, "H5Tclose");
    ret = H5Tclose(dtype2_id);
    CHECK_I(ret, "H5Tclose");
    ret = H5Sclose(dspace1_id);
    CHECK_I(ret, "H5Sclose");
    ret = H5Sclose(dspace2_id);
    CHECK_I(ret, "H5Sclose");
    ret = H5Pclose(dcpl1_id);
    CHECK_I(ret, "H5Pclose");
    ret = H5Pclose(dcpl2_id);
    CHECK_I(ret, "H5Pclose");

    return 0;
} /* size2_helper */


/*-------------------------------------------------------------------------
 * Function:    size2_verify
 *
 * Purpose:     A helper functon to verify the file created by size2_helper.
 *
 *              Runs various tests (not exhaustive) to ensure that the
 *              file FILENAME actually has the structure that size2_helper
 *              should have created.
 *
 * Programmer:  James Laird
 *              Friday, November 17, 2006
 *
 *-------------------------------------------------------------------------
 */
static void
size2_verify(void)
{
    hid_t file_id = -1;
    hid_t dset_id=-1;
    hid_t plist_id=-1;
    hid_t space_id=-1;
    hid_t group1_id, group2_id;
    hid_t attr1_id, attr2_id;
    hid_t attr_type_id;
    int x, y;
    herr_t ret;
    char attr_string[NAME_BUF_SIZE];
    char attr_correct_string[NAME_BUF_SIZE];
    char attr_name[NAME_BUF_SIZE];
    int ndims;
    hsize_t dims[SIZE2_RANK2];
    hsize_t correct_dims[SIZE2_RANK2] = SIZE2_DIMS;

    file_id = H5Fopen(FILENAME, H5F_ACC_RDONLY, H5P_DEFAULT);
    CHECK_I(file_id, "H5Fopen");


    /* Verify property lists and dataspaces */

    /* Get property lists from first batch of datasets */
    for(x = 0; x < NUM_DATASETS; ++x) {
        dset_id = H5Dopen2(file_id, DSETNAME[x], H5P_DEFAULT);
        CHECK_I(dset_id, "H5Dopen2");
        plist_id = H5Dget_create_plist(dset_id);
        CHECK_I(plist_id, "H5Dget_create_plist");
        size2_verify_plist1(plist_id);
        ret = H5Pclose(plist_id);
        CHECK_I(ret, "H5Pclose");

        space_id = H5Dget_space(dset_id);
        CHECK_I(space_id, "H5Dget_space");
        ndims = H5Sget_simple_extent_dims(space_id, dims, NULL);
        CHECK_I(ndims, "H5Sget_simple_extent_dims");
        VERIFY(ndims, SIZE2_RANK1, "H5Sget_simple_extent_dims");
        for(y = 0; y < ndims; ++y)
            VERIFY(dims[y], correct_dims[y], "H5Sget_simple_extent_dims");

        ret = H5Sclose(space_id);
        CHECK_I(ret, "H5Sclose");

        ret = H5Dclose(dset_id);
        CHECK_I(ret, "H5Dclose");
    }

    /* Get property lists from second batch of datasets */
    group1_id = H5Gopen2(file_id, "group", H5P_DEFAULT);
    CHECK_I(group1_id, "H5Gopen2");
    for(x = 0; x < NUM_DATASETS; ++x) {
        dset_id = H5Dopen2(group1_id, DSETNAME[x], H5P_DEFAULT);
        CHECK_I(dset_id, "H5Dopen2");
        plist_id = H5Dget_create_plist(dset_id);
        CHECK_I(plist_id, "H5Dget_create_plist");
        size2_verify_plist2(plist_id);
        ret = H5Pclose(plist_id);
        CHECK_I(ret, "H5Pclose");

        space_id = H5Dget_space(dset_id);
        CHECK_I(space_id, "H5Dget_space");
        ndims = H5Sget_simple_extent_dims(space_id, dims, NULL);
        CHECK_I(ndims, "H5Sget_simple_extent_dims");
        VERIFY(ndims, SIZE2_RANK2, "H5Sget_simple_extent_dims");
        for(y = 0; y < ndims; ++y)
            VERIFY(dims[y], correct_dims[y], "H5Sget_simple_extent_dims");

        ret = H5Sclose(space_id);
        CHECK_I(ret, "H5Sclose");

        ret = H5Dclose(dset_id);
        CHECK_I(ret, "H5Dclose");
    } /* end for */
    ret = H5Gclose(group1_id);
    CHECK_I(ret, "H5Gclose");

    /* Get property lists from interleaved group of datasets */
    group1_id = H5Gopen2(file_id, "interleaved group", H5P_DEFAULT);
    CHECK_I(group1_id, "H5Gopen2");
    for(x = 0; x < NUM_DATASETS; x += 2) {
        /* First "type 1" dataset */
        dset_id = H5Dopen2(group1_id, DSETNAME[x], H5P_DEFAULT);
        CHECK_I(dset_id, "H5Dopen2");
        plist_id = H5Dget_create_plist(dset_id);
        CHECK_I(plist_id, "H5Dget_create_plist");
        size2_verify_plist1(plist_id);
        ret = H5Pclose(plist_id);
        CHECK_I(ret, "H5Pclose");

        space_id = H5Dget_space(dset_id);
        CHECK_I(space_id, "H5Dget_space");
        ndims = H5Sget_simple_extent_dims(space_id, dims, NULL);
        CHECK_I(ndims, "H5Sget_simple_extent_dims");
        VERIFY(ndims, SIZE2_RANK1, "H5Sget_simple_extent_dims");
        for(y = 0; y < ndims; ++y)
            VERIFY(dims[y], correct_dims[y], "H5Sget_simple_extent_dims");

        ret = H5Sclose(space_id);
        CHECK_I(ret, "H5Sclose");

        ret = H5Dclose(dset_id);
        CHECK_I(ret, "H5Dclose");

        /* Second "type 2" dataset */
        dset_id = H5Dopen2(group1_id, DSETNAME[x + 1], H5P_DEFAULT);
        CHECK_I(dset_id, "H5Dopen2");
        plist_id = H5Dget_create_plist(dset_id);
        CHECK_I(plist_id, "H5Dget_create_plist");
        size2_verify_plist2(plist_id);
        ret = H5Pclose(plist_id);
        CHECK_I(ret, "H5Pclose");

        space_id = H5Dget_space(dset_id);
        CHECK_I(space_id, "H5Dget_space");
        ndims = H5Sget_simple_extent_dims(space_id, dims, NULL);
        CHECK_I(ndims, "H5Sget_simple_extent_dims");
        VERIFY(ndims, SIZE2_RANK2, "H5Sget_simple_extent_dims");
        for(y = 0; y < ndims; ++y)
            VERIFY(dims[y], correct_dims[y], "H5Sget_simple_extent_dims");

        ret = H5Sclose(space_id);
        CHECK_I(ret, "H5Sclose");

        ret = H5Dclose(dset_id);
        CHECK_I(ret, "H5Dclose");
    } /* end for */
    ret = H5Gclose(group1_id);
    CHECK_I(ret, "H5Gclose");


    /* Verify attributes */

    /* Create attribute data type */
    attr_type_id = H5Tcopy(H5T_C_S1);
    CHECK_I(attr_type_id, "H5Tcopy");
    ret = H5Tset_size(attr_type_id, (size_t)NAME_BUF_SIZE);
    CHECK_I(ret, "H5Tset_size");

    /* Read attributes on both groups and verify that they are correct */
    group1_id = H5Gopen2(file_id, "group", H5P_DEFAULT);
    CHECK_I(group1_id, "H5Gopen2");
    group2_id = H5Gopen2(file_id, "interleaved group", H5P_DEFAULT);
    CHECK_I(group2_id, "H5Gopen2");

    HDmemset(attr_string, 0, (size_t)NAME_BUF_SIZE);
    HDmemset(attr_correct_string, 0, (size_t)NAME_BUF_SIZE);
    HDstrcpy(attr_correct_string, LONG_STRING);
    HDstrcpy(attr_name, "00 index");

    for(x = 0; x < NUM_ATTRIBUTES; ++x) {
        /* Create the name and correct value for each attribute */
        attr_correct_string[0] = attr_name[0] = (char)((x / 10) + '0');
        attr_correct_string[1] = attr_name[1] = (char)((x % 10) + '0');

        attr1_id = H5Aopen(group1_id, attr_name, H5P_DEFAULT);
        CHECK_I(attr1_id, "H5Aopen");
        attr2_id = H5Aopen(group2_id, attr_name, H5P_DEFAULT);
        CHECK_I(attr2_id, "H5Aopen");

        ret = H5Aread(attr1_id, attr_type_id, attr_string);
        CHECK_I(ret, "H5Aread");
        VERIFY_STR(attr_string, attr_correct_string, "H5Aread");
        ret = H5Aread(attr2_id, attr_type_id, attr_string);
        CHECK_I(ret, "H5Aread");
        VERIFY_STR(attr_string, attr_correct_string, "H5Aread");

        ret = H5Aclose(attr1_id);
        CHECK_I(attr1_id, "H5Aclose");
        ret = H5Aclose(attr2_id);
        CHECK_I(attr2_id, "H5Aclose");
    }

    /* Close everything */
    ret = H5Tclose(attr_type_id);
    CHECK_I(ret, "H5Tclose");
    ret = H5Gclose(group1_id);
    CHECK_I(ret, "H5Gclose");
    ret = H5Gclose(group2_id);
    CHECK_I(ret, "H5Gclose");
    ret = H5Fclose(file_id);
    CHECK_I(ret, "H5Fclose");
} /* size2_verify */


/*-------------------------------------------------------------------------
 * Function:    test_sohm_size2
 *
 * Purpose:     Tests shared object header messages using size2_helper to
 *              create different kinds of big messages.
 *
 *              If close_reopen is set, closes and reopens the HDF5 file
 *              repeatedly while writing.
 *
 *              This test works by first creating FCPLs with various
 *              parameters, then creating a standard file that includes
 *              every kind of message that can be shared using the helper
 *              function size2_helper.  The test measures the size of the
 *              file at various points.  Once all of the files have been
 *              generated, the test compares the measured sizes of the files.
 *
 *
 * Programmer:  James Laird
 *              Friday, November 17, 2006
 *
 *-------------------------------------------------------------------------
 */
static void
test_sohm_size2(int close_reopen)
{
    hid_t       fcpl_id = -1;
    /* Sizes for file with no shared messages at all */
    size2_helper_struct norm_sizes;
    /* Sizes for files with all messages in one index */
    size2_helper_struct list_index_med, list_index_big;
    size2_helper_struct btree_index, list_index_small;
    /* Sizes for files with messages in three different indexes */
    size2_helper_struct mult_index_med, mult_index_btree;
    /* Sizes for files that don't share all kinds of messages */
    size2_helper_struct share_some_med, share_some_btree;
    /* Sizes for files that share different sizes of messages */
    size2_helper_struct share_some_toobig_index, share_tiny_index, type_space_index;
    herr_t      ret;

    if(close_reopen == 0)
        MESSAGE(5, ("Testing that shared object header messages save space\n"))
    else
        MESSAGE(5, ("Testing that shared messages save space when file is closed and reopened\n"))

    /* Create an fcpl with SOHMs disabled */
    fcpl_id = H5Pcreate(H5P_FILE_CREATE);
    CHECK_I(fcpl_id, "H5Pcreate");

    ret = H5Pset_shared_mesg_nindexes(fcpl_id, 0);
    CHECK_I(ret, "H5Pset_shared_mesg_nindexes");

    /* Get the file size & verify its contents */
    size2_helper(fcpl_id, close_reopen, &norm_sizes);
    size2_verify();

    ret = H5Pclose(fcpl_id);
    CHECK_I(ret, "H5Pclose");


    /* Create an fcpl with one big index */
    fcpl_id = H5Pcreate(H5P_FILE_CREATE);
    CHECK_I(fcpl_id, "H5Pcreate");

    ret = H5Pset_shared_mesg_nindexes(fcpl_id, 1);
    CHECK_I(ret, "H5Pset_shared_mesg_nindexes");
    ret = H5Pset_shared_mesg_index(fcpl_id, 0, H5O_SHMESG_ALL_FLAG, 20);
    CHECK_I(ret, "H5Pset_shared_mesg_index");

    /* Set the indexes to use a medium-sized list */
    ret = H5Pset_shared_mesg_phase_change(fcpl_id, 30, 25);
    CHECK_I(ret, "H5Pset_shared_mesg_phase_change");

    /* Get the file size & verify its contents */
    size2_helper(fcpl_id, close_reopen, &list_index_med);
    size2_verify();


    /* Try making the list really big */
    ret = H5Pset_shared_mesg_phase_change(fcpl_id, 1000, 900);
    CHECK_I(ret, "H5Pset_shared_mesg_phase_change");

    /* Get the file size & verify its contents */
    size2_helper(fcpl_id, close_reopen, &list_index_big);
    size2_verify();


    /* Use a B-tree instead of a list */
    ret = H5Pset_shared_mesg_phase_change(fcpl_id, 0, 0);
    CHECK_I(ret, "H5Pset_shared_mesg_phase_change");

    /* Get the file size & verify its contents */
    size2_helper(fcpl_id, close_reopen, &btree_index);
    size2_verify();


    /* Use such a small list that it'll become a B-tree */
    ret = H5Pset_shared_mesg_phase_change(fcpl_id, 10, 0);
    CHECK_I(ret, "H5Pset_shared_mesg_phase_change");

    /* Get the file size & verify its contents */
    size2_helper(fcpl_id, close_reopen, &list_index_small);
    size2_verify();

    ret = H5Pclose(fcpl_id);
    CHECK_I(ret, "H5Pclose");


    /* Create a new property list that puts messages in different indexes. */
    fcpl_id = H5Pcreate(H5P_FILE_CREATE);
    CHECK_I(fcpl_id, "H5Pcreate");

    ret = H5Pset_shared_mesg_nindexes(fcpl_id, 3);
    CHECK_I(ret, "H5Pset_shared_mesg_nindexes");
    ret = H5Pset_shared_mesg_index(fcpl_id, 0, H5O_SHMESG_SDSPACE_FLAG | H5O_SHMESG_DTYPE_FLAG, 20);
    CHECK_I(ret, "H5Pset_shared_mesg_index");
    ret = H5Pset_shared_mesg_index(fcpl_id, 1, H5O_SHMESG_FILL_FLAG | H5O_SHMESG_PLINE_FLAG, 20);
    CHECK_I(ret, "H5Pset_shared_mesg_index");
    ret = H5Pset_shared_mesg_index(fcpl_id, 2, H5O_SHMESG_ATTR_FLAG, 20);
    CHECK_I(ret, "H5Pset_shared_mesg_index");

    /* Use lists that are the same size as the "medium" list on the previous
     * run.
     */
    ret = H5Pset_shared_mesg_phase_change(fcpl_id, 30, 25);
    CHECK_I(ret, "H5Pset_shared_mesg_phase_change");

    /* Get the file size & verify its contents */
    size2_helper(fcpl_id, close_reopen, &mult_index_med);
    size2_verify();


    /* Use all B-trees */
    ret = H5Pset_shared_mesg_phase_change(fcpl_id, 0, 0);
    CHECK_I(ret, "H5Pset_shared_mesg_phase_change");

    /* Get the file size & verify its contents */
    size2_helper(fcpl_id, close_reopen, &mult_index_btree);
    size2_verify();


    /* Edit the same property list (this should work) and don't share all messages.
     */
    ret = H5Pset_shared_mesg_index(fcpl_id, 0, H5O_SHMESG_PLINE_FLAG, 20);
    CHECK_I(ret, "H5Pset_shared_mesg_index");
    ret = H5Pset_shared_mesg_index(fcpl_id, 1, H5O_SHMESG_DTYPE_FLAG | H5O_SHMESG_FILL_FLAG, 100000);
    CHECK_I(ret, "H5Pset_shared_mesg_index");
    ret = H5Pset_shared_mesg_index(fcpl_id, 2, H5O_SHMESG_ATTR_FLAG | H5O_SHMESG_SDSPACE_FLAG, 20);
    CHECK_I(ret, "H5Pset_shared_mesg_index");

    /* Use "normal-sized" lists. */
    ret = H5Pset_shared_mesg_phase_change(fcpl_id, 30, 25);
    CHECK_I(ret, "H5Pset_shared_mesg_phase_change");

    /* Get the file size & verify its contents */
    size2_helper(fcpl_id, close_reopen, &share_some_med);
    size2_verify();

    /* Use btrees. */
    ret = H5Pset_shared_mesg_phase_change(fcpl_id, 0, 0);
    CHECK_I(ret, "H5Pset_shared_mesg_phase_change");

    /* Get the file size & verify its contents */
    size2_helper(fcpl_id, close_reopen, &share_some_btree);
    size2_verify();


    /* Change the second index to hold only gigantic messages.  Result should
     * be the same as the previous file.
     */
    ret = H5Pset_shared_mesg_index(fcpl_id, 1, H5O_SHMESG_DTYPE_FLAG | H5O_SHMESG_FILL_FLAG, 100000);
    CHECK_I(ret, "H5Pset_shared_mesg_index");

    /* Get the file size & verify its contents */
    size2_helper(fcpl_id, close_reopen, &share_some_toobig_index);
    size2_verify();


    /* Share even tiny dataspace and datatype messages.  This should result in
     * attribute datatypes being shared.  Make this one use "really big" lists.
     * It turns out that attribute dataspaces are just big enough that it saves
     * some space to share them, while sharing datatypes creates as much overhead
     * as one gains from sharing them.
     */
    ret = H5Pset_shared_mesg_nindexes(fcpl_id, 1);
    ret = H5Pset_shared_mesg_index(fcpl_id, 0, H5O_SHMESG_DTYPE_FLAG | H5O_SHMESG_SDSPACE_FLAG, 1);
    ret = H5Pset_shared_mesg_phase_change(fcpl_id, 1000, 900);

    /* Get the file size & verify its contents */
    size2_helper(fcpl_id, close_reopen, &share_tiny_index);
    size2_verify();

    /* Create the same file but don't share the really tiny messages */
    ret = H5Pset_shared_mesg_index(fcpl_id, 0, H5O_SHMESG_DTYPE_FLAG | H5O_SHMESG_SDSPACE_FLAG, 100);
    ret = H5Pset_shared_mesg_phase_change(fcpl_id, 1000, 900);

    /* Get the file size & verify its contents */
    size2_helper(fcpl_id, close_reopen, &type_space_index);
    size2_verify();

    ret = H5Pclose(fcpl_id);
    CHECK_I(ret, "H5Pclose");



    /* Check that all sizes make sense.  There is lots of room for inexact
     * results here since so many different factors contribute to file size.
     */


    /* Check sizes of all files created using a single index first */

    /* The empty size of each file with shared messages enabled should be the
     * same and should be bigger than a normal file.
     */
    if(norm_sizes.empty_size > list_index_med.empty_size)
        VERIFY(norm_sizes.empty_size, 1, "h5_get_file_size");
    if(list_index_med.empty_size != list_index_big.empty_size)
        VERIFY(list_index_med.empty_size, list_index_big.empty_size, "h5_get_file_size");
    if(list_index_med.empty_size != btree_index.empty_size)
        VERIFY(list_index_med.empty_size, btree_index.empty_size, "h5_get_file_size");
    if(list_index_med.empty_size != list_index_small.empty_size)
        VERIFY(list_index_med.empty_size, list_index_small.empty_size, "h5_get_file_size");
    /* The files with indexes shouldn't be that much bigger than an
     * empty file.
     */
    if(list_index_med.empty_size > (h5_stat_size_t)((float)norm_sizes.empty_size * OVERHEAD_ALLOWED))
        VERIFY(0, 1, "h5_get_file_size");


    /* Once one dataset has been created (with one of every kind of message),
     * the normal file should still be smallest.  The very small list
     * btree_convert should be smaller than the B-tree since it has no
     * extra overhead.  The small list should also be smaller than the B-tree.
     * The very large list should be much larger than anything else.
     */
    if(norm_sizes.first_dset >= list_index_small.first_dset)
        VERIFY(norm_sizes.first_dset, 1, "h5_get_file_size");
    if(list_index_small.first_dset >= btree_index.first_dset)
        VERIFY(list_index_small.first_dset, 1, "h5_get_file_size");
    if(list_index_med.first_dset >= btree_index.first_dset)
        VERIFY(btree_index.first_dset, 1, "h5_get_file_size");
    if(btree_index.first_dset >= list_index_big.first_dset)
        VERIFY(list_index_med.first_dset, 1, "h5_get_file_size");


    /* Once a few copies of the same dataset have been created, the
     * very small list shouldn't have become a B-tree yet, so it should
     * be the smallest file.  A larger list should be next, followed
     * by a B-tree, followed by a normal file, followed by a
     * list that is too large.
     */
    if(list_index_small.dsets1 >= list_index_med.dsets1)
        VERIFY(btree_index.dsets1, 1, "h5_get_file_size");
    if(list_index_med.dsets1 >= btree_index.dsets1)
        VERIFY(list_index_med.dsets1, 1, "h5_get_file_size");
    if(btree_index.dsets1 >= norm_sizes.dsets1)
        VERIFY(btree_index.dsets1, 1, "h5_get_file_size");
    if(norm_sizes.dsets1 >= list_index_big.dsets1)
        VERIFY(list_index_big.dsets1, 1, "h5_get_file_size");

    /* The size gain should have been the same for each of the lists;
     * their overhead is fixed.  The B-tree should have gained at least
     * as much, and the normal file more than that.
     */
    if((list_index_small.dsets1 - list_index_small.first_dset) !=
            (list_index_med.dsets1 - list_index_med.first_dset))
        VERIFY(0, 1, "h5_get_file_size");
    if((list_index_med.dsets1 - list_index_med.first_dset) !=
            (list_index_big.dsets1 - list_index_big.first_dset))
        VERIFY(0, 1, "h5_get_file_size");
    if((list_index_big.dsets1 - list_index_big.first_dset) >
            (btree_index.dsets1 - btree_index.first_dset))
        VERIFY(0, 1, "h5_get_file_size");
    if((btree_index.dsets1 - btree_index.first_dset) >=
            (norm_sizes.dsets1 - norm_sizes.first_dset))
        VERIFY(0, 1, "h5_get_file_size");


    /* Once another kind of each message has been written, the very small list
     * should convert into a B-tree.  Now the list should be smallest, then
     * the B-trees (although the converted B-tree file may be a little bigger),
     * then the normal file.  The largest list may or may not be bigger than
     * the normal file.
     */
    if(list_index_med.dsets2 >= btree_index.dsets2)
        VERIFY(list_index_med.dsets2, 1, "h5_get_file_size");
    if(btree_index.dsets2 > (h5_stat_size_t)((float)list_index_small.dsets2 * OVERHEAD_ALLOWED))
        VERIFY(btree_index.dsets2, list_index_small.dsets2, "h5_get_file_size");
    if(list_index_small.dsets2 >= norm_sizes.dsets2)
        VERIFY(btree_index.dsets2, 1, "h5_get_file_size");
    /* If the small list (now a B-tree) is bigger than the existing B-tree,
     * it shouldn't be much bigger.
     * It seems that the small lists tends to be pretty big anyway.  Allow
     * for it to have twice as much overhead.
     */
    if(list_index_small.dsets2 > (h5_stat_size_t)((float)btree_index.dsets2 * OVERHEAD_ALLOWED * OVERHEAD_ALLOWED))
        VERIFY(0, 1, "h5_get_file_size");
    /* The lists should have grown the least since they share messages and
     * have no extra overhead.  The normal file should have grown more than
     * either the lists or the B-tree.  The B-tree may not have grown more
     * than the lists, depending on whether it needed to split nodes or not.
     */
    if((list_index_med.dsets2 - list_index_med.dsets1) !=
            (list_index_big.dsets2 - list_index_big.dsets1))
        VERIFY(0, 1, "h5_get_file_size");
    if((list_index_big.dsets2 - list_index_big.dsets1) >
            (btree_index.dsets2 - btree_index.dsets1))
        VERIFY(0, 1, "h5_get_file_size");
    if((btree_index.dsets2 - btree_index.dsets1) >=
            (norm_sizes.dsets2 - norm_sizes.dsets1))
        VERIFY(0, 1, "h5_get_file_size");


    /* Interleaving the writes should have no effect on how the messages are
     * shared.  No new messages should be written to the indexes, so the
     * sohm files will only get a little bit bigger.
     */
    if(list_index_med.interleaved >= btree_index.interleaved)
        VERIFY(0, 1, "h5_get_file_size");
    if(btree_index.interleaved > (h5_stat_size_t)((float)list_index_small.interleaved * OVERHEAD_ALLOWED))
        VERIFY(btree_index.interleaved, list_index_small.interleaved, "h5_get_file_size");
    if(list_index_small.interleaved >= norm_sizes.interleaved)
        VERIFY(0, 1, "h5_get_file_size");
    /* The lists should still have grown the same amount.  The converted
     * B-tree shouldn't have grown more than the index that was originally
     * a B-tree (although it might have grown less if there was extra free
     * space within the file).
     */
    if((list_index_med.interleaved - list_index_med.dsets2) !=
            (list_index_big.interleaved - list_index_big.dsets2))
        VERIFY(0, 1, "h5_get_file_size");
    if((list_index_big.interleaved - list_index_big.dsets2) >
            (btree_index.interleaved - btree_index.dsets2))
        VERIFY(0, 1, "h5_get_file_size");
    if((list_index_small.interleaved - list_index_small.dsets2) >
            (btree_index.interleaved - btree_index.dsets2))
        VERIFY(0, 1, "h5_get_file_size");
    if((btree_index.interleaved - btree_index.dsets2) >=
            (norm_sizes.interleaved - norm_sizes.dsets2))
        VERIFY(0, 1, "h5_get_file_size");

    /* After many attributes have been written, both the small and medium lists
     * should have become B-trees and be about the same size as the index
     * that started as a B-tree.
     * Add in OVERHEAD_ALLOWED as a fudge factor here, since the allocation
     * of file space can be hard to predict.
     */
    if(btree_index.attrs1 > (h5_stat_size_t)((float)list_index_small.attrs1 * OVERHEAD_ALLOWED))
        VERIFY(btree_index.attrs1, list_index_small.attrs1, "h5_get_file_size");
    if(btree_index.attrs1 > (h5_stat_size_t)((float)list_index_med.attrs1 * OVERHEAD_ALLOWED))
        VERIFY(0, 1, "h5_get_file_size");
    if(list_index_med.attrs1 > (h5_stat_size_t)((float)btree_index.attrs1 * OVERHEAD_ALLOWED))
        VERIFY(0, 1, "h5_get_file_size");
    if(list_index_small.attrs1 > (h5_stat_size_t)((float)btree_index.attrs1 * OVERHEAD_ALLOWED))
        VERIFY(0, 1, "h5_get_file_size");
    /* Neither of the converted lists should be too much bigger than
     * the index that was originally a B-tree.
     */
    if(list_index_small.attrs1 > (h5_stat_size_t)((float)btree_index.attrs1 * OVERHEAD_ALLOWED))
        VERIFY(0, 1, "h5_get_file_size");
    if(list_index_med.attrs1 > (h5_stat_size_t)((float)btree_index.attrs1 * OVERHEAD_ALLOWED))
        VERIFY(0, 1, "h5_get_file_size");
    /* The "normal" file should have had less overhead, so should gain less
     * size than any of the other indexes since none of these attribute
     * messages could be shared.  The large list should have gained
     * less overhead than the B-tree indexes.
     */
    if((norm_sizes.attrs1 - norm_sizes.interleaved) >=
            (list_index_big.attrs1 - list_index_big.interleaved))
        VERIFY(0, 1, "h5_get_file_size");
    if((list_index_big.attrs1 - list_index_big.interleaved) >=
            (list_index_small.attrs1 - list_index_small.interleaved))
        VERIFY(0, 1, "h5_get_file_size");

    /* Give it some overhead (for checkin to move messages into continuation message) */
    if((list_index_small.attrs1 - list_index_small.interleaved) >
            (h5_stat_size_t)((float)(btree_index.attrs1 - btree_index.interleaved) * OVERHEAD_ALLOWED))
        VERIFY(0, 1, "h5_get_file_size");


    /* Writing another copy of each attribute shouldn't change the ordering
     * of sizes.  The big list index is still too big to be smaller than a
     * normal file.  The B-tree indexes should all be about the same size.
     */
    if(btree_index.attrs2 > (h5_stat_size_t)((float)list_index_small.attrs2 * OVERHEAD_ALLOWED))
        VERIFY(btree_index.attrs2, list_index_small.attrs2, "h5_get_file_size");
    if(list_index_small.attrs2 > (h5_stat_size_t)((float)btree_index.attrs2 * OVERHEAD_ALLOWED))
        VERIFY(0, 1, "h5_get_file_size");
    if(btree_index.attrs2 > (h5_stat_size_t)((float)list_index_med.attrs2 * OVERHEAD_ALLOWED))
        VERIFY(0, 1, "h5_get_file_size");
    if(list_index_med.attrs2 > (h5_stat_size_t)((float)btree_index.attrs2 * OVERHEAD_ALLOWED))
        VERIFY(0, 1, "h5_get_file_size");
    if(list_index_med.attrs2 >= norm_sizes.attrs2)
        VERIFY(0, 1, "h5_get_file_size");
    if(list_index_big.attrs2 >= norm_sizes.attrs2)
        VERIFY(0, 1, "h5_get_file_size");
    /* All of the B-tree indexes should have gained about the same amount
     * of space; at least as much as the list index and less than a normal
     * file.
     */
    if((list_index_small.attrs2 - list_index_small.attrs1) >
            (btree_index.attrs2 - btree_index.attrs1))
        VERIFY(0, 1, "h5_get_file_size");
    if((list_index_med.attrs2 - list_index_med.attrs1) >
            (btree_index.attrs2 - btree_index.attrs1))
        VERIFY(0, 1, "h5_get_file_size");
    if((list_index_big.attrs2 - list_index_big.attrs1) >
            (list_index_med.attrs2 - list_index_med.attrs1))
        VERIFY(0, 1, "h5_get_file_size");
    if((btree_index.attrs2 - btree_index.attrs1) >=
            (norm_sizes.attrs2 - norm_sizes.attrs1))
        VERIFY(0, 1, "h5_get_file_size");

    /* Done checking the first few files that use a single index. */


    /* Start comparing other kinds of files with these "standard"
     * one-index files
     */

    /* Check files with multiple indexes. */
    /* These files should be larger when first created than one-index
     * files.
     */
    if(mult_index_med.empty_size <= list_index_med.empty_size)
        VERIFY(0, 1, "h5_get_file_size");
    if(mult_index_btree.empty_size != mult_index_med.empty_size)
        VERIFY(0, 1, "h5_get_file_size");

    /* When the first dataset is written, they should grow quite a bit as
     * many different indexes must be created.
     */
    if((mult_index_med.first_dset - mult_index_med.empty_size) <=
            (list_index_med.first_dset - list_index_med.empty_size))
        VERIFY(0, 1, "h5_get_file_size");
    if((mult_index_btree.first_dset - mult_index_btree.empty_size) <=
            (btree_index.first_dset - btree_index.empty_size))
        VERIFY(0, 1, "h5_get_file_size");

    /* When the second dataset is written, they should grow less as
     * some extra heap space is allocated, but no more indices.
     */
    if((mult_index_med.second_dset - mult_index_med.first_dset) >
            (mult_index_med.first_dset - mult_index_med.empty_size))
        VERIFY(0, 1, "h5_get_file_size");
    if((list_index_med.second_dset - list_index_med.first_dset) >
            (list_index_med.first_dset - list_index_med.empty_size))
        VERIFY(0, 1, "h5_get_file_size");
    if((mult_index_btree.second_dset - mult_index_btree.first_dset) >
            (mult_index_btree.first_dset - mult_index_btree.empty_size))
        VERIFY(0, 1, "h5_get_file_size");
    if((btree_index.second_dset - btree_index.first_dset) >
            (btree_index.first_dset - btree_index.empty_size))
        VERIFY(0, 1, "h5_get_file_size");

    /* And the size delta for the second dataset is less in files with only
     *  one index.
     */
    if((mult_index_med.second_dset - mult_index_med.first_dset) <=
            (list_index_med.second_dset - list_index_med.first_dset))
        VERIFY(0, 1, "h5_get_file_size");
    if((mult_index_btree.first_dset - mult_index_btree.empty_size) <=
            (btree_index.first_dset - btree_index.empty_size))
        VERIFY(0, 1, "h5_get_file_size");

    /* Once that initial overhead is out of the way and the lists/btrees
     * have been created, files with more than one index should grow at
     * the same rate or slightly faster than files with just one index
     * and one heap.
     */
     if((mult_index_med.dsets1 - mult_index_med.second_dset) !=
            (list_index_med.dsets1 - list_index_med.second_dset))
        VERIFY((mult_index_med.dsets1 - mult_index_med.second_dset), (list_index_med.dsets1 - list_index_med.second_dset), "h5_get_file_size");
     if((mult_index_btree.dsets1 - mult_index_btree.second_dset) !=
            (btree_index.dsets1 - btree_index.second_dset))
        VERIFY((mult_index_btree.dsets1 - mult_index_btree.second_dset), (btree_index.dsets1 - btree_index.second_dset), "h5_get_file_size");

     if((mult_index_med.dsets2 - mult_index_med.dsets1) >
            (h5_stat_size_t)((float)(list_index_med.dsets2 - list_index_med.dsets1) * OVERHEAD_ALLOWED))
        VERIFY(0, 1, "h5_get_file_size");
     if((mult_index_btree.dsets2 - mult_index_btree.dsets1) >
            (h5_stat_size_t)((float)(btree_index.dsets2 - btree_index.dsets1) * OVERHEAD_ALLOWED))
        VERIFY(0, 1, "h5_get_file_size");

     if((mult_index_med.interleaved - mult_index_med.dsets2) >
            (h5_stat_size_t)((float)(list_index_med.interleaved - list_index_med.dsets2) * OVERHEAD_ALLOWED))
        VERIFY(0, 1, "h5_get_file_size");
     if((mult_index_btree.interleaved - mult_index_btree.dsets2) >
            (h5_stat_size_t)((float)(btree_index.interleaved - btree_index.dsets2) * OVERHEAD_ALLOWED))
        VERIFY(0, 1, "h5_get_file_size");

    /* When all the attributes are added, only the index holding attributes
     * will become a B-tree.  Skip the interleaved to attrs1 interval when
     * this happens because it's hard to predict exactly how much space this
     * will take.
     */
     if((mult_index_med.attrs2 - mult_index_med.attrs1) >
            (h5_stat_size_t)((float)(list_index_med.attrs2 - list_index_med.attrs1) * OVERHEAD_ALLOWED))
        VERIFY(0, 1, "h5_get_file_size");
     if((mult_index_btree.attrs2 - mult_index_btree.attrs1) >
            (h5_stat_size_t)((float)(btree_index.attrs2 - btree_index.attrs1) * OVERHEAD_ALLOWED))
        VERIFY(0, 1, "h5_get_file_size");

    /* The final file size for both of the multiple index files should be
     * smaller than a normal file but bigger than any of the one-index files.
     */
     if(mult_index_med.attrs2 >= norm_sizes.attrs2)
        VERIFY(0, 1, "h5_get_file_size");
     if(mult_index_btree.attrs2 >= norm_sizes.attrs2)
        VERIFY(0, 1, "h5_get_file_size");
     if((h5_stat_size_t)((float)mult_index_med.attrs2 * OVERHEAD_ALLOWED) < btree_index.attrs2)
        VERIFY(0, 1, "h5_get_file_size");
     if((h5_stat_size_t)((float)mult_index_btree.attrs2 * OVERHEAD_ALLOWED) < btree_index.attrs2)
        VERIFY(0, 1, "h5_get_file_size");


    /* Check files that don't share all messages. */
    /* These files have three indexes like the files above, so they should be
     * the same size when created.
     */
    if(share_some_med.empty_size != mult_index_med.empty_size)
        VERIFY(0, 1, "h5_get_file_size");
    if(share_some_med.empty_size != share_some_btree.empty_size)
        VERIFY(0, 1, "h5_get_file_size");

    /* When the first dataset is created, they should be not quite as big
     * as equivalent files that share all messages (since shared messages
     * have a little bit of overhead).
     */
    if(share_some_med.first_dset >= mult_index_med.first_dset)
        VERIFY(0, 1, "h5_get_file_size");
    if(share_some_btree.first_dset >= mult_index_btree.first_dset)
        VERIFY(0, 1, "h5_get_file_size");

    /* The files that share some should have a growth rate in between
     * files that share all messages and normal files
     */
    if((share_some_med.interleaved - share_some_med.first_dset) <=
            (mult_index_med.interleaved - mult_index_med.first_dset))
        VERIFY(0, 1, "h5_get_file_size");
    if((share_some_med.interleaved - share_some_med.first_dset) >=
            (norm_sizes.interleaved - norm_sizes.first_dset))
        VERIFY(0, 1, "h5_get_file_size");
    if((share_some_btree.interleaved - share_some_btree.first_dset) <=
            (mult_index_btree.interleaved - mult_index_btree.first_dset))
        VERIFY(0, 1, "h5_get_file_size");
    if((share_some_btree.interleaved - share_some_btree.first_dset) >=
            (norm_sizes.interleaved - norm_sizes.first_dset))
        VERIFY(0, 1, "h5_get_file_size");


    /* Check the file that only stored gigantic messages in its second
     * index.  Since no messages were that big, it should be identical
     * to the file with an empty index.
     */
    if(share_some_btree.empty_size != share_some_toobig_index.empty_size)
        VERIFY(0, 1, "h5_get_file_size");
    if(share_some_btree.first_dset != share_some_toobig_index.first_dset)
        VERIFY(0, 1, "h5_get_file_size");
    if(share_some_btree.dsets1 != share_some_toobig_index.dsets1)
        VERIFY(0, 1, "h5_get_file_size");
    if(share_some_btree.dsets2 != share_some_toobig_index.dsets2)
        VERIFY(0, 1, "h5_get_file_size");
    if(share_some_btree.interleaved != share_some_toobig_index.interleaved)
        VERIFY(0, 1, "h5_get_file_size");
    if(share_some_btree.attrs1 != share_some_toobig_index.attrs1)
        VERIFY(0, 1, "h5_get_file_size");
    if(share_some_btree.attrs2 != share_some_toobig_index.attrs2)
        VERIFY(0, 1, "h5_get_file_size");


    /* Check the file that shares even very tiny messages.  Once messages
     * are written to it, it should gain a little space from sharing the
     * messages and lose a little space to overhead so that it's just slightly
     * smaller than a file that doesn't share tiny messages.
     * If the overhead increases or the size of messages decreases, these
     * numbers may be off.
     */
    if(share_tiny_index.empty_size != type_space_index.empty_size)
        VERIFY(share_tiny_index.empty_size, type_space_index.empty_size, "h5_get_file_size");

    if(share_tiny_index.first_dset >= (h5_stat_size_t)((float)type_space_index.first_dset * OVERHEAD_ALLOWED))
        VERIFY(share_tiny_index.first_dset, type_space_index.first_dset, "h5_get_file_size");
    if(share_tiny_index.first_dset < type_space_index.first_dset)
        VERIFY(0, 1, "h5_get_file_size");

    if(share_tiny_index.second_dset >= type_space_index.second_dset)
        VERIFY(share_tiny_index.second_dset, type_space_index.second_dset, "h5_get_file_size");
    if((h5_stat_size_t)((float)share_tiny_index.second_dset * OVERHEAD_ALLOWED) < type_space_index.second_dset)
        VERIFY(0, 1, "h5_get_file_size");

    if(share_tiny_index.dsets1 >= type_space_index.dsets1)
        VERIFY(0, 1, "h5_get_file_size");
    if((h5_stat_size_t)((float)share_tiny_index.dsets1 * OVERHEAD_ALLOWED) < type_space_index.dsets1)
        VERIFY(0, 1, "h5_get_file_size");

    if(share_tiny_index.dsets2 >= type_space_index.dsets2)
        VERIFY(0, 1, "h5_get_file_size");
    if((h5_stat_size_t)((float)share_tiny_index.dsets2 * OVERHEAD_ALLOWED) < type_space_index.dsets2)
        VERIFY(0, 1, "h5_get_file_size");

    if(share_tiny_index.interleaved >= type_space_index.interleaved)
        VERIFY(0, 1, "h5_get_file_size");
    if((h5_stat_size_t)((float)share_tiny_index.interleaved * OVERHEAD_ALLOWED) < type_space_index.interleaved)
        VERIFY(0, 1, "h5_get_file_size");

    if(share_tiny_index.attrs1 >= type_space_index.attrs1)
        VERIFY(0, 1, "h5_get_file_size");
    if((h5_stat_size_t)((float)share_tiny_index.attrs1 * OVERHEAD_ALLOWED) < type_space_index.attrs1)
        VERIFY(0, 1, "h5_get_file_size");

    if(share_tiny_index.attrs2 >= type_space_index.attrs2)
        VERIFY(0, 1, "h5_get_file_size");
    if((h5_stat_size_t)((float)share_tiny_index.attrs2 * OVERHEAD_ALLOWED) < type_space_index.attrs2)
        VERIFY(0, 1, "h5_get_file_size");
} /* test_sohm_size2 */


/*-------------------------------------------------------------------------
 * Function:    delete_helper_write
 *
 * Purpose:     Creates a dataset and attribute in file FILE_ID using value X
 *              in the DSPACE_ID and DCPL_ID arrays.
 *
 * Programmer:  James Laird
 *              Tuesday, December 19, 2006
 *
 * Modifications:
 *
 *-------------------------------------------------------------------------
 */
static void
delete_helper_write(hid_t file_id, hid_t *dspace_id, hid_t *dcpl_id, int x)
{
    hid_t  dset_id = -1;
    hid_t  attr_id = -1;
    char   wdata;
    herr_t ret;

    dset_id = H5Dcreate2(file_id, DSETNAME[x], H5T_NATIVE_CHAR, dspace_id[x], H5P_DEFAULT, dcpl_id[x], H5P_DEFAULT);
    CHECK_I(dset_id, "H5Dcreate2");
    wdata = (char)(x + 'a');
    ret = H5Dwrite(dset_id, H5T_NATIVE_CHAR, dspace_id[x], dspace_id[x], H5P_DEFAULT, &wdata);
    CHECK_I(ret, "H5Dwrite");

    attr_id = H5Acreate2(dset_id, "attr_name", H5T_NATIVE_CHAR, dspace_id[x], H5P_DEFAULT, H5P_DEFAULT);
    CHECK_I(attr_id, "H5Acreate2");
    ret = H5Awrite(attr_id, H5T_NATIVE_CHAR, &wdata);
    CHECK_I(ret, "H5Awrite");

    ret = H5Aclose(attr_id);
    CHECK_I(ret, "H5Aclose");
    ret = H5Dclose(dset_id);
    CHECK_I(ret, "H5Dclose");
} /* delete_helper_write */


/*-------------------------------------------------------------------------
 * Function:    delete_helper_read
 *
 * Purpose:     Checks the value of the dataset and attribute created by
 *              delete_helper_write.
 *
 * Programmer:  James Laird
 *              Tuesday, December 19, 2006
 *
 * Modifications:
 *
 *-------------------------------------------------------------------------
 */
static void
delete_helper_read(hid_t file_id, hid_t *dspace_id, int x)
{
    hid_t dset_id = -1;
    hid_t attr_id = -1;
    char rdata;
    herr_t ret;

    dset_id = H5Dopen2(file_id, DSETNAME[x], H5P_DEFAULT);
    CHECK_I(dset_id, "H5Dopen2");
    rdata = '\0';
    ret = H5Dread(dset_id, H5T_NATIVE_CHAR, dspace_id[x], dspace_id[x], H5P_DEFAULT, &rdata);
    CHECK_I(ret, "H5Dread");
    VERIFY(rdata, (x + 'a'), "H5Dread");

    attr_id = H5Aopen(dset_id, "attr_name", H5P_DEFAULT);
    CHECK_I(attr_id, "H5Aopen");
    rdata = '\0';
    ret = H5Aread(attr_id, H5T_NATIVE_CHAR, &rdata);
    CHECK_I(ret, "H5Dread");
    VERIFY(rdata, (x + 'a'), "H5Dread");

    ret = H5Aclose(attr_id);
    CHECK_I(ret, "H5Aclose");
    ret = H5Dclose(dset_id);
    CHECK_I(ret, "H5Dclose");
} /* delete_helper_read */


/*-------------------------------------------------------------------------
 * Function:    delete_helper
 *
 * Purpose:     Creates some shared messages, deletes them, and creates some
 *              more messages.  The second batch of messages should use the
 *              space freed by the first batch, so should be about the same
 *              size as a file that never had the first batch of messages
 *              created.
 *
 *              FCPL_ID is the file creation property list to use.
 *              DSPACE_ID and DCPL_ID are arrays of different dataspaces
 *              and property lists with filter pipelines used to create the
 *              messages.
 *
 * Programmer:  James Laird
 *              Tuesday, December 19, 2006
 *
 * Modifications:
 *
 *-------------------------------------------------------------------------
 */
static void
delete_helper(hid_t fcpl_id, hid_t *dspace_id, hid_t *dcpl_id)
{
    hid_t file_id=-1;
    int x;
    h5_stat_size_t norm_filesize;
    h5_stat_size_t deleted_filesize;
    herr_t ret;

    /* Get the size of a "normal" file with no deleted messages */
    file_id = H5Fcreate(FILENAME, H5F_ACC_TRUNC, fcpl_id, H5P_DEFAULT);
    CHECK_I(file_id, "H5Fcreate");

    /* Create batch of messages in the file starting at message 2 */
    for(x=HALF_DELETE_NUM_MESGS; x<DELETE_NUM_MESGS; ++x) {
        delete_helper_write(file_id, dspace_id, dcpl_id, x);
    }

    /* Check that messages can be read */
    for(x=HALF_DELETE_NUM_MESGS; x<DELETE_NUM_MESGS; ++x) {
        delete_helper_read(file_id, dspace_id, x);
    }

    /* Close file and get filesize */
    ret = H5Fclose(file_id);
    CHECK_I(ret, "H5Fclose");
    norm_filesize = h5_get_file_size(FILENAME, H5P_DEFAULT);

    /* Create a new file with messages 0 to (HALF_DELETE_NUM_MESGS - 1) */
    file_id = H5Fcreate(FILENAME, H5F_ACC_TRUNC, fcpl_id, H5P_DEFAULT);
    CHECK_I(file_id, "H5Fcreate");

    for(x=0; x<HALF_DELETE_NUM_MESGS; ++x) {
        delete_helper_write(file_id, dspace_id, dcpl_id, x);
    }

    /* Verify each dataset, then delete it (which should delete
     * its shared messages as well
     */
    for(x=0; x<HALF_DELETE_NUM_MESGS; ++x) {
        delete_helper_read(file_id, dspace_id, x);
        ret = H5Ldelete(file_id, DSETNAME[x], H5P_DEFAULT);
        CHECK_I(ret, "H5Ldelete");
    }

    /* The file is now empty.  Write and verify the second batch of messages
     * again.
     */
    for(x=HALF_DELETE_NUM_MESGS; x<DELETE_NUM_MESGS; ++x) {
        delete_helper_write(file_id, dspace_id, dcpl_id, x);
    }
    for(x=HALF_DELETE_NUM_MESGS; x<DELETE_NUM_MESGS; ++x) {
        delete_helper_read(file_id, dspace_id, x);
    }

    /* Close file and get filesize */
    ret = H5Fclose(file_id);
    CHECK_I(ret, "H5Fclose");
    deleted_filesize = h5_get_file_size(FILENAME, H5P_DEFAULT);

    /* The two filesizes should be almost the same */
    if(norm_filesize > (h5_stat_size_t)((float)deleted_filesize * OVERHEAD_ALLOWED))
        VERIFY(norm_filesize, deleted_filesize, "h5_get_file_size");
    if(deleted_filesize > (h5_stat_size_t)((float)norm_filesize * OVERHEAD_ALLOWED))
        VERIFY(deleted_filesize, norm_filesize, "h5_get_file_size");
} /* delete_helper */


/*-------------------------------------------------------------------------
 * Function:    test_sohm_delete
 *
 * Purpose:     Tests shared object header message deletion.
 *
 *              Creates lots of shared messages, then ensures that they
 *              can be deleted without corrupting the remaining messages.
 *              Also checks that indexes convert from B-trees back into
 *              lists.
 *
 * Programmer:  James Laird
 *              Tuesday, December 19, 2006
 *
 * Modifications:
 *
 *-------------------------------------------------------------------------
 */
static void
test_sohm_delete(void)
{
    hid_t fcpl_id;
    /* We'll use dataspaces and filter pipelines for this test.
     *  Create a number of distinct messages of each type.
     */
    hid_t dspace_id[DELETE_NUM_MESGS] = {0};
    hid_t dcpl_id[DELETE_NUM_MESGS] = {0};
    unsigned u;
    int x;
    hsize_t dims[] = DELETE_DIMS;
    herr_t ret;

    MESSAGE(5, ("Testing deletion of SOHMs\n"));

    /* Create a number of different dataspaces.
     * For simplicity, each dataspace has only one element.
     */
   for(u = 0; u < DELETE_NUM_MESGS; ++u) {
        dspace_id[u] = H5Screate_simple((int)(u + 1), dims, dims);
        CHECK_I(dspace_id[u], "H5Screate_simple");
    } /* end for */

    /* Create a number of different filter pipelines. */
    dcpl_id[0] = H5Pcreate(H5P_DATASET_CREATE);
    CHECK_I(dcpl_id[0], "H5Pcreate");

    ret = H5Pset_chunk(dcpl_id[0], 1, dims);
    CHECK_I(ret, "H5Pset_chunk");
    ret = H5Pset_shuffle(dcpl_id[0]);
    CHECK_I(ret, "H5Pset_shuffle");

    for(u = 1; u < DELETE_NUM_MESGS; u += 2) {
        dcpl_id[u] = H5Pcopy(dcpl_id[u - 1]);
        CHECK_I(dcpl_id[u], "H5Pcopy");
        ret = H5Pset_chunk(dcpl_id[u], (int)(u + 1), dims);
        CHECK_I(ret, "H5Pset_chunk");
        ret = H5Pset_deflate(dcpl_id[u], 1);
        CHECK_I(ret, "H5Pset_deflate");

        dcpl_id[u + 1] = H5Pcopy(dcpl_id[u]);
        CHECK_I(dcpl_id[u + 1], "H5Pcopy");
        ret = H5Pset_chunk(dcpl_id[u + 1], (int)(u + 2), dims);
        CHECK_I(ret, "H5Pset_chunk");
        ret = H5Pset_shuffle(dcpl_id[u + 1]);
        CHECK_I(ret, "H5Pset_shuffle");
    } /* end for */

    /* Create an fcpl where all messages are shared in the same index */
    fcpl_id = H5Pcreate(H5P_FILE_CREATE);
    CHECK_I(fcpl_id, "H5Pcreate");
    ret = H5Pset_shared_mesg_nindexes(fcpl_id, 1);
    CHECK_I(ret, "H5Pset_shared_mesg_nindexes");
    ret = H5Pset_shared_mesg_index(fcpl_id, 0, H5O_SHMESG_ALL_FLAG, 16);
    CHECK_I(ret, "H5Pset_shared_mesg_index");


    /* Use big list indexes */
    ret = H5Pset_shared_mesg_phase_change(fcpl_id, 4 * DELETE_NUM_MESGS, 0);
    CHECK_I(ret, "H5Pset_shared_mesg_phase_change");

    /* Test that messages can be created and deleted properly */
    delete_helper(fcpl_id, dspace_id, dcpl_id);

    /* Use B-tree indexes */
    ret = H5Pset_shared_mesg_phase_change(fcpl_id, 0, 0);
    CHECK_I(ret, "H5Pset_shared_mesg_phase_change");

    delete_helper(fcpl_id, dspace_id, dcpl_id);


    /* Use small list indexes that will convert from lists to B-trees and back */
    ret = H5Pset_shared_mesg_phase_change(fcpl_id, HALF_DELETE_NUM_MESGS, HALF_DELETE_NUM_MESGS - 1);
    CHECK_I(ret, "H5Pset_shared_mesg_phase_change");

    delete_helper(fcpl_id, dspace_id, dcpl_id);


    /* Use two indexes */
    ret = H5Pset_shared_mesg_nindexes(fcpl_id, 2);
    CHECK_I(ret, "H5Pset_shared_mesg_nindexes");
    ret = H5Pset_shared_mesg_index(fcpl_id, 0, H5O_SHMESG_SDSPACE_FLAG | H5O_SHMESG_ATTR_FLAG, 16);
    CHECK_I(ret, "H5Pset_shared_mesg_index");
    ret = H5Pset_shared_mesg_index(fcpl_id, 1, H5O_SHMESG_DTYPE_FLAG, 16);
    CHECK_I(ret, "H5Pset_shared_mesg_index");

    /* Use big list indexes */
    ret = H5Pset_shared_mesg_phase_change(fcpl_id, 5000, 0);
    CHECK_I(ret, "H5Pset_shared_mesg_phase_change");


    /* Use B-tree indexes */
    ret = H5Pset_shared_mesg_phase_change(fcpl_id, 0, 0);
    CHECK_I(ret, "H5Pset_shared_mesg_phase_change");

    delete_helper(fcpl_id, dspace_id, dcpl_id);


    /* Set phase change values so that one index converts to a B-tree and one doesn't */
    ret = H5Pset_shared_mesg_phase_change(fcpl_id, HALF_DELETE_NUM_MESGS + 1, 0);
    CHECK_I(ret, "H5Pset_shared_mesg_phase_change");

    delete_helper(fcpl_id, dspace_id, dcpl_id);


    /* Test with varying message sizes (ideally, so some messages are too
     * small to be written but some are big enough that they are still written
     */
    ret = H5Pset_shared_mesg_nindexes(fcpl_id, 1);
    CHECK_I(ret, "H5Pset_shared_mesg_nindexes");
    for(u = DELETE_MIN_MESG_SIZE; u <= DELETE_MAX_MESG_SIZE; u += 10) {
        ret = H5Pset_shared_mesg_index(fcpl_id, 0, H5O_SHMESG_ALL_FLAG, u);
        CHECK_I(ret, "H5Pset_shared_mesg_phase_change");
        delete_helper(fcpl_id, dspace_id, dcpl_id);
    } /* end for */

    /* Cleanup */
    ret = H5Pclose(fcpl_id);
    CHECK_I(ret, "H5Pclose");

    for(x = DELETE_NUM_MESGS - 1; x >= 0; --x) {
        ret = H5Sclose(dspace_id[x]);
        CHECK_I(ret, "H5Sclose");
        ret = H5Pclose(dcpl_id[x]);
        CHECK_I(ret, "H5Pclose");
    } /* end for */
} /* test_sohm_delete */


/*-------------------------------------------------------------------------
 * Function:    verify_dset_create_and_delete_does_not_grow_file
 *
 * Purpose:     Tests that shared object header message deletion returns
 *              the file to its previous state using the supplied FCPL.
 *
 *              Creates a file according to the supplied FCPL,
 *              then creates datasets and deletes them.
 *              Done in two passes: once with one dataset, once with two.
 *
 * Programmer:  James Laird
 *              Wednesday, January 3, 2007
 *
 * Modifications:
 *
 *-------------------------------------------------------------------------
 */
static int
verify_dset_create_and_delete_does_not_grow_file(hid_t fcpl_id)
{
    hid_t file_id;
    hid_t dspace_id;
    hid_t dset_id;
    hsize_t dims[1] = {1};
    h5_stat_size_t initial_filesize, deleted_filesize;
    int old_nerrs;              /* Number of errors when entering this routine */
    herr_t ret;

    /* Retrieve the current # of reported errors */
    old_nerrs = GetTestNumErrs();

    /* Create a dataspace for later */
    dspace_id = H5Screate_simple(1, dims, dims);
    CHECK_I(dspace_id, "H5Screate_simple");

    /* Create a file using the FCPL supplied*/
    file_id = H5Fcreate(FILENAME, H5F_ACC_TRUNC, fcpl_id, H5P_DEFAULT);
    CHECK_I(file_id, "H5Fcreate");

    /* Close the file and get its size */
    ret = H5Fclose(file_id);
    CHECK_I(ret, "H5Fclose");
    initial_filesize = h5_get_file_size(FILENAME, H5P_DEFAULT);


    /* Re-create the file and create a dataset in it */
    file_id = H5Fcreate(FILENAME, H5F_ACC_TRUNC, fcpl_id, H5P_DEFAULT);
    CHECK_I(file_id, "H5Fcreate");

    dset_id = H5Dcreate2(file_id, "dset", H5T_NATIVE_SHORT, dspace_id, H5P_DEFAULT, H5P_DEFAULT, H5P_DEFAULT);
    CHECK_I(dset_id, "H5Dcreate2");

    /* Close the dataset and delete it */
    ret = H5Dclose(dset_id);
    CHECK_I(ret, "H5Dclose");
    ret = H5Ldelete(file_id, "dset", H5P_DEFAULT);
    CHECK_I(ret, "H5Ldelete");

    /* Close the file and get its size */
    ret = H5Fclose(file_id);
    CHECK_I(ret, "H5Fclose");
    deleted_filesize = h5_get_file_size(FILENAME, H5P_DEFAULT);

    VERIFY(deleted_filesize, initial_filesize, "h5_get_file_size");


    /* Repeat, creating two datasets in the file */
    file_id = H5Fcreate(FILENAME, H5F_ACC_TRUNC, fcpl_id, H5P_DEFAULT);
    CHECK_I(file_id, "H5Fcreate");

    /* Create and close the first dataset */
    dset_id = H5Dcreate2(file_id, "dset", H5T_NATIVE_SHORT, dspace_id, H5P_DEFAULT, H5P_DEFAULT, H5P_DEFAULT);
    CHECK_I(dset_id, "H5Dcreate2");
    ret = H5Dclose(dset_id);
    CHECK_I(ret, "H5Dclose");

    /* Create and close the second.  These messages should be shared */
    dset_id = H5Dcreate2(file_id, "dset2", H5T_NATIVE_SHORT, dspace_id, H5P_DEFAULT, H5P_DEFAULT, H5P_DEFAULT);
    CHECK_I(dset_id, "H5Dcreate2");
    ret = H5Dclose(dset_id);
    CHECK_I(ret, "H5Dclose");

    /* Delete both datasets */
    ret = H5Ldelete(file_id, "dset", H5P_DEFAULT);
    CHECK_I(ret, "H5Ldelete");
    ret = H5Ldelete(file_id, "dset2", H5P_DEFAULT);
    CHECK_I(ret, "H5Ldelete");

    /* Close the file and get its size */
    ret = H5Fclose(file_id);
    CHECK_I(ret, "H5Fclose");
    deleted_filesize = h5_get_file_size(FILENAME, H5P_DEFAULT);

    VERIFY(deleted_filesize, initial_filesize, "h5_get_file_size");


    /* Cleanup */
    ret = H5Sclose(dspace_id);
    CHECK_I(ret, "H5Sclose");

    /* Retrieve current # of errors */
    if(old_nerrs == GetTestNumErrs())
        return(0);
    else
        return(-1);
} /* verify_dset_create_and_delete_does_not_grow_file */


/*-------------------------------------------------------------------------
 * Function:    test_sohm_delete_revert
 *
 * Purpose:     Verifies that creation and deletion of datasets with shared
 *              message headers will not increase file size.
 *
 * Programmer:  James Laird
 *              Wednesday, January 3, 2007
 *
 * Modifications:
 *
 *-------------------------------------------------------------------------
 */
static void
test_sohm_delete_revert(void)
{
    hid_t fcpl_id;
    herr_t ret;

    MESSAGE(5, ("Testing that file reverts to original size on SOHM deletion\n"));

    /* Create an fcpl with messages in two indexes */
    fcpl_id = H5Pcreate(H5P_FILE_CREATE);
    CHECK_I(fcpl_id, "H5Pcreate");
    ret = H5Pset_shared_mesg_nindexes(fcpl_id, 2);
    CHECK_I(ret, "H5Pset_shared_mesg_nindexes");
    ret = H5Pset_shared_mesg_index(fcpl_id, 0, H5O_SHMESG_DTYPE_FLAG, 10);
    CHECK_I(ret, "H5Pset_shared_mesg_index");
    ret = H5Pset_shared_mesg_index(fcpl_id, 1, H5O_SHMESG_SDSPACE_FLAG, 10);
    CHECK_I(ret, "H5Pset_shared_mesg_index");

    /* Call the helper function to test this FCPL. */
    ret = verify_dset_create_and_delete_does_not_grow_file(fcpl_id);
    CHECK_I(ret, "verify_dset_create_and_delete_does_not_grow_file");

    /* Try using B-trees */
    ret = H5Pset_shared_mesg_phase_change(fcpl_id, 0, 0);
    CHECK_I(ret, "H5Pset_shared_mesg_phase_change");
    ret = verify_dset_create_and_delete_does_not_grow_file(fcpl_id);
    CHECK_I(ret, "verify_dset_create_and_delete_does_not_grow_file");


    /* Try sharing all messages */
    ret = H5Pset_shared_mesg_nindexes(fcpl_id, 1);
    CHECK_I(ret, "H5Pset_shared_mesg_nindexes");
    ret = H5Pset_shared_mesg_index(fcpl_id, 0, H5O_SHMESG_ALL_FLAG, 10);
    CHECK_I(ret, "H5Pset_shared_mesg_index");
    ret = H5Pset_shared_mesg_phase_change(fcpl_id, 10, 5);
    CHECK_I(ret, "H5Pset_shared_mesg_phase_change");

    ret = verify_dset_create_and_delete_does_not_grow_file(fcpl_id);
    CHECK_I(ret, "verify_dset_create_and_delete_does_not_grow_file");

    /* Try using B-trees */
    ret = H5Pset_shared_mesg_phase_change(fcpl_id, 0, 0);
    CHECK_I(ret, "H5Pset_shared_mesg_phase_change");
    ret = verify_dset_create_and_delete_does_not_grow_file(fcpl_id);
    CHECK_I(ret, "verify_dset_create_and_delete_does_not_grow_file");

    /* There should be at least two messages in the test (datatype and
     * dataspace).  Use an index that will transition from a list to
     * a B-tree and back.
     */
    ret = H5Pset_shared_mesg_phase_change(fcpl_id, 1, 2);
    CHECK_I(ret, "H5Pset_shared_mesg_phase_change");
    ret = verify_dset_create_and_delete_does_not_grow_file(fcpl_id);
    CHECK_I(ret, "verify_dset_create_and_delete_does_not_grow_file");


    /* Try with shared messages enabled, but when messages are too big
     * to be shared.
     */
    ret = H5Pset_shared_mesg_index(fcpl_id, 0, H5O_SHMESG_ALL_FLAG, 35);
    CHECK_I(ret, "H5Pset_shared_mesg_phase_change");
    ret = verify_dset_create_and_delete_does_not_grow_file(fcpl_id);
    CHECK_I(ret, "verify_dset_create_and_delete_does_not_grow_file");

    ret = H5Pclose(fcpl_id);
    CHECK_I(ret, "H5Pclose");
} /* test_sohm_delete_revert */


/*-------------------------------------------------------------------------
 * Function:    verify_dset_create_and_open_through_extlink_with_sohm
 *
 * Purpose:     Tests that a dataset created through an external link can
 *              be opened (that shared messages were created or not and
 *              were shared in the right file).
 *
 * Programmer:  James Laird
 *              Friday, December 22, 2006
 *
 * Modifications:
 *
 *-------------------------------------------------------------------------
 */
static void
verify_dset_create_and_open_through_extlink_with_sohm(hid_t src_fcpl_id, hid_t dst_fcpl_id)
{
    hid_t src_file_id = -1;
    hid_t dst_file_id = -1;
    hid_t space_id = -1;
    hid_t dset_id = -1;
    hsize_t dims[] = {1, 1};
    herr_t ret;

    /* Create files */
    src_file_id = H5Fcreate(FILENAME_SRC, H5F_ACC_TRUNC, src_fcpl_id, H5P_DEFAULT);
    CHECK_I(src_file_id, "H5Fcreate");
    dst_file_id = H5Fcreate(FILENAME_DST, H5F_ACC_TRUNC, dst_fcpl_id, H5P_DEFAULT);
    CHECK_I(dst_file_id, "H5Fcreate");

    /* Create an external link from the source file to the destination file */
    ret = H5Lcreate_external(FILENAME_DST, "/", src_file_id, "ext_link", H5P_DEFAULT, H5P_DEFAULT);
    CHECK_I(ret, "H5Lcreate_external");

    /* Create a dataset through the external link */
    space_id = H5Screate_simple(2, dims, dims);
    CHECK_I(space_id, "H5Screate_simple");
    dset_id = H5Dcreate2(src_file_id, "ext_link/dataset", H5T_NATIVE_FLOAT, space_id, H5P_DEFAULT, H5P_DEFAULT, H5P_DEFAULT);
    CHECK_I(dset_id, "H5Dcreate2");

    /* Close the dataset and both files to make sure everything gets flushed
     * out of memory
     */
    ret = H5Sclose(space_id);
    CHECK_I(ret, "H5Sclose");
    ret = H5Dclose(dset_id);
    CHECK_I(ret, "H5Dclose");
    ret = H5Fclose(src_file_id);
    CHECK_I(ret, "H5Fclose");
    ret = H5Fclose(dst_file_id);
    CHECK_I(ret, "H5Fclose");

    /* Ensure that the dataset can be opened.  If the messages were written in
     * the wrong file, it'll be impossible to read the dataset's object
     * header.
     */
    dst_file_id = H5Fopen(FILENAME_DST, H5F_ACC_RDONLY, H5P_DEFAULT);
    CHECK_I(dst_file_id, "H5Fopen");
    dset_id = H5Dopen2(dst_file_id, "dataset", H5P_DEFAULT);
    CHECK_I(dset_id, "H5Dopen2");

    /* Cleanup */
    ret = H5Dclose(dset_id);
    CHECK_I(ret, "H5Dclose");
    ret = H5Fclose(dst_file_id);
    CHECK_I(ret, "H5Fclose");
} /* verify_dset_create_and_open_through_extlink_with_sohm */


/*-------------------------------------------------------------------------
 * Function:    test_sohm_extlink
 *
 * Purpose:     Test creating SOHMs through external links (to make sure that
 *              they're created in the correct file).
 *
 * Programmer:  James Laird
 *              Friday, December 22, 2006
 *
 * Modifications:
 *
 *-------------------------------------------------------------------------
 */
static void
test_sohm_extlink(void)
{
    hid_t fcpl_id = -1;
    herr_t ret;

    MESSAGE(5, ("Testing SOHM creation through external links\n"));

    fcpl_id = H5Pcreate(H5P_FILE_CREATE);
    CHECK_I(fcpl_id, "H5Pcreate");
    ret = H5Pset_shared_mesg_nindexes(fcpl_id, 1);
    CHECK_I(ret, "H5Pset_shared_mesg_nindexes");
    ret = H5Pset_shared_mesg_index(fcpl_id, 0, H5O_SHMESG_ALL_FLAG, 16);
    CHECK_I(ret, "H5Pset_shared_mesg_index");

    verify_dset_create_and_open_through_extlink_with_sohm(fcpl_id, H5P_DEFAULT);
    verify_dset_create_and_open_through_extlink_with_sohm(H5P_DEFAULT, fcpl_id);
    verify_dset_create_and_open_through_extlink_with_sohm(fcpl_id, fcpl_id);

    ret = H5Pclose(fcpl_id);
    CHECK_I(ret, "H5Pclose");
} /* test_sohm_extlink */


/*-------------------------------------------------------------------------
 * Function:    verify_dataset_extension
 *
 * Purpose:     Tests extending a dataset's dataspace when sharing is
 *              enabled.
 *
 *              If close_reopen is TRUE, closes and reopens the file to
 *              ensure that data is correctly written to disk.
 *
 * Programmer:  James Laird
 *              Wednesday, January 10, 2007
 *
 * Modifications:
 *
 *-------------------------------------------------------------------------
 */
static int
verify_dataset_extension(hid_t fcpl_id, hbool_t close_reopen)
{
    hid_t file_id = -1;
    hid_t orig_space_id = -1;
    hid_t space1_id, space2_id, space3_id;
    hid_t dcpl_id = -1;
    hid_t dset1_id, dset2_id, dset3_id;
    hsize_t dims1[] = {1, 2};
    hsize_t max_dims[] = {H5S_UNLIMITED, 2};
    hsize_t dims2[] = {5, 2};
    hsize_t out_dims[2];
    hsize_t out_maxdims[2];
    int x;
    int old_nerrs;           /* Number of errors when entering this routine */
    herr_t ret;

    hsize_t *space_dims[3];

/* - - - - - - - - - - - - - - - - - - - - - - - - - - - - - - - - - - -
 * Macro:      TSOHM_VDE_VERIFY_SPACES
 *
 * Purpose:    Encapsulate a common pattern
 *             Open, read-verify, and close the dataspaces for datasets 1-3
 *
 * Programmer: Jacob Smith
 *             2018 November 5
 * - - - - - - - - - - - - - - - - - - - - - - - - - - - - - - - - - - -
 */
#define TSOHM_VDE_VERIFY_SPACES(dims)                                     \
{                                                                         \
    /* Open dataspaces                                                    \
     */                                                                   \
    space1_id = H5Dget_space(dset1_id);                                   \
    CHECK_I(space1_id, "H5Dget_space");                                   \
    space2_id = H5Dget_space(dset2_id);                                   \
    CHECK_I(space2_id, "H5Dget_space");                                   \
    space3_id = H5Dget_space(dset3_id);                                   \
    CHECK_I(space3_id, "H5Dget_space");                                   \
    /* Verify dataspaces                                                  \
     */                                                                   \
    ret = H5Sget_simple_extent_dims(space1_id, out_dims, out_maxdims);    \
    CHECK_I(ret, "H5Sget_simple_extent_dims");                            \
    for(x=0; x<EXTEND_NDIMS; ++x) {                                       \
        VERIFY(out_dims[x], (dims)[0][x], "H5Sget_simple_extent_dims");   \
        VERIFY(out_maxdims[x], max_dims[x], "H5Sget_simple_extent_dims"); \
    }                                                                     \
    ret = H5Sget_simple_extent_dims(space2_id, out_dims, out_maxdims);    \
    CHECK_I(ret, "H5Sget_simple_extent_dims");                            \
    for(x=0; x<EXTEND_NDIMS; ++x) {                                       \
        VERIFY(out_dims[x], (dims)[1][x], "H5Sget_simple_extent_dims");   \
        VERIFY(out_maxdims[x], max_dims[x], "H5Sget_simple_extent_dims"); \
    }                                                                     \
    ret = H5Sget_simple_extent_dims(space3_id, out_dims, out_maxdims);    \
    CHECK_I(ret, "H5Sget_simple_extent_dims");                            \
    for(x=0; x<EXTEND_NDIMS; ++x) {                                       \
        VERIFY(out_dims[x], (dims)[2][x], "H5Sget_simple_extent_dims");   \
        VERIFY(out_maxdims[x], max_dims[x], "H5Sget_simple_extent_dims"); \
    }                                                                     \
    /* Close dataspaces                                                   \
     */                                                                   \
    CHECK_I(H5Sclose(space1_id), "H5Sclose");                             \
    CHECK_I(H5Sclose(space2_id), "H5Sclose");                             \
    CHECK_I(H5Sclose(space3_id), "H5Sclose");                             \
} /* define TSOHM_VDE_VERIFY_SPACES */

/* - - - - - - - - - - - - - - - - - - - - - - - - - - - - - - - - - - -
 * Macro:      TSOHM_VDE_CLOSE_REOPEN_FILE_AND_DSETS()
 *
 * Purpose:    Encapsulate a common pattern
 *             Wrapper to close and reopen file and datasets:
 *                + "dataset" (dset_id)
 *                + if n > 1 then include "dataset2" (dset_id2)
 *                + if n > 2 then include "dataset3" (dset_id3)
 *                + file (file_id)
 *
 * Programmer: Jacob Smith
 *             2018 November 5
 * - - - - - - - - - - - - - - - - - - - - - - - - - - - - - - - - - - -
 */
#define TSOHM_VDE_CLOSE_REOPEN_FILE_AND_DSETS(n)               \
{                                                              \
    CHECK_I(H5Dclose(dset1_id), "H5Dclose");                   \
    if ((n) > 1)                                               \
        CHECK_I(H5Dclose(dset2_id), "H5Dclose");               \
    if ((n) > 2)                                               \
        CHECK_I(H5Dclose(dset3_id), "H5Dclose");               \
    CHECK_I(H5Fclose(file_id), "H5Fclose");                    \
                                                               \
    file_id = H5Fopen(FILENAME, H5F_ACC_RDWR, H5P_DEFAULT);    \
    CHECK_I(file_id, "H5Fopen");                               \
    dset1_id = H5Dopen2(file_id, "dataset", H5P_DEFAULT);      \
    CHECK_I(dset1_id, "H5Dopen2");                             \
    if ((n) > 1) {                                             \
        dset2_id = H5Dopen2(file_id, "dataset2", H5P_DEFAULT); \
        CHECK_I(dset2_id, "H5Dopen2");                         \
    }                                                          \
    if ((n) > 2) {                                             \
        dset3_id = H5Dopen2(file_id, "dataset3", H5P_DEFAULT); \
        CHECK_I(dset3_id, "H5Dopen2");                         \
    }                                                          \
} /* define TSOHM_VDE_CLOSE_REOPEN_FILE_AND_DSETS */

    /* Remember the current # of reported errors */
    old_nerrs = GetTestNumErrs();

    file_id = H5Fcreate(FILENAME, H5F_ACC_TRUNC, fcpl_id, H5P_DEFAULT);
    CHECK_I(file_id, "H5Fcreate");

    /* Create property list with chunking */
    dcpl_id = H5Pcreate(H5P_DATASET_CREATE);
    CHECK_I(dcpl_id, "H5Pcreate");
    ret = H5Pset_chunk(dcpl_id, 2, dims1);
    CHECK_I(ret, "H5Pset_chunk");

    /* Create a dataspace and a dataset*/
    orig_space_id = H5Screate_simple(EXTEND_NDIMS, dims1, max_dims);
    CHECK_I(orig_space_id, "H5Screate_simple");
    dset1_id = H5Dcreate2(file_id, "dataset", H5T_NATIVE_LONG, orig_space_id, H5P_DEFAULT, dcpl_id, H5P_DEFAULT);
    CHECK_I(dset1_id, "H5Dcreate2");
    if(close_reopen)
        TSOHM_VDE_CLOSE_REOPEN_FILE_AND_DSETS(1);

    /* Create another dataset starting with the same dataspace */
    dset2_id = H5Dcreate2(file_id, "dataset2", H5T_NATIVE_LONG, orig_space_id, H5P_DEFAULT, dcpl_id, H5P_DEFAULT);
    CHECK_I(dset2_id, "H5Dcreate2");
    if (close_reopen)
        TSOHM_VDE_CLOSE_REOPEN_FILE_AND_DSETS(2);

    /* Create a third dataset with the same dataspace */
    dset3_id = H5Dcreate2(file_id, "dataset3", H5T_NATIVE_LONG, orig_space_id, H5P_DEFAULT, dcpl_id, H5P_DEFAULT);
    CHECK_I(dset3_id, "H5Dcreate2");
    if (close_reopen)
        TSOHM_VDE_CLOSE_REOPEN_FILE_AND_DSETS(3);

    /* Extend the first dataset */
    ret = H5Dset_extent(dset1_id, dims2);
    CHECK_I(ret, "H5Dset_extent");
    if (close_reopen)
        TSOHM_VDE_CLOSE_REOPEN_FILE_AND_DSETS(3);

    space_dims[0] = dims2;
    space_dims[1] = dims1;
    space_dims[2] = dims1;
    TSOHM_VDE_VERIFY_SPACES(space_dims);

    /* Extend the second dataset */
    ret = H5Dset_extent(dset2_id, dims2);
    CHECK_I(ret, "H5Dset_extent");
    if(close_reopen)
        TSOHM_VDE_CLOSE_REOPEN_FILE_AND_DSETS(3);

    space_dims[1] = dims2;
    TSOHM_VDE_VERIFY_SPACES(space_dims);

    /* Extend the third dataset */
    ret = H5Dset_extent(dset3_id, dims2);
    CHECK_I(ret, "H5Dset_extent");
    if(close_reopen)
        TSOHM_VDE_CLOSE_REOPEN_FILE_AND_DSETS(3);

    space_dims[2] = dims2;
    TSOHM_VDE_VERIFY_SPACES(space_dims);

    /* Close the datasets and file */
    ret = H5Dclose(dset1_id);
    CHECK_I(ret, "H5Dclose");
    ret = H5Dclose(dset2_id);
    CHECK_I(ret, "H5Dclose");
    ret = H5Dclose(dset3_id);
    CHECK_I(ret, "H5Dclose");
    ret = H5Fclose(file_id);
    CHECK_I(ret, "H5Fclose");



    /* Change the order in which datasets are extended to ensure that there
     * are no problems if a dataspace goes from being shared to not being
     * shared or vice versa.
     */
    file_id = H5Fcreate(FILENAME, H5F_ACC_TRUNC, fcpl_id, H5P_DEFAULT);
    CHECK_I(file_id, "H5Fcreate");
    dset1_id = H5Dcreate2(file_id, "dataset", H5T_NATIVE_LONG, orig_space_id, H5P_DEFAULT, dcpl_id, H5P_DEFAULT);
    CHECK_I(dset1_id, "H5Dcreate2");
    if (close_reopen)
        TSOHM_VDE_CLOSE_REOPEN_FILE_AND_DSETS(1);

    /* Extend the first dataset */
    ret = H5Dset_extent(dset1_id, dims2);
    CHECK_I(ret, "H5Dset_extent");
    if (close_reopen)
        TSOHM_VDE_CLOSE_REOPEN_FILE_AND_DSETS(1);

    /* Create the second dataset.  Its dataspace will be unshared and then
     * become shared when extended.
     */
    dset2_id = H5Dcreate2(file_id, "dataset2", H5T_NATIVE_LONG, orig_space_id, H5P_DEFAULT, dcpl_id, H5P_DEFAULT);
    CHECK_I(dset2_id, "H5Dcreate2");
    if (close_reopen)
        TSOHM_VDE_CLOSE_REOPEN_FILE_AND_DSETS(2);

    /* Extend the second dataset */
    ret = H5Dset_extent(dset2_id, dims2);
    CHECK_I(ret, "H5Dset_extent");
    if (close_reopen)
        TSOHM_VDE_CLOSE_REOPEN_FILE_AND_DSETS(2);

    /* Create the third dataset.  Its dataspace will be unshared and then
     * become shared when extended.
     */
    dset3_id = H5Dcreate2(file_id, "dataset3", H5T_NATIVE_LONG, orig_space_id, H5P_DEFAULT, dcpl_id, H5P_DEFAULT);
    CHECK_I(dset3_id, "H5Dcreate2");
    if(close_reopen)
        TSOHM_VDE_CLOSE_REOPEN_FILE_AND_DSETS(3);

    /* Extend the third dataset */
    ret = H5Dset_extent(dset3_id, dims2);
    CHECK_I(ret, "H5Dset_extent");
    if(close_reopen)
        TSOHM_VDE_CLOSE_REOPEN_FILE_AND_DSETS(3);

    TSOHM_VDE_VERIFY_SPACES(space_dims);

    /* Close the datasets and file */
    ret = H5Dclose(dset1_id);
    CHECK_I(ret, "H5Dclose");
    ret = H5Dclose(dset2_id);
    CHECK_I(ret, "H5Dclose");
    ret = H5Dclose(dset3_id);
    CHECK_I(ret, "H5Dclose");
    ret = H5Fclose(file_id);
    CHECK_I(ret, "H5Fclose");

    /* Cleanup */
    ret = H5Sclose(orig_space_id);
    CHECK_I(ret, "H5Sclose");
    ret = H5Pclose(dcpl_id);
    CHECK_I(ret, "H5Pclose");

    /* Complain if this test generated errors */
    if(old_nerrs == GetTestNumErrs())
        return(0);
    else
        return(-1);
/* macros are exclusive to this function */
#undef TSOHM_VDE_CLOSE_REOPEN_FILE_AND_DSETS
#undef TSOHM_VDE_VERIFY_SPACES
} /* verify_dataset_extension */


/*-------------------------------------------------------------------------
 * Function:    test_sohm_extend_dset
 *
 * Purpose:     Test extended shared dataspaces.  An extended dataset's
 *              dataspace will change, possibly confusing the shared message
 *              code.
 *
 * Programmer:  James Laird
 *              Wednesday, January 10, 2007
 *
 * Modifications:
 *
 *-------------------------------------------------------------------------
 */
static void
test_sohm_extend_dset(void)
{
    hid_t fcpl_id = -1;
    herr_t ret;

    MESSAGE(5, ("Testing extending shared dataspaces\n"));

    fcpl_id = H5Pcreate(H5P_FILE_CREATE);
    CHECK_I(fcpl_id, "H5Pcreate");
    ret = H5Pset_shared_mesg_nindexes(fcpl_id, 1);
    CHECK_I(ret, "H5Pset_shared_mesg_nindexes");

    /* No shared messages */
    ret = verify_dataset_extension(fcpl_id, FALSE);
    CHECK_I(ret, "verify_dataset_extension");
    ret = verify_dataset_extension(fcpl_id, TRUE);
    CHECK_I(ret, "verify_dataset_extension");


    /* Only dataspaces */
    ret = H5Pset_shared_mesg_index(fcpl_id, 0, H5O_SHMESG_SDSPACE_FLAG, 16);
    CHECK_I(ret, "H5Pset_shared_mesg_index");

    ret = verify_dataset_extension(fcpl_id, FALSE);
    CHECK_I(ret, "verify_dataset_extension");
    ret = verify_dataset_extension(fcpl_id, TRUE);
    CHECK_I(ret, "verify_dataset_extension");

    /* All messages */
    ret = H5Pset_shared_mesg_index(fcpl_id, 0, H5O_SHMESG_ALL_FLAG, 16);
    CHECK_I(ret, "H5Pset_shared_mesg_index");

    ret = verify_dataset_extension(fcpl_id, FALSE);
    CHECK_I(ret, "verify_dataset_extension");
    ret = verify_dataset_extension(fcpl_id, TRUE);
    CHECK_I(ret, "verify_dataset_extension");


    /* All messages in lists */
    ret = H5Pset_shared_mesg_phase_change(fcpl_id, 100, 50);
    CHECK_I(ret, "H5Pset_shared_mesg_phase_change");

    ret = verify_dataset_extension(fcpl_id, FALSE);
    CHECK_I(ret, "verify_dataset_extension");
    ret = verify_dataset_extension(fcpl_id, TRUE);
    CHECK_I(ret, "verify_dataset_extension");


    /* All messages in lists converted to B-trees */
    ret = H5Pset_shared_mesg_phase_change(fcpl_id, 1, 0);
    CHECK_I(ret, "H5Pset_shared_mesg_phase_change");

    ret = verify_dataset_extension(fcpl_id, FALSE);
    CHECK_I(ret, "verify_dataset_extension");
    ret = verify_dataset_extension(fcpl_id, TRUE);
    CHECK_I(ret, "verify_dataset_extension");


    /* All messages in B-trees */
    ret = H5Pset_shared_mesg_phase_change(fcpl_id, 0, 0);
    CHECK_I(ret, "H5Pset_shared_mesg_phase_change");

    ret = verify_dataset_extension(fcpl_id, FALSE);
    CHECK_I(ret, "verify_dataset_extension");
    ret = verify_dataset_extension(fcpl_id, TRUE);
    CHECK_I(ret, "verify_dataset_extension");

    ret = H5Pclose(fcpl_id);
    CHECK_I(ret, "H5Pclose");
} /* test_sohm_extend_dset */


/*-------------------------------------------------------------------------
 * Function:    test_sohm_external_dtype
 *
 * Purpose:     When a datatype is a SOHM type in one file, test that the
 *              second file using the same datatype actually save it in
 *              the file, too.
 *
 * Programmer:  Raymond Lu
 *              13 October, 2008
 *
 * Modifications:
 *
 *-------------------------------------------------------------------------
 */
static void
test_sohm_external_dtype(void)
{
    typedef struct s1_t {
        int a;
        int b;
    } s1_t;
    s1_t  *s_ptr, *orig;
    hid_t fcpl, file1, file2;
    hid_t dataset1, dataset2;
    hid_t s1_tid, dset1_tid, dset2_tid, space;
    hsize_t dims[2] = {NX, NY};
    H5T_class_t dtype_class;
    size_t dmsg_count;
    unsigned x, i;
    herr_t ret;

    MESSAGE(5, ("Testing shared external datatype\n"));

    fcpl = H5Pcreate(H5P_FILE_CREATE);
    CHECK_I(fcpl, "H5Pcreate");
    ret = H5Pset_shared_mesg_nindexes(fcpl, TEST_NUM_INDEXES);
    CHECK_I(ret, "H5Pset_shared_mesg_nindexes");
    for(x=0; x<TEST_NUM_INDEXES; ++x) {
        ret = H5Pset_shared_mesg_index(fcpl, x, test_type_flags[x], test_minsizes[x]);
        CHECK_I(ret, "H5Pset_shared_mesg_index");
    }
    ret = H5Pset_shared_mesg_phase_change(fcpl, TEST_L2B, TEST_B2L);
    CHECK_I(ret, "H5Pset_shared_mesg_phase_change");

    space = H5Screate_simple(2, dims, NULL);
    CHECK_I(space, "H5Screate_simple");

    s1_tid = H5Tcreate(H5T_COMPOUND, sizeof(s1_t));
    CHECK_I(s1_tid, "H5Tcreate");
    ret = H5Tinsert(s1_tid, "a", HOFFSET(s1_t,a), H5T_NATIVE_INT);
    CHECK_I(ret, "H5Tinsert");
    ret = H5Tinsert (s1_tid, "b", HOFFSET(s1_t,b), H5T_NATIVE_INT);
    CHECK_I(ret, "H5Tinsert");

    /* Set up dataset in first file
     */
    file1 = H5Fcreate(FILENAME_SRC, H5F_ACC_TRUNC, fcpl, H5P_DEFAULT);
    CHECK_I(file1, "H5Fcreate");

    /* Check on datatype storage status. It should be zero now. */
    ret = H5F__get_sohm_mesg_count_test(file1, H5O_DTYPE_ID, &dmsg_count);
    CHECK(ret, FAIL, "H5F__get_sohm_mesg_count_test");
    VERIFY(dmsg_count, 0, "H5F__get_sohm_mesg_count_test");

    dataset1 = H5Dcreate2(file1, "dataset_1", s1_tid, space, H5P_DEFAULT, H5P_DEFAULT,
        H5P_DEFAULT);
    CHECK_I(dataset1, "H5Dcreate2");

    /* Check on datatype storage status.  It should be 1 now. */
    ret = H5F__get_sohm_mesg_count_test(file1, H5O_DTYPE_ID, &dmsg_count);
    CHECK(ret, FAIL, "H5F__get_sohm_mesg_count_test");
    VERIFY(dmsg_count, 1, "H5F__get_sohm_mesg_count_test");

    dset1_tid = H5Dget_type(dataset1);
    CHECK_I(dset1_tid, "H5Dget_type");

    /* Allocate space and initialize data */
    orig = (s1_t*)HDmalloc(NX * NY * sizeof(s1_t));
    if (orig == NULL)
        CHECK_I(-1, "HDmalloc");
    for(i=0; i<NX*NY; i++) {
        s_ptr = (s1_t*)orig + i;
        s_ptr->a = (int)(i * 3 + 1);
        s_ptr->b = (int)(i * 3 + 2);
    }

    ret = H5Dwrite(dataset1, s1_tid, H5S_ALL, H5S_ALL, H5P_DEFAULT, orig);
    CHECK_I(ret, "H5Dwrite");
    ret = H5Dclose(dataset1);
    CHECK_I(ret, "H5Dclose");

    /* Create dataset in second file using datatype from dataset in the first file
     */
    file2 = H5Fcreate(FILENAME_DST, H5F_ACC_TRUNC, fcpl, H5P_DEFAULT);
    CHECK_I(file2, "H5Fcreate");

    /* Check on datatype storage status. It should be zero now. */
    ret = H5F__get_sohm_mesg_count_test(file2, H5O_DTYPE_ID, &dmsg_count);
    CHECK(ret, FAIL, "H5F__get_sohm_mesg_count_test");
    VERIFY(dmsg_count, 0, "H5F__get_sohm_mesg_count_test");

    dataset2 = H5Dcreate2(file2, "dataset_2", dset1_tid, space, H5P_DEFAULT, H5P_DEFAULT,
        H5P_DEFAULT);
    CHECK_I(dataset2, "H5Dcreate2");

    /* Check on datatype storage status.  It should be 1 now. */
    ret = H5F__get_sohm_mesg_count_test(file2, H5O_DTYPE_ID, &dmsg_count);
    CHECK(ret, FAIL, "H5F__get_sohm_mesg_count_test");
    VERIFY(dmsg_count, 1, "H5F__get_sohm_mesg_count_test");

    ret = H5Dwrite(dataset2, s1_tid, H5S_ALL, H5S_ALL, H5P_DEFAULT, orig);
    CHECK_I(ret, "H5Dwrite");

    /* Close references to the first file */
    ret = H5Dclose(dataset2);
    CHECK_I(ret, "H5Dclose");
    ret = H5Tclose(dset1_tid);
    CHECK_I(ret, "H5Tclose");
    ret = H5Fclose(file1);
    CHECK_I(ret, "H5Fclose");

    /* Verify that datatype details are still accessible by second file
     */
    dataset2 = H5Dopen2(file2, "dataset_2", H5P_DEFAULT);
    CHECK_I(dataset2, "H5Dopen2");

    dset2_tid = H5Dget_type(dataset2);
    CHECK_I(dset2_tid, "H5Dget_type");

    dtype_class = H5Tget_class(dset2_tid);
    VERIFY(dtype_class, H5T_COMPOUND, "H5Tget_class");

    /* Cleanup
     */
    ret = H5Tclose(dset2_tid);
    CHECK_I(ret, "H5Tclose");
    ret = H5Dclose(dataset2);
    CHECK_I(ret, "H5Dclose");
    ret = H5Sclose(space);
    CHECK_I(ret, "H5Sclose");
    ret = H5Tclose(s1_tid);
    CHECK_I(ret, "H5Tclose");
    ret = H5Pclose(fcpl);
    CHECK_I(ret, "H5Pclose");
    ret = H5Fclose(file2);
    CHECK_I(ret, "H5Fclose");
    HDfree(orig);
} /* test_sohm_external_dtype */


/****************************************************************
**
**  test_sohm(): Main Shared Object Header Message testing routine.
**
****************************************************************/
void
test_sohm(void)
{
    MESSAGE(5, ("Testing Shared Object Header Messages\n"));

    test_sohm_fcpl();           /* Test SOHMs and file creation plists */
    test_sohm_fcpl_errors();    /* Bogus H5P* calls for SOHMs */
    test_sohm_size1();          /* Tests the sizes of files with one SOHM */
#if 0 /* TODO: REVEALS BUG TO BE FIXED - SEE JIRA HDFFV-10645 */
    test_sohm_size_consistency_open_create();
#endif /* Jira HDFFV-10645 */
    test_sohm_attrs();          /* Tests shared messages in attributes */
    test_sohm_size2(0);         /* Tests the sizes of files with multiple SOHMs */
    test_sohm_size2(1);         /* Tests the sizes of files with multiple
                                 * SOHMs, closing and reopening file after
                                 * each write. */
    test_sohm_delete();         /* Test deleting shared messages */
    test_sohm_delete_revert();  /* Test that a file with SOHMs becomes an
                                 * empty file again when they are deleted. */
    test_sohm_extlink();        /* Test SOHMs when external links are used */

    test_sohm_extend_dset();    /* Test extending shared datasets */
    test_sohm_external_dtype(); /* Test using datatype in another file */
} /* test_sohm */


/*-------------------------------------------------------------------------
 * Function:    cleanup_sohm
 *
 * Purpose:     Cleanup temporary test files
 *
 * Return:      none
 *
 * Programmer:  James Laird
 *              October 9, 2006
 *
 * Modifications:
 *
 *-------------------------------------------------------------------------
 */
void
cleanup_sohm(void)
{
    HDremove(FILENAME);
    HDremove(FILENAME_SRC);
    HDremove(FILENAME_DST);
} /* cleanup_sohm */
<|MERGE_RESOLUTION|>--- conflicted
+++ resolved
@@ -597,11 +597,7 @@
  *-------------------------------------------------------------------------
  */
 static hid_t
-<<<<<<< HEAD
-size1_helper(hid_t file, const char *filename, hid_t fapl_id, unsigned test_file_closing)
-=======
 size1_helper(hid_t file, const char *filename, hid_t fapl_id, hbool_t test_file_closing)
->>>>>>> 13d951d3
 {
     dtype1_struct wdata;
     dtype1_struct rdata;
@@ -753,18 +749,12 @@
  *----------------------------------------------------------------------------
  */
 static h5_stat_size_t
-getsize_testsize1(const char *filename, hid_t fcpl_id, hid_t fapl_id, hbool_t test_file_closing, H5O_info_t *oinfo)
+getsize_testsize1(const char *filename, hid_t fcpl_id, hid_t fapl_id,
+    hbool_t test_file_closing, H5O_info_t *oinfo)
 {
     hid_t fid = H5I_INVALID_HID;
     herr_t ret;
 
-<<<<<<< HEAD
-    file = H5Fcreate(filename, H5F_ACC_TRUNC, fcpl_id, fapl_id);
-    CHECK_I(file, "H5Fcreate");
-
-    file = size1_helper(file, filename, fapl_id, open_close);
-    CHECK_I(file, "size1_helper");
-=======
     fid = H5Fcreate(filename, H5F_ACC_TRUNC, fcpl_id, fapl_id);
     CHECK(fid, H5I_INVALID_HID, "H5Fcreate");
 
@@ -774,7 +764,6 @@
      */
     fid = size1_helper(fid, filename, fapl_id, test_file_closing);
     CHECK(fid, H5I_INVALID_HID, "size1_helper");
->>>>>>> 13d951d3
 
     ret = H5Oget_info_by_name2(fid, DSETNAME[0], oinfo, H5O_INFO_HDR, H5P_DEFAULT);
     CHECK(ret, FAIL, "H5Oget_info_by_name");
@@ -783,11 +772,7 @@
     CHECK(ret, FAIL, "H5Fclose");
 
     return h5_get_file_size(filename, fapl_id);
-<<<<<<< HEAD
-} /* getsize_testsize1 */
-=======
 } /* getsize_testsize1() */
->>>>>>> 13d951d3
 
  
@@ -852,7 +837,6 @@
 
     for (use_shared = 0; use_shared < 2; use_shared++) {
         for (use_btree = 0; use_btree < 2; use_btree++) {
-
             hbool_t test_open_close;
 
             /* cannot use btree indexing without shared messages; skip case */
@@ -1046,7 +1030,7 @@
          * Add messages to previously-created file */
         file = H5Fopen(FILENAME, H5F_ACC_RDWR, fapl_id);
         CHECK_I(file, "H5Fopen");
-        file = size1_helper(file, FILENAME, fapl_id, 0);
+        file = size1_helper(file, FILENAME, fapl_id, FALSE);
         CHECK_I(file, "size1_helper");
 
         /* Get the size of a dataset object header */
@@ -1061,7 +1045,7 @@
          * Add messages to a newly-created file */
         file = H5Fcreate(FILENAME, H5F_ACC_TRUNC, fcpl_id, fapl_id);
         CHECK_I(file, "H5Fcreate");
-        file = size1_helper(file, FILENAME, fapl_id, 0);
+        file = size1_helper(file, FILENAME, fapl_id, FALSE);
         CHECK_I(file, "size1_helper");
 
         /* Get the size of a dataset object header */
@@ -1214,13 +1198,8 @@
 static void
 test_sohm_attrs(void)
 {
-<<<<<<< HEAD
-    hid_t fcpl_id;
-    hid_t file_id;
-=======
     hid_t bad_fid = H5I_INVALID_HID;
     hid_t fcpl_id = H5I_INVALID_HID;
->>>>>>> 13d951d3
     unsigned i = 0;
 #define TSOHM_TSA_NFLAGS_1 7
     unsigned flags1[TSOHM_TSA_NFLAGS_1] = {
@@ -1338,13 +1317,8 @@
         ret = H5Pset_shared_mesg_index(fcpl_id, 1, H5O_SHMESG_ATTR_FLAG, 2);
         CHECK_I(ret, "H5Pset_shared_mesg_nindexes");
 
-<<<<<<< HEAD
-        file_id = H5Fcreate(FILENAME, H5F_ACC_TRUNC, fcpl_id, H5P_DEFAULT);
-        VERIFY(file_id, -1, "H5Fcreate");
-=======
         bad_fid = H5Fcreate(FILENAME, H5F_ACC_TRUNC, fcpl_id, H5P_DEFAULT);
         VERIFY(bad_fid, H5I_INVALID_HID, "H5Fcreate");
->>>>>>> 13d951d3
 
         ret = H5Pclose(fcpl_id);
         CHECK_I(ret, "H5Pclose");
